name: pip install doped

on:
  workflow_dispatch:

  workflow_run:
    workflows: ["Release and publish"]
    branches: [main]
    types:
      - completed  # only test when new release has been deployed to PyPI

jobs:
  build:
    if: ${{ github.event_name == 'workflow_dispatch' || (github.event_name == 'workflow_run' && github.event.workflow_run.conclusion == 'success') }}
    # only run when tests have passed (or manually triggered)

    strategy:
      fail-fast: false

      matrix:
        os: [ ubuntu-latest, macos-14 ]
<<<<<<< HEAD
        python-version: [ '3.9', '3.10', '3.11', '3.12' ]  # 3.13 released in October 2024
        exclude:
          - os: macos-14
            python-version: '3.9'  # Exclude Python 3.9 on macOS, not supported for macOS-14 tests
        # macos-latest should be 14 according to link below, but currently doesn't? Possibly because 3.9 included here? Update when 3.9 cut
        # https://docs.github.com/en/actions/using-github-hosted-runners/about-github-hosted-runners/about-github-hosted-runners#standard-github-hosted-runners-for-public-repositories
=======
        python-version: [ '3.10', '3.11', '3.12' ]
>>>>>>> 40dba6e5

    runs-on: ${{ matrix.os }}

    steps:
      - uses: actions/checkout@v4

      - uses: actions/setup-python@v5
        with:
          python-version: ${{ matrix.python-version }}

      - name: Install dependencies
        run: |
          sleep 360  # wait 10 minutes for PyPI to update with the new release
          python -m pip install --upgrade pip
          pip install doped[tests]  # install only from PyPI

      - name: Install spglib on macOS
        if: matrix.os == 'macos-14'
        run: |
          pip install git+https://github.com/spglib/spglib --config-settings=cmake.define.SPGLIB_SHARED_LIBS=OFF  # avoid spglib warnings

      - name: Install spglib on ubuntu
        if: matrix.os == 'ubuntu-latest'
        run: |
          conda install -c conda-forge spglib  # avoid spglib warnings

      - name: Test
        run: |
          pytest -vv -m "not mpl_image_compare" tests  # all non-plotting tests

      - name: Plotting Tests
        if: always()  # run even if non-plotting tests fail
        id: plotting_tests  # Add an ID to this step for reference
        run: |
          pytest --mpl -m "mpl_image_compare" tests  # all plotting tests

      - name: Generate GH Actions test plots
        if: failure() && steps.plotting_tests.outcome == 'failure'  # Run only if plotting tests fail
        run: |
          # Generate the test plots in case there were any failures:
          pytest --mpl-generate-path=tests/remote_baseline -m "mpl_image_compare" tests

      # Upload test plots
      - name: Archive test plots
        if: always()
        uses: actions/upload-artifact@v4
        with:
          name: output-plots
          path: tests/remote_baseline<|MERGE_RESOLUTION|>--- conflicted
+++ resolved
@@ -19,16 +19,7 @@
 
       matrix:
         os: [ ubuntu-latest, macos-14 ]
-<<<<<<< HEAD
-        python-version: [ '3.9', '3.10', '3.11', '3.12' ]  # 3.13 released in October 2024
-        exclude:
-          - os: macos-14
-            python-version: '3.9'  # Exclude Python 3.9 on macOS, not supported for macOS-14 tests
-        # macos-latest should be 14 according to link below, but currently doesn't? Possibly because 3.9 included here? Update when 3.9 cut
-        # https://docs.github.com/en/actions/using-github-hosted-runners/about-github-hosted-runners/about-github-hosted-runners#standard-github-hosted-runners-for-public-repositories
-=======
         python-version: [ '3.10', '3.11', '3.12' ]
->>>>>>> 40dba6e5
 
     runs-on: ${{ matrix.os }}
 
