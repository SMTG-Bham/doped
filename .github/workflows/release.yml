name: Release and publish

on:
  push:
    branches:
      - master
    tags:
      - 'v*' # Push events to matching v*, i.e. v1.0, v20.15.10

jobs:
  release:
    runs-on: ubuntu-latest

    steps:
      - uses: actions/checkout@v2

      - uses: actions/setup-python@v1
        with:
          python-version: 3.9

      - name: Install dependencies
        run: |
          python -m pip install --upgrade pip
          pip install setuptools setuptools_scm wheel
          pip install numpy
          pip install -e .
          pip install -e .[tests]

      - name: Test
        run:  |
          for test in tests/test_*py
            do if [[ "$test" != *"test_local"* ]]
              then pytest $test
            fi
          done  # Ignore local tests file

      - name: Build packages
        run: |
          python setup.py sdist bdist_wheel

<<<<<<< HEAD
=======
      - name: Generate release tag
        uses: amitsingh-007/next-release-tag@v4.0.0
        with:
          github_token: ${{ secrets.GITHUB_TOKEN }}
          tag_prefix: 'v'
          tag_template: 'yyyy.mm.dd'

>>>>>>> 674bbd38
      - name: Publish
        uses: pypa/gh-action-pypi-publish@master
        with:
          password: ${{ secrets.PYPI_API_TOKEN }}

      - name: Write release info
        run: |
          awk 'BEGIN {p = 0} {a = 0 }; /^v\d*.\d*.\d*./ { p += 1; a = 1}; p + a == 1 { print } ' CHANGELOG.rst | sed -e '1,1d' | sed  -e '/./,$!d' -e :a -e '/^\n*$/{$d;N;ba' -e '}' > release_info.txt

      - name: Get Release Tag
        run: |
          VERSION=$(python setup.py --version)
          echo "{version}={VERSION}" >> $GITHUB_ENV

      - name: Release
        uses: actions/create-release@v1
        id: create_release

        env:
          GITHUB_TOKEN: ${{ secrets.GITHUB_TOKEN }}
        with:
<<<<<<< HEAD
          tag_name: ${{ env.version }}
          release_name: ${{ env.version }}
=======
          tag_name: ${{ steps.generate_release_tag.outputs.next_release_tag }}
          release_name: Release ${{ steps.generate_release_tag.outputs.next_release_tag }}
>>>>>>> 674bbd38
          body_path: release_info.txt
          draft: false
          prerelease: false<|MERGE_RESOLUTION|>--- conflicted
+++ resolved
@@ -38,16 +38,6 @@
         run: |
           python setup.py sdist bdist_wheel
 
-<<<<<<< HEAD
-=======
-      - name: Generate release tag
-        uses: amitsingh-007/next-release-tag@v4.0.0
-        with:
-          github_token: ${{ secrets.GITHUB_TOKEN }}
-          tag_prefix: 'v'
-          tag_template: 'yyyy.mm.dd'
-
->>>>>>> 674bbd38
       - name: Publish
         uses: pypa/gh-action-pypi-publish@master
         with:
@@ -69,13 +59,8 @@
         env:
           GITHUB_TOKEN: ${{ secrets.GITHUB_TOKEN }}
         with:
-<<<<<<< HEAD
           tag_name: ${{ env.version }}
           release_name: ${{ env.version }}
-=======
-          tag_name: ${{ steps.generate_release_tag.outputs.next_release_tag }}
-          release_name: Release ${{ steps.generate_release_tag.outputs.next_release_tag }}
->>>>>>> 674bbd38
           body_path: release_info.txt
           draft: false
           prerelease: false