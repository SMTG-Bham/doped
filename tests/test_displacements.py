"""
Tests for the `doped.utils.displacements` module.
"""

import os
import shutil
import unittest

import matplotlib as mpl
import numpy as np
import pytest
from test_thermodynamics import custom_mpl_image_compare, data_dir

<<<<<<< HEAD
from doped import core
from doped.utils.displacements import calc_site_displacements, calc_displacements_ellipsoid
=======
from doped.core import DefectEntry
from doped.utils.displacements import calc_site_displacements
>>>>>>> d6ccfbce

mpl.use("Agg")  # don't show interactive plots if testing from CLI locally


def if_present_rm(path):
    """
    Remove file or directory if it exists.
    """
    if os.path.exists(path):
        if os.path.isfile(path):
            os.remove(path)
        elif os.path.isdir(path):
            shutil.rmtree(path)


class DefectDisplacementsTestCase(unittest.TestCase):
    def setUp(self):
        self.module_path = os.path.dirname(os.path.abspath(__file__))
        self.EXAMPLE_DIR = os.path.join(self.module_path, "../examples")
        self.CdTe_EXAMPLE_DIR = os.path.join(self.module_path, "../examples/CdTe")
        self.v_Cd_0_defect_entry = DefectEntry.from_json(f"{data_dir}/v_Cd_defect_entry.json.gz")
        self.v_Cd_m1_defect_entry = DefectEntry.from_json(f"{data_dir}/v_Cd_m1_defect_entry.json.gz")
        self.F_i_m1_defect_entry = DefectEntry.from_json(f"{data_dir}/YTOS_Int_F_-1_defect_entry.json.gz")
        self.Te_Cd_1_defect_entry = DefectEntry.from_json(f"{data_dir}/Te_Cd_+1_defect_entry.json.gz")
        self.Te_i_1_defect_entry = DefectEntry.from_json(f"{data_dir}/Int_Te_3_1_defect_entry.json.gz")

    def test_calc_site_displacements(self):
        """
        Test calc_site_displacements() function.
        """
        defect_entry = self.v_Cd_0_defect_entry  # Neutral Cd vacancy
        disp_dict = calc_site_displacements(defect_entry)
        for i, disp in [
            (0, [0.0572041, 0.00036486, -0.01794981]),
            (15, [0.11715445, -0.03659073, 0.01312027]),
        ]:
            np.allclose(disp_dict["Displacement"][i], np.array(disp))
        # Check distance
        for i, dist in [
            (0, 0.0),
            (15, 6.543643778883931),
        ]:
            assert np.isclose(disp_dict["Distance to defect"][i], dist)
        # Test displacements added to defect_entry:
        disp_dict_metadata = defect_entry.calculation_metadata["site_displacements"]
        for i, disp in [
            (0, [0.0572041, 0.00036486, -0.01794981]),
            (15, [0.11715445, -0.03659073, 0.01312027]),
        ]:
            np.allclose(disp_dict_metadata["displacements"][i], np.array(disp))
        # Test displacement of vacancy removed before adding to calculation_metadata
        assert len(disp_dict_metadata["distances"]) == 63  # Cd Vacancy so 63 sites
        # Test relative displacements from defect
        disp_dict = calc_site_displacements(defect_entry, relative_to_defect=True)
        for i, disp in [
            (0, 0.0),
            (1, -0.1165912674943227),
        ]:
            assert np.isclose(disp_dict["Displacement wrt defect"][i], disp)
        # Test projection along Te dimer direction (1,1,0)
        disp_dict = calc_site_displacements(defect_entry, vector_to_project_on=[1, 1, 0])
        for i, dist, disp in [
            (32, 2.177851642, 0.980779911),  # index, distance, displacement
            (33, 2.234858368, -0.892888144),
        ]:
            assert np.isclose(disp_dict["Displacement projected along vector"][i], disp)
            assert np.isclose(disp_dict["Distance to defect"][i], dist)
        # Test projection along (-1,-1,-1) for V_Cd^-1
        defect_entry = self.v_Cd_m1_defect_entry
        disp_dict = calc_site_displacements(defect_entry, vector_to_project_on=[-1, -1, -1])
        indexes = (32, 33, 34, 35)  # Defect NNs
        distances = (2.5850237041739614, 2.5867590623267396, 2.5867621810347914, 3.0464198655727284)
        disp_parallel = (0.10857369429255698, 0.10824441910793342, 0.10824525022932621, 0.2130514712472405)
        disp_perpendicular = (
            0.22517568241969493,
            0.22345433515763177,
            0.22345075557153446,
            0.0002337424502264542,
        )
        for index, dist, disp_paral, disp_perp in zip(
            indexes, distances, disp_parallel, disp_perpendicular
        ):
            assert np.isclose(disp_dict["Distance to defect"][index], dist)
            assert np.isclose(disp_dict["Displacement projected along vector"][index], disp_paral)
            assert np.isclose(disp_dict["Displacement perpendicular to vector"][index], disp_perp)

        # Substitution:
        disp_dict = calc_site_displacements(self.Te_Cd_1_defect_entry)
        for i, disp in [
            (0, [0.00820645, 0.00821417, -0.00815738]),
            (15, [-0.00639524, 0.00639969, -0.01407927]),
        ]:
            np.allclose(disp_dict["Displacement"][i], np.array(disp))
        # Interstitial:
        disp_dict = calc_site_displacements(self.Te_i_1_defect_entry)
        for i, disp in [
            (0, [-0.03931121, 0.01800569, 0.04547194]),
            (15, [-0.04850126, -0.01378455, 0.05439607]),
        ]:
            np.allclose(disp_dict["Displacement"][i], np.array(disp))

    def test_plot_site_displacements_error(self):
        # Check ValueError raised if user sets both separated_by_direction and vector_to_project_on
        defect_entry = self.v_Cd_0_defect_entry
        with pytest.raises(ValueError):
            defect_entry.plot_site_displacements(
                separated_by_direction=True, vector_to_project_on=[0, 0, 1]
            )
        # Same but if user sets separated_by_direction and relative_to_defect
        with pytest.raises(ValueError):
            defect_entry.plot_site_displacements(separated_by_direction=True, relative_to_defect=True)
        # Same but if user sets vector_to_project_on and relative_to_defect
        with pytest.raises(ValueError):
            defect_entry.plot_site_displacements(vector_to_project_on=[0, 0, 1], relative_to_defect=True)

    def test_calc_displacements_ellipsoid(self):
        # Vacancy:
        # These benchmark are calculated for the displacements ellipsoid of neutral Cd vacancies in CdTe at quantile=0.8.
        ellipsoid_center_benchmark_vacancy = [7.0425819 , 6.02166313, 6.95936032]
        ellipsoid_radii_benchmark_vacancy = [4.87240561, 5.05708172, 7.17470889]
        ellipsoid_rotation_benchmark_vacancy = [[-0.60311542,  0.65630014,  0.45334526],
                                                [-0.72881472, -0.68438333,  0.02117917],
                                                [ 0.32416183, -0.31763121,  0.89108334]]
        
        defect_entry = core.DefectEntry.from_json(f"{data_dir}/v_Cd_defect_entry.json.gz")
        ellipsoid_center, ellipsoid_radii, ellipsoid_rotation = calc_displacements_ellipsoid(defect_entry, quantile=0.8)
        np.allclose(ellipsoid_center, np.array(ellipsoid_center_benchmark_vacancy))
        np.allclose(ellipsoid_radii, np.array(ellipsoid_radii_benchmark_vacancy))
        np.allclose(ellipsoid_rotation, np.array(ellipsoid_rotation_benchmark_vacancy))
        
        
        # Substitution:
        # These benchmark are calculated for the displacements ellipsoid of Te_Cd_+1 in CdTe at quantile=0.8.
        ellipsoid_center_benchmark_substitution = [6.18957603, 6.17932465, 6.84044422]
        ellipsoid_radii_benchmark_substitution = [3.10352118, 5.06896107, 5.11217386]
        ellipsoid_rotation_benchmark_substitution = [[-0.57487044, -0.57786455,  0.57930695],
                                                    [ 0.23007278, -0.79357926, -0.56329254],
                                                    [ 0.78523276, -0.19053747,  0.58915616]]
        
        defect_entry = core.DefectEntry.from_json(f"{data_dir}/Te_Cd_+1_defect_entry.json.gz")
        ellipsoid_center, ellipsoid_radii, ellipsoid_rotation = calc_displacements_ellipsoid(defect_entry, quantile=0.8)
        np.allclose(ellipsoid_center, np.array(ellipsoid_center_benchmark_substitution))
        np.allclose(ellipsoid_radii, np.array(ellipsoid_radii_benchmark_substitution))
        np.allclose(ellipsoid_rotation, np.array(ellipsoid_rotation_benchmark_substitution))
        
        
        # Interstitial:
        # These benchmark are calculated for the displacements ellipsoid of Int_Te_3_1 in CdTe at quantile=0.8.
        ellipsoid_center_benchmark_interstitial = [6.09696696, 7.48234777, 6.19752711]
        ellipsoid_radii_benchmark_interstitial = [3.48790624, 5.56101187, 6.8367233 ]
        ellipsoid_rotation_benchmark_interstitial = [[-0.43707588, -0.59878091, -0.67113791],
                                                    [-0.38107693,  0.79918498, -0.46484808],
                                                    [ 0.81470549,  0.05258129, -0.57748607]]
        
        defect_entry = core.DefectEntry.from_json(f"{data_dir}/Int_Te_3_1_defect_entry.json.gz")
        ellipsoid_center, ellipsoid_radii, ellipsoid_rotation = calc_displacements_ellipsoid(defect_entry, quantile=0.8)
        np.allclose(ellipsoid_center, np.array(ellipsoid_center_benchmark_interstitial))
        np.allclose(ellipsoid_radii, np.array(ellipsoid_radii_benchmark_interstitial))
        np.allclose(ellipsoid_rotation, np.array(ellipsoid_rotation_benchmark_interstitial))

    @custom_mpl_image_compare(filename="v_Cd_0_disp_proj_plot.png")
    def test_plot_site_displacements_proj(self):
        # Vacancy, displacement separated by direction:
        return self.v_Cd_0_defect_entry.plot_site_displacements(
            separated_by_direction=True, use_plotly=False
        )

    @custom_mpl_image_compare(filename="v_Cd_0_disp_plot.png")
    def test_plot_site_displacements(self):
        # Vacancy, total displacement
        return self.v_Cd_0_defect_entry.plot_site_displacements(
            separated_by_direction=False, use_plotly=False
        )

    @custom_mpl_image_compare(filename="YTOS_Int_F_-1_site_displacements.png")
    def test_plot_site_displacements_ytos(self):
        # Interstitial, total displacement
        return self.F_i_m1_defect_entry.plot_site_displacements(
            separated_by_direction=True, use_plotly=False
        )<|MERGE_RESOLUTION|>--- conflicted
+++ resolved
@@ -11,13 +11,8 @@
 import pytest
 from test_thermodynamics import custom_mpl_image_compare, data_dir
 
-<<<<<<< HEAD
-from doped import core
-from doped.utils.displacements import calc_site_displacements, calc_displacements_ellipsoid
-=======
 from doped.core import DefectEntry
-from doped.utils.displacements import calc_site_displacements
->>>>>>> d6ccfbce
+from doped.utils.displacements import calc_displacements_ellipsoid, calc_site_displacements
 
 mpl.use("Agg")  # don't show interactive plots if testing from CLI locally
 
@@ -135,48 +130,62 @@
 
     def test_calc_displacements_ellipsoid(self):
         # Vacancy:
-        # These benchmark are calculated for the displacements ellipsoid of neutral Cd vacancies in CdTe at quantile=0.8.
-        ellipsoid_center_benchmark_vacancy = [7.0425819 , 6.02166313, 6.95936032]
-        ellipsoid_radii_benchmark_vacancy = [4.87240561, 5.05708172, 7.17470889]
-        ellipsoid_rotation_benchmark_vacancy = [[-0.60311542,  0.65630014,  0.45334526],
-                                                [-0.72881472, -0.68438333,  0.02117917],
-                                                [ 0.32416183, -0.31763121,  0.89108334]]
-        
-        defect_entry = core.DefectEntry.from_json(f"{data_dir}/v_Cd_defect_entry.json.gz")
-        ellipsoid_center, ellipsoid_radii, ellipsoid_rotation = calc_displacements_ellipsoid(defect_entry, quantile=0.8)
-        np.allclose(ellipsoid_center, np.array(ellipsoid_center_benchmark_vacancy))
-        np.allclose(ellipsoid_radii, np.array(ellipsoid_radii_benchmark_vacancy))
-        np.allclose(ellipsoid_rotation, np.array(ellipsoid_rotation_benchmark_vacancy))
-        
-        
+        # These benchmarks are for the displacement ellipsoid of V_Cd^0 in CdTe at quantile=0.8:
+        ellipsoid_center_V_Cd_0 = [7.0425819, 6.02166313, 6.95936032]
+        ellipsoid_radii_V_Cd_0 = [4.87240561, 5.05708172, 7.17470889]
+        ellipsoid_rotation_V_Cd_0 = [
+            [-0.60311542, 0.65630014, 0.45334526],
+            [-0.72881472, -0.68438333, 0.02117917],
+            [0.32416183, -0.31763121, 0.89108334],
+        ]
+
         # Substitution:
-        # These benchmark are calculated for the displacements ellipsoid of Te_Cd_+1 in CdTe at quantile=0.8.
-        ellipsoid_center_benchmark_substitution = [6.18957603, 6.17932465, 6.84044422]
-        ellipsoid_radii_benchmark_substitution = [3.10352118, 5.06896107, 5.11217386]
-        ellipsoid_rotation_benchmark_substitution = [[-0.57487044, -0.57786455,  0.57930695],
-                                                    [ 0.23007278, -0.79357926, -0.56329254],
-                                                    [ 0.78523276, -0.19053747,  0.58915616]]
-        
-        defect_entry = core.DefectEntry.from_json(f"{data_dir}/Te_Cd_+1_defect_entry.json.gz")
-        ellipsoid_center, ellipsoid_radii, ellipsoid_rotation = calc_displacements_ellipsoid(defect_entry, quantile=0.8)
-        np.allclose(ellipsoid_center, np.array(ellipsoid_center_benchmark_substitution))
-        np.allclose(ellipsoid_radii, np.array(ellipsoid_radii_benchmark_substitution))
-        np.allclose(ellipsoid_rotation, np.array(ellipsoid_rotation_benchmark_substitution))
-        
-        
+        # These benchmarks are for the displacement ellipsoid of Te_Cd^+1 in CdTe at quantile=0.8:
+        ellipsoid_center_Te_Cd_1 = [6.18957603, 6.17932465, 6.84044422]
+        ellipsoid_radii_Te_Cd_1 = [3.10352118, 5.06896107, 5.11217386]
+        ellipsoid_rotation_Te_Cd_1 = [
+            [-0.57487044, -0.57786455, 0.57930695],
+            [0.23007278, -0.79357926, -0.56329254],
+            [0.78523276, -0.19053747, 0.58915616],
+        ]
+
         # Interstitial:
-        # These benchmark are calculated for the displacements ellipsoid of Int_Te_3_1 in CdTe at quantile=0.8.
-        ellipsoid_center_benchmark_interstitial = [6.09696696, 7.48234777, 6.19752711]
-        ellipsoid_radii_benchmark_interstitial = [3.48790624, 5.56101187, 6.8367233 ]
-        ellipsoid_rotation_benchmark_interstitial = [[-0.43707588, -0.59878091, -0.67113791],
-                                                    [-0.38107693,  0.79918498, -0.46484808],
-                                                    [ 0.81470549,  0.05258129, -0.57748607]]
-        
-        defect_entry = core.DefectEntry.from_json(f"{data_dir}/Int_Te_3_1_defect_entry.json.gz")
-        ellipsoid_center, ellipsoid_radii, ellipsoid_rotation = calc_displacements_ellipsoid(defect_entry, quantile=0.8)
-        np.allclose(ellipsoid_center, np.array(ellipsoid_center_benchmark_interstitial))
-        np.allclose(ellipsoid_radii, np.array(ellipsoid_radii_benchmark_interstitial))
-        np.allclose(ellipsoid_rotation, np.array(ellipsoid_rotation_benchmark_interstitial))
+        # These benchmarks are for the displacement ellipsoid of Int_Te_3_1 in CdTe at quantile=0.8:
+        ellipsoid_center_Te_i_1 = [6.09696696, 7.48234777, 6.19752711]
+        ellipsoid_radii_Te_i_1 = [3.48790624, 5.56101187, 6.8367233]
+        ellipsoid_rotation_Te_i_1 = [
+            [-0.43707588, -0.59878091, -0.67113791],
+            [-0.38107693, 0.79918498, -0.46484808],
+            [0.81470549, 0.05258129, -0.57748607],
+        ]
+
+        for entry, ellipsoid_center_benchmark, ellipsoid_radii_benchmark, ellipsoid_rotation_benchmark in [
+            (
+                self.v_Cd_0_defect_entry,
+                ellipsoid_center_V_Cd_0,
+                ellipsoid_radii_V_Cd_0,
+                ellipsoid_rotation_V_Cd_0,
+            ),
+            (
+                self.Te_Cd_1_defect_entry,
+                ellipsoid_center_Te_Cd_1,
+                ellipsoid_radii_Te_Cd_1,
+                ellipsoid_rotation_Te_Cd_1,
+            ),
+            (
+                self.Te_i_1_defect_entry,
+                ellipsoid_center_Te_i_1,
+                ellipsoid_radii_Te_i_1,
+                ellipsoid_rotation_Te_i_1,
+            ),
+        ]:
+            print("Testing displacement ellipsoid for", entry.name)
+            ellipsoid_center, ellipsoid_radii, ellipsoid_rotation = calc_displacements_ellipsoid(
+                entry, quantile=0.8
+            )
+            np.allclose(ellipsoid_center, np.array(ellipsoid_center_benchmark))
+            np.allclose(ellipsoid_radii, np.array(ellipsoid_radii_benchmark))
+            np.allclose(ellipsoid_rotation, np.array(ellipsoid_rotation_benchmark))
 
     @custom_mpl_image_compare(filename="v_Cd_0_disp_proj_plot.png")
     def test_plot_site_displacements_proj(self):
