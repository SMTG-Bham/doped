"""
Tests for the `doped.generation` module.

Implicitly tests the `doped.utils.wyckoff` module as well.
"""
import copy
import filecmp
import json
import os
import random
import shutil
import sys
import unittest
import warnings
from io import StringIO
from unittest.mock import patch

import numpy as np
from ase.build import bulk, make_supercell
from monty.json import MontyEncoder
from monty.serialization import dumpfn, loadfn
from pymatgen.analysis.defects.core import DefectType
from pymatgen.analysis.structure_matcher import ElementComparator, StructureMatcher
from pymatgen.core.structure import PeriodicSite, Structure
from pymatgen.entries.computed_entries import ComputedStructureEntry
from pymatgen.io.ase import AseAtomsAdaptor
from pymatgen.io.vasp import Poscar
from pymatgen.symmetry.analyzer import SpacegroupAnalyzer
from pymatgen.util.coord import pbc_diff

from doped.core import Defect, DefectEntry
from doped.generation import DefectsGenerator
from doped.utils.wyckoff import get_BCS_conventional_structure, swap_axes


def if_present_rm(path):
    """
    Remove the file/folder if it exists.
    """
    if os.path.exists(path):
        if os.path.isfile(path):
            os.remove(path)
        elif os.path.isdir(path):
            shutil.rmtree(path)


def _potcars_available() -> bool:
    """
    Check if the POTCARs are available for the tests (i.e. testing locally).
    """
    from doped.vasp import _test_potcar_functional_choice

    try:
        _test_potcar_functional_choice("PBE")
        return True
    except ValueError:
        return False


class DefectsGeneratorTest(unittest.TestCase):
    def setUp(self):
        self.data_dir = os.path.join(os.path.dirname(__file__), "data")
        self.cdte_data_dir = os.path.join(self.data_dir, "CdTe")
        self.example_dir = os.path.join(os.path.dirname(__file__), "..", "examples")
        self.prim_cdte = Structure.from_file(f"{self.example_dir}/CdTe/relaxed_primitive_POSCAR")
        sga = SpacegroupAnalyzer(self.prim_cdte)
        self.conv_cdte = sga.get_conventional_standard_structure()
        self.fd_up_sc_entry = ComputedStructureEntry(self.conv_cdte, 420, correction=0.0)  # for testing
        # in _check_editing_defect_gen() later
        self.structure_matcher = StructureMatcher(
            comparator=ElementComparator()
        )  # ignore oxidation states
        self.cdte_bulk_supercell = self.conv_cdte * 2 * np.eye(3)
        self.cdte_defect_gen_string = (
            "DefectsGenerator for input composition CdTe, space group F-43m with 50 defect entries "
            "created."
        )
        self.cdte_defect_gen_info = (
            """Vacancies    Guessed Charges    Conv. Cell Coords    Wyckoff
-----------  -----------------  -------------------  ---------
v_Cd         [-2,-1,0,+1]       [0.000,0.000,0.000]  4a
v_Te         [-1,0,+1,+2]       [0.250,0.250,0.250]  4c

Substitutions    Guessed Charges        Conv. Cell Coords    Wyckoff
---------------  ---------------------  -------------------  ---------
Cd_Te            [0,+1,+2,+3,+4]        [0.250,0.250,0.250]  4c
Te_Cd            [-4,-3,-2,-1,0,+1,+2]  [0.000,0.000,0.000]  4a

Interstitials    Guessed Charges        Conv. Cell Coords    Wyckoff
---------------  ---------------------  -------------------  ---------
Cd_i_C3v         [0,+1,+2]              [0.625,0.625,0.625]  16e
Cd_i_Td_Cd2.83   [0,+1,+2]              [0.750,0.750,0.750]  4d
Cd_i_Td_Te2.83   [0,+1,+2]              [0.500,0.500,0.500]  4b
Te_i_C3v         [-2,-1,0,+1,+2,+3,+4]  [0.625,0.625,0.625]  16e
Te_i_Td_Cd2.83   [-2,-1,0,+1,+2,+3,+4]  [0.750,0.750,0.750]  4d
Te_i_Td_Te2.83   [-2,-1,0,+1,+2,+3,+4]  [0.500,0.500,0.500]  4b
\n"""
            "The number in the Wyckoff label is the site multiplicity/degeneracy of that defect in the "
            "conventional ('conv.') unit cell, which comprises 4 formula unit(s) of CdTe.\n"
            "Note that Wyckoff letters can depend on the ordering of elements in the conventional "
            "standard structure, for which doped uses the spglib convention."
        )

        self.ytos_bulk_supercell = Structure.from_file(f"{self.example_dir}/YTOS/Bulk/POSCAR")
        self.ytos_defect_gen_string = (
            "DefectsGenerator for input composition Y2Ti2S2O5, space group I4/mmm with 221 defect "
            "entries created."
        )
        self.ytos_defect_gen_info = (
            """Vacancies    Guessed Charges     Conv. Cell Coords    Wyckoff
-----------  ------------------  -------------------  ---------
v_Y          [-3,-2,-1,0,+1]     [0.000,0.000,0.334]  4e
v_Ti         [-4,-3,-2,-1,0,+1]  [0.000,0.000,0.079]  4e
v_S          [-1,0,+1,+2]        [0.000,0.000,0.205]  4e
v_O_C2v      [-1,0,+1,+2]        [0.000,0.500,0.099]  8g
v_O_D4h      [-1,0,+1,+2]        [0.000,0.000,0.000]  2a

Substitutions    Guessed Charges              Conv. Cell Coords    Wyckoff
---------------  ---------------------------  -------------------  ---------
Y_Ti             [-1,0]                       [0.000,0.000,0.079]  4e
Y_S              [0,+1,+2,+3,+4,+5]           [0.000,0.000,0.205]  4e
Y_O_C2v          [0,+1,+2,+3,+4,+5]           [0.000,0.500,0.099]  8g
Y_O_D4h          [0,+1,+2,+3,+4,+5]           [0.000,0.000,0.000]  2a
Ti_Y             [-1,0,+1]                    [0.000,0.000,0.334]  4e
Ti_S             [0,+1,+2,+3,+4,+5,+6]        [0.000,0.000,0.205]  4e
Ti_O_C2v         [0,+1,+2,+3,+4,+5,+6]        [0.000,0.500,0.099]  8g
Ti_O_D4h         [0,+1,+2,+3,+4,+5,+6]        [0.000,0.000,0.000]  2a
S_Y              [-5,-4,-3,-2,-1,0,+1,+2,+3]  [0.000,0.000,0.334]  4e
S_Ti             [-6,-5,-4,-3,-2,-1,0,+1,+2]  [0.000,0.000,0.079]  4e
S_O_C2v          [-1,0,+1]                    [0.000,0.500,0.099]  8g
S_O_D4h          [-1,0,+1]                    [0.000,0.000,0.000]  2a
O_Y              [-5,-4,-3,-2,-1,0]           [0.000,0.000,0.334]  4e
O_Ti             [-6,-5,-4,-3,-2,-1,0]        [0.000,0.000,0.079]  4e
O_S              [-1,0,+1]                    [0.000,0.000,0.205]  4e

Interstitials    Guessed Charges        Conv. Cell Coords    Wyckoff
---------------  ---------------------  -------------------  ---------
Y_i_C2v          [0,+1,+2,+3]           [0.000,0.500,0.184]  8g
Y_i_C4v_O2.68    [0,+1,+2,+3]           [0.000,0.000,0.485]  4e
Y_i_C4v_Y1.92    [0,+1,+2,+3]           [0.000,0.000,0.418]  4e
Y_i_Cs_S1.71     [0,+1,+2,+3]           [0.180,0.180,0.143]  16m
Y_i_Cs_Ti1.95    [0,+1,+2,+3]           [0.325,0.325,0.039]  16m
Y_i_D2d          [0,+1,+2,+3]           [0.000,0.500,0.250]  4d
Ti_i_C2v         [0,+1,+2,+3,+4]        [0.000,0.500,0.184]  8g
Ti_i_C4v_O2.68   [0,+1,+2,+3,+4]        [0.000,0.000,0.485]  4e
Ti_i_C4v_Y1.92   [0,+1,+2,+3,+4]        [0.000,0.000,0.418]  4e
Ti_i_Cs_S1.71    [0,+1,+2,+3,+4]        [0.180,0.180,0.143]  16m
Ti_i_Cs_Ti1.95   [0,+1,+2,+3,+4]        [0.325,0.325,0.039]  16m
Ti_i_D2d         [0,+1,+2,+3,+4]        [0.000,0.500,0.250]  4d
S_i_C2v          [-2,-1,0,+1,+2,+3,+4]  [0.000,0.500,0.184]  8g
S_i_C4v_O2.68    [-2,-1,0,+1,+2,+3,+4]  [0.000,0.000,0.485]  4e
S_i_C4v_Y1.92    [-2,-1,0,+1,+2,+3,+4]  [0.000,0.000,0.418]  4e
S_i_Cs_S1.71     [-2,-1,0,+1,+2,+3,+4]  [0.180,0.180,0.143]  16m
S_i_Cs_Ti1.95    [-2,-1,0,+1,+2,+3,+4]  [0.325,0.325,0.039]  16m
S_i_D2d          [-2,-1,0,+1,+2,+3,+4]  [0.000,0.500,0.250]  4d
O_i_C2v          [-2,-1,0]              [0.000,0.500,0.184]  8g
O_i_C4v_O2.68    [-2,-1,0]              [0.000,0.000,0.485]  4e
O_i_C4v_Y1.92    [-2,-1,0]              [0.000,0.000,0.418]  4e
O_i_Cs_S1.71     [-2,-1,0]              [0.180,0.180,0.143]  16m
O_i_Cs_Ti1.95    [-2,-1,0]              [0.325,0.325,0.039]  16m
O_i_D2d          [-2,-1,0]              [0.000,0.500,0.250]  4d
\n"""
            "The number in the Wyckoff label is the site multiplicity/degeneracy of that defect in the "
            "conventional ('conv.') unit cell, which comprises 2 formula unit(s) of Y2Ti2S2O5.\n"
            "Note that Wyckoff letters can depend on the ordering of elements in the conventional "
            "standard structure, for which doped uses the spglib convention."
        )

        self.lmno_primitive = Structure.from_file(f"{self.data_dir}/Li2Mn3NiO8_POSCAR")
        self.lmno_defect_gen_string = (
            "DefectsGenerator for input composition Li2Mn3NiO8, space group P4_332 with 182 defect "
            "entries created."
        )
        self.lmno_defect_gen_info = (
            """Vacancies    Guessed Charges     Conv. Cell Coords    Wyckoff
-----------  ------------------  -------------------  ---------
v_Li         [-1,0,+1]           [0.004,0.004,0.004]  8c
v_Mn         [-4,-3,-2,-1,0,+1]  [0.121,0.129,0.625]  12d
v_Ni         [-2,-1,0,+1]        [0.625,0.625,0.625]  4b
v_O_C1       [-1,0,+1,+2]        [0.101,0.124,0.392]  24e
v_O_C3       [-1,0,+1,+2]        [0.385,0.385,0.385]  8c

Substitutions    Guessed Charges        Conv. Cell Coords    Wyckoff
---------------  ---------------------  -------------------  ---------
Li_Mn            [-3,-2,-1,0]           [0.121,0.129,0.625]  12d
Li_Ni            [-1,0]                 [0.625,0.625,0.625]  4b
Li_O_C1          [0,+1,+2,+3]           [0.101,0.124,0.392]  24e
Li_O_C3          [0,+1,+2,+3]           [0.385,0.385,0.385]  8c
Mn_Li            [0,+1,+2,+3]           [0.004,0.004,0.004]  8c
Mn_Ni            [0,+1,+2]              [0.625,0.625,0.625]  4b
Mn_O_C1          [0,+1,+2,+3,+4,+5,+6]  [0.101,0.124,0.392]  24e
Mn_O_C3          [0,+1,+2,+3,+4,+5,+6]  [0.385,0.385,0.385]  8c
Ni_Li            [0,+1,+2,+3]           [0.004,0.004,0.004]  8c
Ni_Mn            [-3,-2,-1,0]           [0.121,0.129,0.625]  12d
Ni_O_C1          [0,+1,+2,+3,+4,+5]     [0.101,0.124,0.392]  24e
Ni_O_C3          [0,+1,+2,+3,+4,+5]     [0.385,0.385,0.385]  8c
O_Li             [-3,-2,-1,0]           [0.004,0.004,0.004]  8c
O_Mn             [-6,-5,-4,-3,-2,-1,0]  [0.121,0.129,0.625]  12d
O_Ni             [-4,-3,-2,-1,0]        [0.625,0.625,0.625]  4b

<<<<<<< HEAD
Interstitials    Guessed Charges    Conv. Cell Coords    Wyckoff
---------------  -----------------  -------------------  ---------
Li_i_C1_O1.72    [0,+1]             [0.248,0.480,0.249]  24e
Li_i_C1_O1.78    [0,+1]             [0.017,0.261,0.250]  24e
Li_i_C2_Li1.83   [0,+1]             [0.077,0.125,0.173]  12d
Li_i_C2_Li1.84   [0,+1]             [0.151,0.375,0.401]  12d
Li_i_C2_Li1.86   [0,+1]             [0.086,0.375,0.336]  12d
Li_i_C3          [0,+1]             [0.497,0.497,0.497]  8c
Mn_i_C1_O1.72    [0,+1,+2,+3,+4]    [0.248,0.480,0.249]  24e
Mn_i_C1_O1.78    [0,+1,+2,+3,+4]    [0.017,0.261,0.250]  24e
Mn_i_C2_Li1.83   [0,+1,+2,+3,+4]    [0.077,0.125,0.173]  12d
Mn_i_C2_Li1.84   [0,+1,+2,+3,+4]    [0.151,0.375,0.401]  12d
Mn_i_C2_Li1.86   [0,+1,+2,+3,+4]    [0.086,0.375,0.336]  12d
Mn_i_C3          [0,+1,+2,+3,+4]    [0.497,0.497,0.497]  8c
Ni_i_C1_O1.72    [0,+1,+2,+3,+4]    [0.248,0.480,0.249]  24e
Ni_i_C1_O1.78    [0,+1,+2,+3,+4]    [0.017,0.261,0.250]  24e
Ni_i_C2_Li1.83   [0,+1,+2,+3,+4]    [0.077,0.125,0.173]  12d
Ni_i_C2_Li1.84   [0,+1,+2,+3,+4]    [0.151,0.375,0.401]  12d
Ni_i_C2_Li1.86   [0,+1,+2,+3,+4]    [0.086,0.375,0.336]  12d
Ni_i_C3          [0,+1,+2,+3,+4]    [0.497,0.497,0.497]  8c
O_i_C1_O1.72     [-2,-1,0]          [0.248,0.480,0.249]  24e
O_i_C1_O1.78     [-2,-1,0]          [0.017,0.261,0.250]  24e
O_i_C2_Li1.83    [-2,-1,0]          [0.077,0.125,0.173]  12d
O_i_C2_Li1.84    [-2,-1,0]          [0.151,0.375,0.401]  12d
O_i_C2_Li1.86    [-2,-1,0]          [0.086,0.375,0.336]  12d
O_i_C3           [-2,-1,0]          [0.497,0.497,0.497]  8c
=======
Interstitials        Guessed Charges    Conv. Cell Coords    Wyckoff
-------------------  -----------------  -------------------  ---------
Li_i_C1_O1.72        [0,+1]             [0.248,0.480,0.249]  24e
Li_i_C1_O1.78        [0,+1]             [0.017,0.261,0.250]  24e
Li_i_C2_Li1.84O1.84  [0,+1]             [0.073,0.177,0.125]  12d
Li_i_C2_Li1.84O1.94  [0,+1]             [0.151,0.375,0.401]  12d
Li_i_C2_Li1.86       [0,+1]             [0.086,0.375,0.336]  12d
Li_i_C3              [0,+1]             [0.497,0.497,0.497]  8c
Mn_i_C1_O1.72        [0,+1,+2,+3,+4]    [0.248,0.480,0.249]  24e
Mn_i_C1_O1.78        [0,+1,+2,+3,+4]    [0.017,0.261,0.250]  24e
Mn_i_C2_Li1.84O1.84  [0,+1,+2,+3,+4]    [0.073,0.177,0.125]  12d
Mn_i_C2_Li1.84O1.94  [0,+1,+2,+3,+4]    [0.151,0.375,0.401]  12d
Mn_i_C2_Li1.86       [0,+1,+2,+3,+4]    [0.086,0.375,0.336]  12d
Mn_i_C3              [0,+1,+2,+3,+4]    [0.497,0.497,0.497]  8c
Ni_i_C1_O1.72        [0,+1,+2,+3,+4]    [0.248,0.480,0.249]  24e
Ni_i_C1_O1.78        [0,+1,+2,+3,+4]    [0.017,0.261,0.250]  24e
Ni_i_C2_Li1.84O1.84  [0,+1,+2,+3,+4]    [0.073,0.177,0.125]  12d
Ni_i_C2_Li1.84O1.94  [0,+1,+2,+3,+4]    [0.151,0.375,0.401]  12d
Ni_i_C2_Li1.86       [0,+1,+2,+3,+4]    [0.086,0.375,0.336]  12d
Ni_i_C3              [0,+1,+2,+3,+4]    [0.497,0.497,0.497]  8c
O_i_C1_O1.72         [-2,-1,0]          [0.248,0.480,0.249]  24e
O_i_C1_O1.78         [-2,-1,0]          [0.017,0.261,0.250]  24e
O_i_C2_Li1.84O1.84   [-2,-1,0]          [0.073,0.177,0.125]  12d
O_i_C2_Li1.84O1.94   [-2,-1,0]          [0.151,0.375,0.401]  12d
O_i_C2_Li1.86        [-2,-1,0]          [0.086,0.375,0.336]  12d
O_i_C3               [-2,-1,0]          [0.497,0.497,0.497]  8c
>>>>>>> 22cc9741
\n"""
            "The number in the Wyckoff label is the site multiplicity/degeneracy of that defect in the "
            "conventional ('conv.') unit cell, which comprises 4 formula unit(s) of Li2Mn3NiO8.\n"
            "Note that Wyckoff letters can depend on the ordering of elements in the conventional "
            "standard structure, for which doped uses the spglib convention."
        )

        self.non_diagonal_ZnS = Structure.from_file(f"{self.data_dir}/non_diagonal_ZnS_supercell_POSCAR")
        self.zns_defect_gen_string = (
            "DefectsGenerator for input composition ZnS, space group F-43m with 44 defect entries "
            "created."
        )
        self.zns_defect_gen_info = (
            """Vacancies    Guessed Charges    Conv. Cell Coords    Wyckoff
-----------  -----------------  -------------------  ---------
v_Zn         [-2,-1,0,+1]       [0.000,0.000,0.000]  4a
v_S          [-1,0,+1,+2]       [0.250,0.250,0.250]  4c

Substitutions    Guessed Charges        Conv. Cell Coords    Wyckoff
---------------  ---------------------  -------------------  ---------
Zn_S             [0,+1,+2,+3,+4]        [0.250,0.250,0.250]  4c
S_Zn             [-4,-3,-2,-1,0,+1,+2]  [0.000,0.000,0.000]  4a

Interstitials    Guessed Charges    Conv. Cell Coords    Wyckoff
---------------  -----------------  -------------------  ---------
Zn_i_C3v         [0,+1,+2]          [0.625,0.625,0.625]  16e
Zn_i_Td_S2.35    [0,+1,+2]          [0.500,0.500,0.500]  4b
Zn_i_Td_Zn2.35   [0,+1,+2]          [0.750,0.750,0.750]  4d
S_i_C3v          [-2,-1,0,+1,+2]    [0.625,0.625,0.625]  16e
S_i_Td_S2.35     [-2,-1,0,+1,+2]    [0.500,0.500,0.500]  4b
S_i_Td_Zn2.35    [-2,-1,0,+1,+2]    [0.750,0.750,0.750]  4d
\n"""
            "The number in the Wyckoff label is the site multiplicity/degeneracy of that defect in the "
            "conventional ('conv.') unit cell, which comprises 4 formula unit(s) of ZnS.\n"
            "Note that Wyckoff letters can depend on the ordering of elements in the conventional "
            "standard structure, for which doped uses the spglib convention."
        )

        self.prim_cu = Structure.from_file(f"{self.data_dir}/Cu_prim_POSCAR")
        self.cu_defect_gen_string = (
            "DefectsGenerator for input composition Cu, space group Fm-3m with 9 defect entries created."
        )
        self.cu_defect_gen_info = (
            """Vacancies    Guessed Charges    Conv. Cell Coords    Wyckoff
-----------  -----------------  -------------------  ---------
v_Cu         [-1,0,+1]          [0.000,0.000,0.000]  4a

Interstitials    Guessed Charges    Conv. Cell Coords    Wyckoff
---------------  -----------------  -------------------  ---------
Cu_i_Oh          [0,+1,+2]          [0.500,0.500,0.500]  4b
Cu_i_Td          [0,+1,+2]          [0.250,0.250,0.250]  8c
\n"""
            "The number in the Wyckoff label is the site multiplicity/degeneracy of that defect in the "
            "conventional ('conv.') unit cell, which comprises 4 formula unit(s) of Cu.\n"
            "Note that Wyckoff letters can depend on the ordering of elements in the conventional "
            "standard structure, for which doped uses the spglib convention."
        )

        # AgCu:
        atoms = bulk("Cu")
        atoms = make_supercell(atoms, [[2, 0, 0], [0, 2, 0], [0, 0, 2]])
        atoms.set_chemical_symbols(["Cu", "Ag"] * 4)
        aaa = AseAtomsAdaptor()
        self.agcu = aaa.get_structure(atoms)
        self.agcu_defect_gen_string = (
            "DefectsGenerator for input composition AgCu, space group R-3m with 28 defect entries created."
        )
        self.agcu_defect_gen_info = (
            """Vacancies    Guessed Charges    Conv. Cell Coords    Wyckoff
-----------  -----------------  -------------------  ---------
v_Cu         [-1,0,+1]          [0.000,0.000,0.000]  3a
v_Ag         [-1,0,+1]          [0.000,0.000,0.500]  3b

Substitutions    Guessed Charges    Conv. Cell Coords    Wyckoff
---------------  -----------------  -------------------  ---------
Cu_Ag            [-1,0,+1,+2]       [0.000,0.000,0.500]  3b
Ag_Cu            [-1,0,+1]          [0.000,0.000,0.000]  3a

Interstitials                 Guessed Charges    Conv. Cell Coords    Wyckoff
----------------------------  -----------------  -------------------  ---------
Cu_i_C3v_Cu1.56Ag1.56Cu2.99a  [0,+1,+2]          [0.000,0.000,0.125]  6c
Cu_i_C3v_Cu1.56Ag1.56Cu2.99b  [0,+1,+2]          [0.000,0.000,0.375]  6c
Cu_i_C3v_Cu1.80               [0,+1,+2]          [0.000,0.000,0.250]  6c
Ag_i_C3v_Cu1.56Ag1.56Cu2.99a  [0,+1]             [0.000,0.000,0.125]  6c
Ag_i_C3v_Cu1.56Ag1.56Cu2.99b  [0,+1]             [0.000,0.000,0.375]  6c
Ag_i_C3v_Cu1.80               [0,+1]             [0.000,0.000,0.250]  6c
\n"""
            "The number in the Wyckoff label is the site multiplicity/degeneracy of that defect in the "
            "conventional ('conv.') unit cell, which comprises 3 formula unit(s) of AgCu.\n"
            "Note that Wyckoff letters can depend on the ordering of elements in the conventional "
            "standard structure, for which doped uses the spglib convention."
        )

        self.cd_i_cdte_supercell_defect_gen_info = (
            """Vacancies                    Guessed Charges    Conv. Cell Coords    Wyckoff
---------------------------  -----------------  -------------------  ---------
v_Cd_C1_Te2.83Cd4.62Te5.42a  [-1,0,+1]          [0.000,0.250,0.000]  18c
v_Cd_C1_Te2.83Cd4.62Te5.42b  [-1,0,+1]          [0.250,0.250,0.500]  18c
v_Cd_C3v_Cd2.71              [-1,0,+1]          [0.000,0.000,0.688]  3a
v_Cd_C3v_Te2.83Cd4.25        [-1,0,+1]          [0.000,0.000,0.500]  3a
v_Cd_C3v_Te2.83Cd4.62        [-1,0,+1]          [0.000,0.000,0.000]  3a
v_Cd_Cs_Cd2.71               [-1,0,+1]          [0.500,0.250,0.000]  9b
v_Cd_Cs_Te2.83Cd4.25         [-1,0,+1]          [0.583,0.167,0.167]  9b
v_Cd_Cs_Te2.83Cd4.62Cd5.36   [-1,0,+1]          [0.000,0.500,0.000]  9b
v_Cd_Cs_Te2.83Cd4.62Te5.42a  [-1,0,+1]          [0.500,0.500,0.500]  9b
v_Cd_Cs_Te2.83Cd4.62Te5.42b  [-1,0,+1]          [0.083,0.167,0.167]  9b
v_Cd_Cs_Te2.83Cd4.62Te5.42c  [-1,0,+1]          [0.167,0.083,0.333]  9b
v_Te_C1_Cd2.83Te4.62Cd5.42a  [-1,0,+1]          [0.250,0.250,0.375]  18c
v_Te_C1_Cd2.83Te4.62Cd5.42b  [-1,0,+1]          [0.250,0.250,0.875]  18c
v_Te_C3v_Cd2.83Cd4.25        [-1,0,+1]          [0.000,0.000,0.875]  3a
v_Te_C3v_Cd2.83Te4.62        [-1,0,+1]          [0.000,0.000,0.375]  3a
v_Te_Cs_Cd2.71               [-1,0,+1]          [0.583,0.167,0.042]  9b
v_Te_Cs_Cd2.83Cd4.25         [-1,0,+1]          [0.083,0.167,0.542]  9b
v_Te_Cs_Cd2.83Te4.62Cd5.36   [-1,0,+1]          [0.500,0.500,0.375]  9b
v_Te_Cs_Cd2.83Te4.62Cd5.42a  [-1,0,+1]          [0.500,0.500,0.875]  9b
v_Te_Cs_Cd2.83Te4.62Cd5.42b  [-1,0,+1]          [0.083,0.167,0.042]  9b
v_Te_Cs_Cd2.83Te4.62Cd5.42c  [-1,0,+1]          [0.167,0.083,0.208]  9b

Substitutions                 Guessed Charges        Conv. Cell Coords    Wyckoff
----------------------------  ---------------------  -------------------  ---------
Cd_Te_C1_Cd2.83Te4.62Cd5.42a  [-1,0,+1,+2]           [0.250,0.250,0.375]  18c
Cd_Te_C1_Cd2.83Te4.62Cd5.42b  [-1,0,+1,+2]           [0.250,0.250,0.875]  18c
Cd_Te_C3v_Cd2.83Cd4.25        [-1,0,+1,+2]           [0.000,0.000,0.875]  3a
Cd_Te_C3v_Cd2.83Te4.62        [-1,0,+1,+2]           [0.000,0.000,0.375]  3a
Cd_Te_Cs_Cd2.71               [-1,0,+1,+2]           [0.583,0.167,0.042]  9b
Cd_Te_Cs_Cd2.83Cd4.25         [-1,0,+1,+2]           [0.083,0.167,0.542]  9b
Cd_Te_Cs_Cd2.83Te4.62Cd5.36   [-1,0,+1,+2]           [0.500,0.500,0.375]  9b
Cd_Te_Cs_Cd2.83Te4.62Cd5.42a  [-1,0,+1,+2]           [0.500,0.500,0.875]  9b
Cd_Te_Cs_Cd2.83Te4.62Cd5.42b  [-1,0,+1,+2]           [0.083,0.167,0.042]  9b
Cd_Te_Cs_Cd2.83Te4.62Cd5.42c  [-1,0,+1,+2]           [0.167,0.083,0.208]  9b
Te_Cd_C1_Te2.83Cd4.62Te5.42a  [-2,-1,0,+1,+2,+3,+4]  [0.000,0.250,0.000]  18c
Te_Cd_C1_Te2.83Cd4.62Te5.42b  [-2,-1,0,+1,+2,+3,+4]  [0.250,0.250,0.500]  18c
Te_Cd_C3v_Cd2.71              [-2,-1,0,+1,+2,+3,+4]  [0.000,0.000,0.688]  3a
Te_Cd_C3v_Te2.83Cd4.25        [-2,-1,0,+1,+2,+3,+4]  [0.000,0.000,0.500]  3a
Te_Cd_C3v_Te2.83Cd4.62        [-2,-1,0,+1,+2,+3,+4]  [0.000,0.000,0.000]  3a
Te_Cd_Cs_Cd2.71               [-2,-1,0,+1,+2,+3,+4]  [0.500,0.250,0.000]  9b
Te_Cd_Cs_Te2.83Cd4.25         [-2,-1,0,+1,+2,+3,+4]  [0.583,0.167,0.167]  9b
Te_Cd_Cs_Te2.83Cd4.62Cd5.36   [-2,-1,0,+1,+2,+3,+4]  [0.000,0.500,0.000]  9b
Te_Cd_Cs_Te2.83Cd4.62Te5.42a  [-2,-1,0,+1,+2,+3,+4]  [0.500,0.500,0.500]  9b
Te_Cd_Cs_Te2.83Cd4.62Te5.42b  [-2,-1,0,+1,+2,+3,+4]  [0.083,0.167,0.167]  9b
Te_Cd_Cs_Te2.83Cd4.62Te5.42c  [-2,-1,0,+1,+2,+3,+4]  [0.167,0.083,0.333]  9b

Interstitials                Guessed Charges        Conv. Cell Coords    Wyckoff
---------------------------  ---------------------  -------------------  ---------
Cd_i_C1_Cd2.71Te2.71Cd4.00a  [0,+1,+2]              [0.458,0.167,0.104]  18c
Cd_i_C1_Cd2.71Te2.71Cd4.00b  [0,+1,+2]              [0.167,0.458,0.271]  18c
Cd_i_C1_Cd2.71Te2.71Cd4.25a  [0,+1,+2]              [0.250,0.250,0.188]  18c
Cd_i_C1_Cd2.71Te2.71Cd4.25b  [0,+1,+2]              [0.125,0.125,0.438]  18c
Cd_i_C1_Cd2.71Te2.71Cd4.25c  [0,+1,+2]              [0.375,0.375,0.438]  18c
Cd_i_C1_Cd2.71Te2.71Cd4.25d  [0,+1,+2]              [0.250,0.250,0.688]  18c
Cd_i_C1_Cd2.71Te2.71Cd4.25e  [0,+1,+2]              [0.125,0.125,0.938]  18c
Cd_i_C1_Cd2.71Te2.71Cd4.25f  [0,+1,+2]              [0.375,0.375,0.938]  18c
Cd_i_C1_Cd2.71Te2.71Cd4.25g  [0,+1,+2]              [0.208,0.042,0.104]  18c
Cd_i_C1_Cd2.71Te2.71Cd4.25h  [0,+1,+2]              [0.083,0.292,0.104]  18c
Cd_i_C1_Cd2.71Te2.71Cd4.25i  [0,+1,+2]              [0.042,0.208,0.271]  18c
Cd_i_C1_Cd2.71Te2.71Cd4.25j  [0,+1,+2]              [0.292,0.083,0.271]  18c
Cd_i_C1_Cd2.71Te2.71Cd4.25k  [0,+1,+2]              [0.458,0.042,0.104]  18c
Cd_i_C1_Cd2.71Te2.71Cd4.25l  [0,+1,+2]              [0.042,0.458,0.271]  18c
Cd_i_C1_Cd2.83Te3.27Cd4.84   [0,+1,+2]              [0.250,0.250,0.625]  18c
Cd_i_C1_Cd2.83Te3.27Cd5.42   [0,+1,+2]              [0.250,0.250,0.125]  18c
Cd_i_C1_Te2.83Cd3.27Cd4.84   [0,+1,+2]              [0.750,0.750,0.750]  18c
Cd_i_C1_Te2.83Cd3.27Te5.42   [0,+1,+2]              [0.250,0.250,0.250]  18c
Cd_i_C3v_Cd2.71              [0,+1,+2]              [0.000,0.000,0.188]  3a
Cd_i_C3v_Cd2.83              [0,+1,+2]              [0.000,0.000,0.125]  3a
Cd_i_C3v_Te2.83              [0,+1,+2]              [0.000,0.000,0.250]  3a
Cd_i_Cs_Cd2.59Cd2.65         [0,+1,+2]              [0.563,0.281,0.108]  9b
Cd_i_Cs_Cd2.59Te2.65         [0,+1,+2]              [0.104,0.052,0.600]  9b
Cd_i_Cs_Cd2.71Te2.71Cd4.25a  [0,+1,+2]              [0.500,0.500,0.188]  9b
Cd_i_Cs_Cd2.71Te2.71Cd4.25b  [0,+1,+2]              [0.500,0.500,0.688]  9b
Cd_i_Cs_Cd2.71Te2.71Cd4.25c  [0,+1,+2]              [0.083,0.042,0.104]  9b
Cd_i_Cs_Cd2.71Te2.71Cd4.25d  [0,+1,+2]              [0.167,0.083,0.021]  9b
Cd_i_Cs_Cd2.71Te2.71Cd4.25e  [0,+1,+2]              [0.042,0.083,0.271]  9b
Cd_i_Cs_Cd2.71Te2.71Cd4.25f  [0,+1,+2]              [0.083,0.167,0.354]  9b
Cd_i_Cs_Cd2.71Te2.71Cd4.25g  [0,+1,+2]              [0.208,0.417,0.104]  9b
Cd_i_Cs_Cd2.71Te2.71Cd4.25h  [0,+1,+2]              [0.125,0.250,0.438]  9b
Cd_i_Cs_Cd2.71Te2.71Cd4.25i  [0,+1,+2]              [0.417,0.208,0.271]  9b
Cd_i_Cs_Cd2.71Te2.71Cd4.25j  [0,+1,+2]              [0.167,0.083,0.521]  9b
Cd_i_Cs_Cd2.71Te2.71Cd4.25k  [0,+1,+2]              [0.500,0.250,0.188]  9b
Cd_i_Cs_Cd2.71Te2.71Cd4.25l  [0,+1,+2]              [0.542,0.083,0.271]  9b
Cd_i_Cs_Cd2.83Te3.27Cd3.56   [0,+1,+2]              [0.500,0.250,0.125]  9b
Cd_i_Cs_Cd2.83Te3.27Cd5.42a  [0,+1,+2]              [0.500,0.500,0.125]  9b
Cd_i_Cs_Cd2.83Te3.27Cd5.42b  [0,+1,+2]              [0.500,0.500,0.625]  9b
Cd_i_Cs_Cd2.83Te3.27Cd5.42c  [0,+1,+2]              [0.083,0.167,0.292]  9b
Cd_i_Cs_Cd2.83Te3.27Cd5.42d  [0,+1,+2]              [0.167,0.083,0.458]  9b
Cd_i_Cs_Cd2.83Te3.27Cd5.42e  [0,+1,+2]              [0.583,0.167,0.292]  9b
Cd_i_Cs_Te2.83Cd3.27Cd3.56   [0,+1,+2]              [0.250,0.500,0.250]  9b
Cd_i_Cs_Te2.83Cd3.27Te5.42a  [0,+1,+2]              [0.167,0.083,0.083]  9b
Cd_i_Cs_Te2.83Cd3.27Te5.42b  [0,+1,+2]              [0.500,0.250,0.250]  9b
Cd_i_Cs_Te2.83Cd3.27Te5.42c  [0,+1,+2]              [0.500,0.500,0.250]  9b
Cd_i_Cs_Te2.83Cd3.27Te5.42d  [0,+1,+2]              [0.500,0.500,0.750]  9b
Cd_i_Cs_Te2.83Cd3.27Te5.42e  [0,+1,+2]              [0.750,0.250,0.750]  9b
Te_i_C1_Cd2.71Te2.71Cd4.00a  [-2,-1,0,+1,+2,+3,+4]  [0.458,0.167,0.104]  18c
Te_i_C1_Cd2.71Te2.71Cd4.00b  [-2,-1,0,+1,+2,+3,+4]  [0.167,0.458,0.271]  18c
Te_i_C1_Cd2.71Te2.71Cd4.25a  [-2,-1,0,+1,+2,+3,+4]  [0.250,0.250,0.188]  18c
Te_i_C1_Cd2.71Te2.71Cd4.25b  [-2,-1,0,+1,+2,+3,+4]  [0.125,0.125,0.438]  18c
Te_i_C1_Cd2.71Te2.71Cd4.25c  [-2,-1,0,+1,+2,+3,+4]  [0.375,0.375,0.438]  18c
Te_i_C1_Cd2.71Te2.71Cd4.25d  [-2,-1,0,+1,+2,+3,+4]  [0.250,0.250,0.688]  18c
Te_i_C1_Cd2.71Te2.71Cd4.25e  [-2,-1,0,+1,+2,+3,+4]  [0.125,0.125,0.938]  18c
Te_i_C1_Cd2.71Te2.71Cd4.25f  [-2,-1,0,+1,+2,+3,+4]  [0.375,0.375,0.938]  18c
Te_i_C1_Cd2.71Te2.71Cd4.25g  [-2,-1,0,+1,+2,+3,+4]  [0.208,0.042,0.104]  18c
Te_i_C1_Cd2.71Te2.71Cd4.25h  [-2,-1,0,+1,+2,+3,+4]  [0.083,0.292,0.104]  18c
Te_i_C1_Cd2.71Te2.71Cd4.25i  [-2,-1,0,+1,+2,+3,+4]  [0.042,0.208,0.271]  18c
Te_i_C1_Cd2.71Te2.71Cd4.25j  [-2,-1,0,+1,+2,+3,+4]  [0.292,0.083,0.271]  18c
Te_i_C1_Cd2.71Te2.71Cd4.25k  [-2,-1,0,+1,+2,+3,+4]  [0.458,0.042,0.104]  18c
Te_i_C1_Cd2.71Te2.71Cd4.25l  [-2,-1,0,+1,+2,+3,+4]  [0.042,0.458,0.271]  18c
Te_i_C1_Cd2.83Te3.27Cd4.84   [-2,-1,0,+1,+2,+3,+4]  [0.250,0.250,0.625]  18c
Te_i_C1_Cd2.83Te3.27Cd5.42   [-2,-1,0,+1,+2,+3,+4]  [0.250,0.250,0.125]  18c
Te_i_C1_Te2.83Cd3.27Cd4.84   [-2,-1,0,+1,+2,+3,+4]  [0.750,0.750,0.750]  18c
Te_i_C1_Te2.83Cd3.27Te5.42   [-2,-1,0,+1,+2,+3,+4]  [0.250,0.250,0.250]  18c
Te_i_C3v_Cd2.71              [-2,-1,0,+1,+2,+3,+4]  [0.000,0.000,0.188]  3a
Te_i_C3v_Cd2.83              [-2,-1,0,+1,+2,+3,+4]  [0.000,0.000,0.125]  3a
Te_i_C3v_Te2.83              [-2,-1,0,+1,+2,+3,+4]  [0.000,0.000,0.250]  3a
Te_i_Cs_Cd2.59Cd2.65         [-2,-1,0,+1,+2,+3,+4]  [0.563,0.281,0.108]  9b
Te_i_Cs_Cd2.59Te2.65         [-2,-1,0,+1,+2,+3,+4]  [0.104,0.052,0.600]  9b
Te_i_Cs_Cd2.71Te2.71Cd4.25a  [-2,-1,0,+1,+2,+3,+4]  [0.500,0.500,0.188]  9b
Te_i_Cs_Cd2.71Te2.71Cd4.25b  [-2,-1,0,+1,+2,+3,+4]  [0.500,0.500,0.688]  9b
Te_i_Cs_Cd2.71Te2.71Cd4.25c  [-2,-1,0,+1,+2,+3,+4]  [0.083,0.042,0.104]  9b
Te_i_Cs_Cd2.71Te2.71Cd4.25d  [-2,-1,0,+1,+2,+3,+4]  [0.167,0.083,0.021]  9b
Te_i_Cs_Cd2.71Te2.71Cd4.25e  [-2,-1,0,+1,+2,+3,+4]  [0.042,0.083,0.271]  9b
Te_i_Cs_Cd2.71Te2.71Cd4.25f  [-2,-1,0,+1,+2,+3,+4]  [0.083,0.167,0.354]  9b
Te_i_Cs_Cd2.71Te2.71Cd4.25g  [-2,-1,0,+1,+2,+3,+4]  [0.208,0.417,0.104]  9b
Te_i_Cs_Cd2.71Te2.71Cd4.25h  [-2,-1,0,+1,+2,+3,+4]  [0.125,0.250,0.438]  9b
Te_i_Cs_Cd2.71Te2.71Cd4.25i  [-2,-1,0,+1,+2,+3,+4]  [0.417,0.208,0.271]  9b
Te_i_Cs_Cd2.71Te2.71Cd4.25j  [-2,-1,0,+1,+2,+3,+4]  [0.167,0.083,0.521]  9b
Te_i_Cs_Cd2.71Te2.71Cd4.25k  [-2,-1,0,+1,+2,+3,+4]  [0.500,0.250,0.188]  9b
Te_i_Cs_Cd2.71Te2.71Cd4.25l  [-2,-1,0,+1,+2,+3,+4]  [0.542,0.083,0.271]  9b
Te_i_Cs_Cd2.83Te3.27Cd3.56   [-2,-1,0,+1,+2,+3,+4]  [0.500,0.250,0.125]  9b
Te_i_Cs_Cd2.83Te3.27Cd5.42a  [-2,-1,0,+1,+2,+3,+4]  [0.500,0.500,0.125]  9b
Te_i_Cs_Cd2.83Te3.27Cd5.42b  [-2,-1,0,+1,+2,+3,+4]  [0.500,0.500,0.625]  9b
Te_i_Cs_Cd2.83Te3.27Cd5.42c  [-2,-1,0,+1,+2,+3,+4]  [0.083,0.167,0.292]  9b
Te_i_Cs_Cd2.83Te3.27Cd5.42d  [-2,-1,0,+1,+2,+3,+4]  [0.167,0.083,0.458]  9b
Te_i_Cs_Cd2.83Te3.27Cd5.42e  [-2,-1,0,+1,+2,+3,+4]  [0.583,0.167,0.292]  9b
Te_i_Cs_Te2.83Cd3.27Cd3.56   [-2,-1,0,+1,+2,+3,+4]  [0.250,0.500,0.250]  9b
Te_i_Cs_Te2.83Cd3.27Te5.42a  [-2,-1,0,+1,+2,+3,+4]  [0.167,0.083,0.083]  9b
Te_i_Cs_Te2.83Cd3.27Te5.42b  [-2,-1,0,+1,+2,+3,+4]  [0.500,0.250,0.250]  9b
Te_i_Cs_Te2.83Cd3.27Te5.42c  [-2,-1,0,+1,+2,+3,+4]  [0.500,0.500,0.250]  9b
Te_i_Cs_Te2.83Cd3.27Te5.42d  [-2,-1,0,+1,+2,+3,+4]  [0.500,0.500,0.750]  9b
Te_i_Cs_Te2.83Cd3.27Te5.42e  [-2,-1,0,+1,+2,+3,+4]  [0.750,0.250,0.750]  9b
\n"""
            "The number in the Wyckoff label is the site multiplicity/degeneracy of that defect in the "
            "conventional ('conv.') unit cell, which comprises 3 formula unit(s) of Cd33Te32.\n"
            "Note that Wyckoff letters can depend on the ordering of elements in the conventional "
            "standard structure, for which doped uses the spglib convention."
        )

        self.N_doped_diamond_supercell = Structure.from_file(f"{self.data_dir}/N_C_diamond_POSCAR")

        self.N_diamond_defect_gen_info = (
            """Vacancies                 Guessed Charges    Conv. Cell Coords    Wyckoff
------------------------  -----------------  -------------------  ---------
<<<<<<< HEAD
v_C_C1_C1.54C2.52C2.95a   [-1,0,+1]          [0.167,0.167,0.056]  18c
v_C_C1_C1.54C2.52C2.95b   [-1,0,+1]          [0.167,0.167,0.139]  18c
v_C_C1_C1.54C2.52C2.95c   [-1,0,+1]          [0.056,0.278,0.278]  18c
v_C_C1_C1.54C2.52C2.95d   [-1,0,+1]          [0.167,0.167,0.389]  18c
v_C_C1_C1.54C2.52C2.95e   [-1,0,+1]          [0.333,0.333,0.056]  18c
v_C_C1_C1.54C2.52C2.95f   [-1,0,+1]          [0.333,0.333,0.139]  18c
v_C_C1_C1.54C2.52C2.95g   [-1,0,+1]          [0.389,0.278,0.278]  18c
v_C_C1_C1.54C2.52C2.95h   [-1,0,+1]          [0.167,0.167,0.722]  18c
v_C_C1_C1.54C2.52C2.95i   [-1,0,+1]          [0.167,0.167,0.806]  18c
v_C_C1_C1.54C2.52C2.95j   [-1,0,+1]          [0.056,0.278,0.028]  18c
v_C_C1_C1.54C2.52C2.95k   [-1,0,+1]          [0.278,0.055,0.167]  18c
v_C_C1_C1.54C2.52C2.95l   [-1,0,+1]          [0.278,0.056,0.250]  18c
v_C_C1_C1.54C2.52C2.95m   [-1,0,+1]          [0.389,0.111,0.028]  18c
v_C_C1_C1.54C2.52C2.95n   [-1,0,+1]          [0.111,0.389,0.167]  18c
v_C_C1_C1.54C2.52C2.95o   [-1,0,+1]          [0.056,0.444,0.028]  18c
v_C_C1_C1.54C2.52C2.95p   [-1,0,+1]          [0.111,0.389,0.250]  18c
v_C_C1_C1.54C2.52C2.95q   [-1,0,+1]          [0.445,0.056,0.167]  18c
v_C_C1_C1.54C2.52C2.95r   [-1,0,+1]          [0.445,0.056,0.250]  18c
v_C_C1_C1.54C2.52C2.95s   [-1,0,+1]          [0.056,0.445,0.278]  18c
v_C_C1_C1.54C2.52N2.52    [-1,0,+1]          [0.167,0.167,0.472]  18c
v_C_C3v_C1.54C2.52C2.95a  [-1,0,+1]          [0.000,0.000,0.056]  3a
v_C_C3v_C1.54C2.52C2.95b  [-1,0,+1]          [0.000,0.000,0.139]  3a
v_C_C3v_C1.54C2.52C2.95c  [-1,0,+1]          [0.000,0.000,0.722]  3a
v_C_C3v_C1.54C2.52C2.95d  [-1,0,+1]          [0.000,0.000,0.806]  3a
v_C_C3v_C1.54N1.54        [-1,0,+1]          [0.000,0.000,0.389]  3a
v_C_Cs_C1.54C2.52C2.95a   [-1,0,+1]          [0.556,0.278,0.278]  9b
v_C_Cs_C1.54C2.52C2.95b   [-1,0,+1]          [0.500,0.500,0.056]  9b
v_C_Cs_C1.54C2.52C2.95c   [-1,0,+1]          [0.500,0.500,0.139]  9b
v_C_Cs_C1.54C2.52C2.95d   [-1,0,+1]          [0.500,0.500,0.389]  9b
v_C_Cs_C1.54C2.52C2.95e   [-1,0,+1]          [0.500,0.500,0.472]  9b
v_C_Cs_C1.54C2.52C2.95f   [-1,0,+1]          [0.500,0.500,0.722]  9b
v_C_Cs_C1.54C2.52C2.95g   [-1,0,+1]          [0.500,0.500,0.806]  9b
v_C_Cs_C1.54C2.52C2.95h   [-1,0,+1]          [0.056,0.111,0.028]  9b
v_C_Cs_C1.54C2.52C2.95i   [-1,0,+1]          [0.111,0.056,0.167]  9b
v_C_Cs_C1.54C2.52C2.95j   [-1,0,+1]          [0.222,0.111,0.028]  9b
v_C_Cs_C1.54C2.52C2.95k   [-1,0,+1]          [0.111,0.056,0.250]  9b
v_C_Cs_C1.54C2.52C2.95l   [-1,0,+1]          [0.111,0.222,0.167]  9b
v_C_Cs_C1.54C2.52C2.95m   [-1,0,+1]          [0.056,0.111,0.278]  9b
v_C_Cs_C1.54C2.52C2.95n   [-1,0,+1]          [0.111,0.222,0.250]  9b
v_C_Cs_C1.54C2.52C2.95o   [-1,0,+1]          [0.222,0.111,0.278]  9b
v_C_Cs_C1.54C2.52C2.95p   [-1,0,+1]          [0.222,0.111,0.361]  9b
v_C_Cs_C1.54C2.52C2.95q   [-1,0,+1]          [0.444,0.222,0.167]  9b
v_C_Cs_C1.54C2.52C2.95r   [-1,0,+1]          [0.444,0.222,0.250]  9b
v_C_Cs_C1.54C2.52C2.95s   [-1,0,+1]          [0.111,0.222,0.500]  9b
v_C_Cs_C1.54C2.52C2.95t   [-1,0,+1]          [0.556,0.111,0.028]  9b
v_C_Cs_C1.54C2.52C2.95u   [-1,0,+1]          [0.222,0.445,0.278]  9b
v_C_Cs_C1.54C2.52C2.95v   [-1,0,+1]          [0.111,0.555,0.250]  9b
v_C_Cs_C1.54C2.52C2.95w   [-1,0,+1]          [0.556,0.278,0.028]  9b
v_C_Cs_C1.54C2.52C2.95x   [-1,0,+1]          [0.056,0.111,0.611]  9b
v_C_Cs_C1.54C2.52C2.95y   [-1,0,+1]          [0.556,0.111,0.278]  9b
v_C_Cs_C1.54C2.52C2.95z   [-1,0,+1]          [0.611,0.222,0.167]  9b
v_C_Cs_C1.54C2.52C2.95{   [-1,0,+1]          [0.611,0.222,0.250]  9b
v_C_Cs_C1.54C2.52N2.52a   [-1,0,+1]          [0.056,0.111,0.361]  9b
v_C_Cs_C1.54C2.52N2.52b   [-1,0,+1]          [0.111,0.056,0.583]  9b
v_C_Cs_C1.54N1.54         [-1,0,+1]          [0.111,0.056,0.500]  9b
v_N                       [-1,0,+1]          [0.000,0.000,0.472]  3a

Substitutions             Guessed Charges    Conv. Cell Coords    Wyckoff
------------------------  -----------------  -------------------  ---------
C_N                       [-1,0,+1]          [0.000,0.000,0.472]  3a
N_C_C1_C1.54C2.52C2.95a   [-1,0,+1]          [0.167,0.167,0.056]  18c
N_C_C1_C1.54C2.52C2.95b   [-1,0,+1]          [0.167,0.167,0.139]  18c
N_C_C1_C1.54C2.52C2.95c   [-1,0,+1]          [0.056,0.278,0.278]  18c
N_C_C1_C1.54C2.52C2.95d   [-1,0,+1]          [0.167,0.167,0.389]  18c
N_C_C1_C1.54C2.52C2.95e   [-1,0,+1]          [0.333,0.333,0.056]  18c
N_C_C1_C1.54C2.52C2.95f   [-1,0,+1]          [0.333,0.333,0.139]  18c
N_C_C1_C1.54C2.52C2.95g   [-1,0,+1]          [0.389,0.278,0.278]  18c
N_C_C1_C1.54C2.52C2.95h   [-1,0,+1]          [0.167,0.167,0.722]  18c
N_C_C1_C1.54C2.52C2.95i   [-1,0,+1]          [0.167,0.167,0.806]  18c
N_C_C1_C1.54C2.52C2.95j   [-1,0,+1]          [0.056,0.278,0.028]  18c
N_C_C1_C1.54C2.52C2.95k   [-1,0,+1]          [0.278,0.055,0.167]  18c
N_C_C1_C1.54C2.52C2.95l   [-1,0,+1]          [0.278,0.056,0.250]  18c
N_C_C1_C1.54C2.52C2.95m   [-1,0,+1]          [0.389,0.111,0.028]  18c
N_C_C1_C1.54C2.52C2.95n   [-1,0,+1]          [0.111,0.389,0.167]  18c
N_C_C1_C1.54C2.52C2.95o   [-1,0,+1]          [0.056,0.444,0.028]  18c
N_C_C1_C1.54C2.52C2.95p   [-1,0,+1]          [0.111,0.389,0.250]  18c
N_C_C1_C1.54C2.52C2.95q   [-1,0,+1]          [0.445,0.056,0.167]  18c
N_C_C1_C1.54C2.52C2.95r   [-1,0,+1]          [0.445,0.056,0.250]  18c
N_C_C1_C1.54C2.52C2.95s   [-1,0,+1]          [0.056,0.445,0.278]  18c
N_C_C1_C1.54C2.52N2.52    [-1,0,+1]          [0.167,0.167,0.472]  18c
N_C_C3v_C1.54C2.52C2.95a  [-1,0,+1]          [0.000,0.000,0.056]  3a
N_C_C3v_C1.54C2.52C2.95b  [-1,0,+1]          [0.000,0.000,0.139]  3a
N_C_C3v_C1.54C2.52C2.95c  [-1,0,+1]          [0.000,0.000,0.722]  3a
N_C_C3v_C1.54C2.52C2.95d  [-1,0,+1]          [0.000,0.000,0.806]  3a
N_C_C3v_C1.54N1.54        [-1,0,+1]          [0.000,0.000,0.389]  3a
N_C_Cs_C1.54C2.52C2.95a   [-1,0,+1]          [0.556,0.278,0.278]  9b
N_C_Cs_C1.54C2.52C2.95b   [-1,0,+1]          [0.500,0.500,0.056]  9b
N_C_Cs_C1.54C2.52C2.95c   [-1,0,+1]          [0.500,0.500,0.139]  9b
N_C_Cs_C1.54C2.52C2.95d   [-1,0,+1]          [0.500,0.500,0.389]  9b
N_C_Cs_C1.54C2.52C2.95e   [-1,0,+1]          [0.500,0.500,0.472]  9b
N_C_Cs_C1.54C2.52C2.95f   [-1,0,+1]          [0.500,0.500,0.722]  9b
N_C_Cs_C1.54C2.52C2.95g   [-1,0,+1]          [0.500,0.500,0.806]  9b
N_C_Cs_C1.54C2.52C2.95h   [-1,0,+1]          [0.056,0.111,0.028]  9b
N_C_Cs_C1.54C2.52C2.95i   [-1,0,+1]          [0.111,0.056,0.167]  9b
N_C_Cs_C1.54C2.52C2.95j   [-1,0,+1]          [0.222,0.111,0.028]  9b
N_C_Cs_C1.54C2.52C2.95k   [-1,0,+1]          [0.111,0.056,0.250]  9b
N_C_Cs_C1.54C2.52C2.95l   [-1,0,+1]          [0.111,0.222,0.167]  9b
N_C_Cs_C1.54C2.52C2.95m   [-1,0,+1]          [0.056,0.111,0.278]  9b
N_C_Cs_C1.54C2.52C2.95n   [-1,0,+1]          [0.111,0.222,0.250]  9b
N_C_Cs_C1.54C2.52C2.95o   [-1,0,+1]          [0.222,0.111,0.278]  9b
N_C_Cs_C1.54C2.52C2.95p   [-1,0,+1]          [0.222,0.111,0.361]  9b
N_C_Cs_C1.54C2.52C2.95q   [-1,0,+1]          [0.444,0.222,0.167]  9b
N_C_Cs_C1.54C2.52C2.95r   [-1,0,+1]          [0.444,0.222,0.250]  9b
N_C_Cs_C1.54C2.52C2.95s   [-1,0,+1]          [0.111,0.222,0.500]  9b
N_C_Cs_C1.54C2.52C2.95t   [-1,0,+1]          [0.556,0.111,0.028]  9b
N_C_Cs_C1.54C2.52C2.95u   [-1,0,+1]          [0.222,0.445,0.278]  9b
N_C_Cs_C1.54C2.52C2.95v   [-1,0,+1]          [0.111,0.555,0.250]  9b
N_C_Cs_C1.54C2.52C2.95w   [-1,0,+1]          [0.556,0.278,0.028]  9b
N_C_Cs_C1.54C2.52C2.95x   [-1,0,+1]          [0.056,0.111,0.611]  9b
N_C_Cs_C1.54C2.52C2.95y   [-1,0,+1]          [0.556,0.111,0.278]  9b
N_C_Cs_C1.54C2.52C2.95z   [-1,0,+1]          [0.611,0.222,0.167]  9b
N_C_Cs_C1.54C2.52C2.95{   [-1,0,+1]          [0.611,0.222,0.250]  9b
N_C_Cs_C1.54C2.52N2.52a   [-1,0,+1]          [0.056,0.111,0.361]  9b
N_C_Cs_C1.54C2.52N2.52b   [-1,0,+1]          [0.111,0.056,0.583]  9b
N_C_Cs_C1.54N1.54         [-1,0,+1]          [0.111,0.056,0.500]  9b
=======
v_C_C1_C1.54C2.52C2.95a   [-1,0,+1]          [0.167,0.167,0.028]  18c
v_C_C1_C1.54C2.52C2.95b   [-1,0,+1]          [0.167,0.167,0.111]  18c
v_C_C1_C1.54C2.52C2.95c   [-1,0,+1]          [0.278,0.222,0.222]  18c
v_C_C1_C1.54C2.52C2.95d   [-1,0,+1]          [0.333,0.333,0.028]  18c
v_C_C1_C1.54C2.52C2.95e   [-1,0,+1]          [0.333,0.333,0.111]  18c
v_C_C1_C1.54C2.52C2.95f   [-1,0,+1]          [0.167,0.167,0.444]  18c
v_C_C1_C1.54C2.52C2.95g   [-1,0,+1]          [0.167,0.167,0.694]  18c
v_C_C1_C1.54C2.52C2.95h   [-1,0,+1]          [0.167,0.167,0.778]  18c
v_C_C1_C1.54C2.52C2.95i   [-1,0,+1]          [0.056,0.278,0.000]  18c
v_C_C1_C1.54C2.52C2.95j   [-1,0,+1]          [0.278,0.056,0.139]  18c
v_C_C1_C1.54C2.52C2.95k   [-1,0,+1]          [0.056,0.278,0.250]  18c
v_C_C1_C1.54C2.52C2.95l   [-1,0,+1]          [0.389,0.111,0.000]  18c
v_C_C1_C1.54C2.52C2.95m   [-1,0,+1]          [0.111,0.389,0.139]  18c
v_C_C1_C1.54C2.52C2.95n   [-1,0,+1]          [0.056,0.278,0.333]  18c
v_C_C1_C1.54C2.52C2.95o   [-1,0,+1]          [0.111,0.389,0.222]  18c
v_C_C1_C1.54C2.52C2.95p   [-1,0,+1]          [0.445,0.056,0.139]  18c
v_C_C1_C1.54C2.52C2.95q   [-1,0,+1]          [0.389,0.111,0.250]  18c
v_C_C1_C1.54C2.52C2.95r   [-1,0,+1]          [0.445,0.056,0.222]  18c
v_C_C1_C1.54C2.52C2.95s   [-1,0,+1]          [0.056,0.444,0.250]  18c
v_C_C1_C1.54C2.52N2.52    [-1,0,+1]          [0.167,0.167,0.361]  18c
v_C_C3v_C1.54C2.52C2.95a  [-1,0,+1]          [0.000,0.000,0.028]  3a
v_C_C3v_C1.54C2.52C2.95b  [-1,0,+1]          [0.000,0.000,0.111]  3a
v_C_C3v_C1.54C2.52C2.95c  [-1,0,+1]          [0.000,0.000,0.694]  3a
v_C_C3v_C1.54C2.52C2.95d  [-1,0,+1]          [0.000,0.000,0.778]  3a
v_C_C3v_C1.54N1.54        [-1,0,+1]          [0.000,0.000,0.444]  3a
v_C_Cs_C1.54C2.52C2.95a   [-1,0,+1]          [0.111,0.222,0.222]  9b
v_C_Cs_C1.54C2.52C2.95b   [-1,0,+1]          [0.444,0.222,0.222]  9b
v_C_Cs_C1.54C2.52C2.95c   [-1,0,+1]          [0.611,0.222,0.222]  9b
v_C_Cs_C1.54C2.52C2.95d   [-1,0,+1]          [0.500,0.500,0.028]  9b
v_C_Cs_C1.54C2.52C2.95e   [-1,0,+1]          [0.500,0.500,0.111]  9b
v_C_Cs_C1.54C2.52C2.95f   [-1,0,+1]          [0.500,0.500,0.361]  9b
v_C_Cs_C1.54C2.52C2.95g   [-1,0,+1]          [0.500,0.500,0.444]  9b
v_C_Cs_C1.54C2.52C2.95h   [-1,0,+1]          [0.500,0.500,0.695]  9b
v_C_Cs_C1.54C2.52C2.95i   [-1,0,+1]          [0.500,0.500,0.778]  9b
v_C_Cs_C1.54C2.52C2.95j   [-1,0,+1]          [0.055,0.111,0.000]  9b
v_C_Cs_C1.54C2.52C2.95k   [-1,0,+1]          [0.111,0.056,0.139]  9b
v_C_Cs_C1.54C2.52C2.95l   [-1,0,+1]          [0.222,0.111,0.000]  9b
v_C_Cs_C1.54C2.52C2.95m   [-1,0,+1]          [0.111,0.056,0.222]  9b
v_C_Cs_C1.54C2.52C2.95n   [-1,0,+1]          [0.111,0.222,0.139]  9b
v_C_Cs_C1.54C2.52C2.95o   [-1,0,+1]          [0.222,0.111,0.250]  9b
v_C_Cs_C1.54C2.52C2.95p   [-1,0,+1]          [0.222,0.111,0.333]  9b
v_C_Cs_C1.54C2.52C2.95q   [-1,0,+1]          [0.444,0.222,0.139]  9b
v_C_Cs_C1.54C2.52C2.95r   [-1,0,+1]          [0.111,0.222,0.472]  9b
v_C_Cs_C1.54C2.52C2.95s   [-1,0,+1]          [0.222,0.444,0.250]  9b
v_C_Cs_C1.54C2.52C2.95t   [-1,0,+1]          [0.555,0.111,0.000]  9b
v_C_Cs_C1.54C2.52C2.95u   [-1,0,+1]          [0.111,0.056,0.555]  9b
v_C_Cs_C1.54C2.52C2.95v   [-1,0,+1]          [0.056,0.111,0.583]  9b
v_C_Cs_C1.54C2.52C2.95w   [-1,0,+1]          [0.111,0.555,0.222]  9b
v_C_Cs_C1.54C2.52C2.95x   [-1,0,+1]          [0.556,0.111,0.250]  9b
v_C_Cs_C1.54C2.52C2.95y   [-1,0,+1]          [0.555,0.278,0.000]  9b
v_C_Cs_C1.54C2.52C2.95z   [-1,0,+1]          [0.611,0.222,0.139]  9b
v_C_Cs_C1.54C2.52C2.95{   [-1,0,+1]          [0.555,0.278,0.250]  9b
v_C_Cs_C1.54C2.52N2.52a   [-1,0,+1]          [0.056,0.111,0.250]  9b
v_C_Cs_C1.54C2.52N2.52b   [-1,0,+1]          [0.111,0.056,0.472]  9b
v_C_Cs_C1.54N1.54         [-1,0,+1]          [0.056,0.111,0.333]  9b
v_N                       [-1,0,+1]          [0.000,0.000,0.361]  3a

Substitutions             Guessed Charges    Conv. Cell Coords    Wyckoff
------------------------  -----------------  -------------------  ---------
C_N                       [-1,0,+1]          [0.000,0.000,0.361]  3a
N_C_C1_C1.54C2.52C2.95a   [-1,0,+1]          [0.167,0.167,0.028]  18c
N_C_C1_C1.54C2.52C2.95b   [-1,0,+1]          [0.167,0.167,0.111]  18c
N_C_C1_C1.54C2.52C2.95c   [-1,0,+1]          [0.278,0.222,0.222]  18c
N_C_C1_C1.54C2.52C2.95d   [-1,0,+1]          [0.333,0.333,0.028]  18c
N_C_C1_C1.54C2.52C2.95e   [-1,0,+1]          [0.333,0.333,0.111]  18c
N_C_C1_C1.54C2.52C2.95f   [-1,0,+1]          [0.167,0.167,0.444]  18c
N_C_C1_C1.54C2.52C2.95g   [-1,0,+1]          [0.167,0.167,0.694]  18c
N_C_C1_C1.54C2.52C2.95h   [-1,0,+1]          [0.167,0.167,0.778]  18c
N_C_C1_C1.54C2.52C2.95i   [-1,0,+1]          [0.056,0.278,0.000]  18c
N_C_C1_C1.54C2.52C2.95j   [-1,0,+1]          [0.278,0.056,0.139]  18c
N_C_C1_C1.54C2.52C2.95k   [-1,0,+1]          [0.056,0.278,0.250]  18c
N_C_C1_C1.54C2.52C2.95l   [-1,0,+1]          [0.389,0.111,0.000]  18c
N_C_C1_C1.54C2.52C2.95m   [-1,0,+1]          [0.111,0.389,0.139]  18c
N_C_C1_C1.54C2.52C2.95n   [-1,0,+1]          [0.056,0.278,0.333]  18c
N_C_C1_C1.54C2.52C2.95o   [-1,0,+1]          [0.111,0.389,0.222]  18c
N_C_C1_C1.54C2.52C2.95p   [-1,0,+1]          [0.445,0.056,0.139]  18c
N_C_C1_C1.54C2.52C2.95q   [-1,0,+1]          [0.389,0.111,0.250]  18c
N_C_C1_C1.54C2.52C2.95r   [-1,0,+1]          [0.445,0.056,0.222]  18c
N_C_C1_C1.54C2.52C2.95s   [-1,0,+1]          [0.056,0.444,0.250]  18c
N_C_C1_C1.54C2.52N2.52    [-1,0,+1]          [0.167,0.167,0.361]  18c
N_C_C3v_C1.54C2.52C2.95a  [-1,0,+1]          [0.000,0.000,0.028]  3a
N_C_C3v_C1.54C2.52C2.95b  [-1,0,+1]          [0.000,0.000,0.111]  3a
N_C_C3v_C1.54C2.52C2.95c  [-1,0,+1]          [0.000,0.000,0.694]  3a
N_C_C3v_C1.54C2.52C2.95d  [-1,0,+1]          [0.000,0.000,0.778]  3a
N_C_C3v_C1.54N1.54        [-1,0,+1]          [0.000,0.000,0.444]  3a
N_C_Cs_C1.54C2.52C2.95a   [-1,0,+1]          [0.111,0.222,0.222]  9b
N_C_Cs_C1.54C2.52C2.95b   [-1,0,+1]          [0.444,0.222,0.222]  9b
N_C_Cs_C1.54C2.52C2.95c   [-1,0,+1]          [0.611,0.222,0.222]  9b
N_C_Cs_C1.54C2.52C2.95d   [-1,0,+1]          [0.500,0.500,0.028]  9b
N_C_Cs_C1.54C2.52C2.95e   [-1,0,+1]          [0.500,0.500,0.111]  9b
N_C_Cs_C1.54C2.52C2.95f   [-1,0,+1]          [0.500,0.500,0.361]  9b
N_C_Cs_C1.54C2.52C2.95g   [-1,0,+1]          [0.500,0.500,0.444]  9b
N_C_Cs_C1.54C2.52C2.95h   [-1,0,+1]          [0.500,0.500,0.695]  9b
N_C_Cs_C1.54C2.52C2.95i   [-1,0,+1]          [0.500,0.500,0.778]  9b
N_C_Cs_C1.54C2.52C2.95j   [-1,0,+1]          [0.055,0.111,0.000]  9b
N_C_Cs_C1.54C2.52C2.95k   [-1,0,+1]          [0.111,0.056,0.139]  9b
N_C_Cs_C1.54C2.52C2.95l   [-1,0,+1]          [0.222,0.111,0.000]  9b
N_C_Cs_C1.54C2.52C2.95m   [-1,0,+1]          [0.111,0.056,0.222]  9b
N_C_Cs_C1.54C2.52C2.95n   [-1,0,+1]          [0.111,0.222,0.139]  9b
N_C_Cs_C1.54C2.52C2.95o   [-1,0,+1]          [0.222,0.111,0.250]  9b
N_C_Cs_C1.54C2.52C2.95p   [-1,0,+1]          [0.222,0.111,0.333]  9b
N_C_Cs_C1.54C2.52C2.95q   [-1,0,+1]          [0.444,0.222,0.139]  9b
N_C_Cs_C1.54C2.52C2.95r   [-1,0,+1]          [0.111,0.222,0.472]  9b
N_C_Cs_C1.54C2.52C2.95s   [-1,0,+1]          [0.222,0.444,0.250]  9b
N_C_Cs_C1.54C2.52C2.95t   [-1,0,+1]          [0.555,0.111,0.000]  9b
N_C_Cs_C1.54C2.52C2.95u   [-1,0,+1]          [0.111,0.056,0.555]  9b
N_C_Cs_C1.54C2.52C2.95v   [-1,0,+1]          [0.056,0.111,0.583]  9b
N_C_Cs_C1.54C2.52C2.95w   [-1,0,+1]          [0.111,0.555,0.222]  9b
N_C_Cs_C1.54C2.52C2.95x   [-1,0,+1]          [0.556,0.111,0.250]  9b
N_C_Cs_C1.54C2.52C2.95y   [-1,0,+1]          [0.555,0.278,0.000]  9b
N_C_Cs_C1.54C2.52C2.95z   [-1,0,+1]          [0.611,0.222,0.139]  9b
N_C_Cs_C1.54C2.52C2.95{   [-1,0,+1]          [0.555,0.278,0.250]  9b
N_C_Cs_C1.54C2.52N2.52a   [-1,0,+1]          [0.056,0.111,0.250]  9b
N_C_Cs_C1.54C2.52N2.52b   [-1,0,+1]          [0.111,0.056,0.472]  9b
N_C_Cs_C1.54N1.54         [-1,0,+1]          [0.056,0.111,0.333]  9b
>>>>>>> 22cc9741
\n"""
            "The number in the Wyckoff label is the site multiplicity/degeneracy of that defect in the "
            "conventional ('conv.') unit cell, which comprises 3 formula unit(s) of C215N.\n"
            "Note that Wyckoff letters can depend on the ordering of elements in the conventional "
            "standard structure, for which doped uses the spglib convention."
        )

        self.zn3p2 = Structure.from_file(f"{self.data_dir}/Zn3P2_POSCAR")
        self.sb2se3 = Structure.from_file(f"{self.data_dir}/Sb2Se3_bulk_supercell_POSCAR")
        self.ag2se = Structure.from_file(f"{self.data_dir}/Ag2Se_POSCAR")
        self.sb2si2te6 = Structure.from_file(f"{self.data_dir}/Sb2Si2Te6_POSCAR")
<<<<<<< HEAD
=======

        self.sb2si2te6_defect_gen_info = (
            """Vacancies    Guessed Charges     Conv. Cell Coords    Wyckoff
-----------  ------------------  -------------------  ---------
v_Si         [-4,-3,-2,-1,0,+1]  [0.000,0.000,0.445]  6c
v_Sb         [-2,-1,0,+1]        [0.000,0.000,0.166]  6c
v_Te         [-1,0,+1,+2]        [0.335,0.003,0.073]  18f

Substitutions    Guessed Charges              Conv. Cell Coords    Wyckoff
---------------  ---------------------------  -------------------  ---------
Si_Sb            [0,+1,+2]                    [0.000,0.000,0.166]  6c
Si_Te            [-2,-1,0,+1,+2,+3,+4,+5,+6]  [0.335,0.003,0.073]  18f
Sb_Si            [-7,-6,-5,-4,-3,-2,-1,0,+1]  [0.000,0.000,0.445]  6c
Sb_Te            [-1,0,+1,+2,+3,+4,+5,+6,+7]  [0.335,0.003,0.073]  18f
Te_Si            [-6,-5,-4,-3,-2,-1,0,+1,+2]  [0.000,0.000,0.445]  6c
Te_Sb            [-4,-3,-2,-1,0,+1,+2,+3,+4]  [0.000,0.000,0.166]  6c

Interstitials    Guessed Charges              Conv. Cell Coords    Wyckoff
---------------  ---------------------------  -------------------  ---------
Si_i_C1_Si2.20   [-4,-3,-2,-1,0,+1,+2,+3,+4]  [0.179,0.359,0.167]  18f
Si_i_C1_Si2.43   [-4,-3,-2,-1,0,+1,+2,+3,+4]  [0.341,0.341,0.458]  18f
Si_i_C1_Te2.44   [-4,-3,-2,-1,0,+1,+2,+3,+4]  [0.001,0.336,0.289]  18f
Si_i_C3_Si2.64   [-4,-3,-2,-1,0,+1,+2,+3,+4]  [0.000,0.000,0.318]  6c
Si_i_C3i_Te2.81  [-4,-3,-2,-1,0,+1,+2,+3,+4]  [0.000,0.000,0.000]  3a
Sb_i_C1_Si2.20   [-3,-2,-1,0,+1,+2,+3,+4,+5]  [0.179,0.359,0.167]  18f
Sb_i_C1_Si2.43   [-3,-2,-1,0,+1,+2,+3,+4,+5]  [0.341,0.341,0.458]  18f
Sb_i_C1_Te2.44   [-3,-2,-1,0,+1,+2,+3,+4,+5]  [0.001,0.336,0.289]  18f
Sb_i_C3_Si2.64   [-3,-2,-1,0,+1,+2,+3,+4,+5]  [0.000,0.000,0.318]  6c
Sb_i_C3i_Te2.81  [-3,-2,-1,0,+1,+2,+3,+4,+5]  [0.000,0.000,0.000]  3a
Te_i_C1_Si2.20   [-2,-1,0,+1,+2,+3,+4]        [0.179,0.359,0.167]  18f
Te_i_C1_Si2.43   [-2,-1,0,+1,+2,+3,+4]        [0.341,0.341,0.458]  18f
Te_i_C1_Te2.44   [-2,-1,0,+1,+2,+3,+4]        [0.001,0.336,0.289]  18f
Te_i_C3_Si2.64   [-2,-1,0,+1,+2,+3,+4]        [0.000,0.000,0.318]  6c
Te_i_C3i_Te2.81  [-2,-1,0,+1,+2,+3,+4]        [0.000,0.000,0.000]  3a
\n"""
            "The number in the Wyckoff label is the site multiplicity/degeneracy of that defect "
            "in the conventional ('conv.') unit cell, which comprises 6 formula unit(s) of "
            "SiSbTe3.\n"
            "Note that Wyckoff letters can depend on the ordering of elements in the "
            "conventional standard structure, for which doped uses the spglib convention."
        )

        self.sqs_agsbte2 = Structure.from_file(f"{self.data_dir}/AgSbTe2_SQS_POSCAR")
>>>>>>> 22cc9741

    def _save_defect_gen_jsons(self, defect_gen):
        defect_gen.to_json("test.json")
        dumpfn(defect_gen, "test_defect_gen.json")
        defect_gen.to_json()  # test default

        formula, _fu = defect_gen.primitive_structure.composition.get_reduced_formula_and_factor(
            iupac_ordering=True
        )
        default_json_filename = f"{formula}_defects_generator.json"

        # assert these saved files are the exact same:
        assert filecmp.cmp("test.json", "test_defect_gen.json")
        assert filecmp.cmp("test.json", default_json_filename)
        if_present_rm("test.json")
        if_present_rm("test_defect_gen.json")

    def _load_and_test_defect_gen_jsons(self, defect_gen):  # , gen_check): - shouldn't need this as we
        # test that the jsons are identical (except for ordering)
        formula, _fu = defect_gen.primitive_structure.composition.get_reduced_formula_and_factor(
            iupac_ordering=True
        )
        default_json_filename = f"{formula}_defects_generator.json"
        defect_gen_from_json = DefectsGenerator.from_json(default_json_filename)
        defect_gen_from_json_loadfn = loadfn(default_json_filename)

        # gen_check(defect_gen_from_json)

        # test saving to json again gives same object:
        defect_gen_from_json.to_json("test.json")
        defect_gen_from_json_loadfn.to_json("test_loadfn.json")
        assert filecmp.cmp("test.json", "test_loadfn.json")

        # test it's the same as the original:
        # here we compare using json dumps because the ordering can change slightly when saving to json
        assert json.dumps(defect_gen_from_json, sort_keys=True, cls=MontyEncoder) == json.dumps(
            defect_gen, sort_keys=True, cls=MontyEncoder
        )
        if_present_rm("test.json")
        if_present_rm("test_loadfn.json")
        if_present_rm(default_json_filename)

    def _general_defect_gen_check(self, defect_gen, charge_states_removed=False):
        assert self.structure_matcher.fit(
            defect_gen.primitive_structure * defect_gen.supercell_matrix,
            defect_gen.bulk_supercell,
        )
        assert len(defect_gen) == len(defect_gen.defect_entries)  # __len__()
        assert dict(defect_gen.items()) == defect_gen.defect_entries  # __iter__()
        assert all(
            defect_entry_name in defect_gen
            for defect_entry_name in defect_gen.defect_entries  # __contains__()
        )
        # test no unwanted structure reordering
        if not np.allclose(defect_gen.supercell_matrix, np.eye(3), atol=1e-3):  # if input structure is
            # unordered and used as supercell, then primitive_structure and bulk_supercell attributes
            # can be unordered, fine as not directly used for POSCAR file generation
            for structure in [
                # defect_gen.structure,  # input structure can be unordered, fine as not directly used for
                # POSCAR file generation
                defect_gen.primitive_structure,
                defect_gen.conventional_structure,
                defect_gen.bulk_supercell,
            ]:
                assert len(Poscar(structure).site_symbols) == len(
                    set(Poscar(structure).site_symbols)
                )  # no duplicates

        assert all(defect.defect_type == DefectType.Vacancy for defect in defect_gen.defects["vacancies"])
        if "substitutions" in defect_gen.defects:
            assert all(
                defect.defect_type == DefectType.Substitution
                for defect in defect_gen.defects["substitutions"]
            )
        assert all(
            defect.defect_type == DefectType.Interstitial
            for defect in defect_gen.defects.get("interstitials", [])
        )
        assert sum(vacancy.multiplicity for vacancy in defect_gen.defects["vacancies"]) == len(
            defect_gen.primitive_structure
        )

        assert all(
            isinstance(defect_entry, DefectEntry) for defect_entry in defect_gen.defect_entries.values()
        )

        for defect_list in defect_gen.defects.values():
            for defect in defect_list:
                assert isinstance(defect, Defect)
                assert defect.conv_cell_frac_coords in defect.equiv_conv_cell_frac_coords
                assert defect.structure == defect_gen.primitive_structure
                np.testing.assert_array_equal(  # test that defect structure uses primitive structure
                    defect.defect_structure.lattice.matrix,
                    defect_gen.primitive_structure.lattice.matrix,
                )
                # test no unwanted structure reordering
                if not np.allclose(defect_gen.supercell_matrix, np.eye(3), atol=1e-3):
                    for structure in [
                        defect.structure,
                        # defect.defect_structure,  # defect structure can have reordered structure,
                        # fine as not used for POSCAR file generation
                        defect.conventional_structure,
                    ]:
                        assert len(Poscar(structure).site_symbols) == len(
                            set(Poscar(structure).site_symbols)
                        )  # no duplicates

        for defect_name, defect_entry in defect_gen.defect_entries.items():
            self._check_defect_entry(defect_entry, defect_name, defect_gen, charge_states_removed)

        random_name, random_defect_entry = random.choice(list(defect_gen.defect_entries.items()))
        self._random_equiv_supercell_sites_check(random_defect_entry)
        self._check_editing_defect_gen(random_name, defect_gen)

    def _check_defect_entry(self, defect_entry, defect_name, defect_gen, charge_states_removed=False):
        assert defect_entry.name == defect_name
        assert defect_entry.charge_state == int(defect_name.split("_")[-1])
        assert defect_entry.wyckoff
        assert defect_entry.defect
        assert defect_entry.defect.wyckoff == defect_entry.wyckoff
        # Commenting out as confirmed works but slows down tests (tested anyway with the defect_gen
        # outputs):
        # assert get_defect_name_from_entry(defect_entry) == get_defect_name_from_defect(
        # defect_entry.defect)
        assert np.isclose(
            defect_entry.defect.conv_cell_frac_coords, defect_entry.conv_cell_frac_coords
        ).all()
        np.testing.assert_allclose(
            defect_entry.sc_entry.structure.lattice.matrix,
            defect_gen.bulk_supercell.lattice.matrix,
        )
        sga = SpacegroupAnalyzer(defect_gen.structure)
        reoriented_conv_structure = swap_axes(
            sga.get_conventional_standard_structure(), defect_gen._BilbaoCS_conv_cell_vector_mapping
        )
        assert np.allclose(
            defect_entry.conventional_structure.lattice.matrix,
            reoriented_conv_structure.lattice.matrix,
        )
        assert np.allclose(
            defect_entry.defect.conventional_structure.lattice.matrix,
            reoriented_conv_structure.lattice.matrix,
        )
<<<<<<< HEAD
=======
        # test no unwanted structure reordering
        for structure in [
            defect_entry.defect_supercell,
            defect_entry.bulk_supercell,
            defect_entry.sc_entry.structure,
            defect_entry.conventional_structure,
        ]:
            assert len(Poscar(structure).site_symbols) == len(
                set(Poscar(structure).site_symbols)
            )  # no duplicates

>>>>>>> 22cc9741
        # get minimum distance of defect_entry.conv_cell_frac_coords to any site in
        # defect_entry.conventional_structure
        distance_matrix = np.linalg.norm(
            np.dot(
                pbc_diff(
                    np.array([site.frac_coords for site in defect_entry.conventional_structure]),
                    defect_entry.conv_cell_frac_coords,
                ),
                defect_entry.conventional_structure.lattice.matrix,
            ),
            axis=1,
        )
        min_dist = min(distance_matrix[distance_matrix > 0.01])
        if defect_gen.interstitial_gen_kwargs is not False:
            assert min_dist > defect_gen.interstitial_gen_kwargs.get(
                "min_dist", 0.9
            )  # default min_dist = 0.9
        for conv_cell_frac_coords in defect_entry.equiv_conv_cell_frac_coords:
            distance_matrix = np.linalg.norm(
                np.dot(
                    pbc_diff(
                        np.array([site.frac_coords for site in defect_entry.conventional_structure]),
                        conv_cell_frac_coords,
                    ),
                    defect_entry.conventional_structure.lattice.matrix,
                ),
                axis=1,
            )
            equiv_min_dist = min(distance_matrix[distance_matrix > 0.01])
            assert np.isclose(min_dist, equiv_min_dist, atol=0.01)

        # test equivalent_sites for defects:
        assert len(defect_entry.defect.equivalent_sites) == defect_entry.defect.multiplicity
        assert defect_entry.defect.site in defect_entry.defect.equivalent_sites
        for equiv_site in defect_entry.defect.equivalent_sites:
            nearest_atoms = defect_entry.defect.structure.get_sites_in_sphere(
                equiv_site.coords,
                5,
            )
            nn_distances = np.array([nn.distance_from_point(equiv_site.coords) for nn in nearest_atoms])
            nn_distance = min(nn_distances[nn_distances > 0.01])  # minimum nonzero distance
            print(defect_entry.name, equiv_site.coords, nn_distance, min_dist)
            assert np.isclose(min_dist, nn_distance, atol=0.01)  # same min_dist as from
            # conv_cell_frac_coords testing above

        assert np.allclose(
            defect_entry.bulk_supercell.lattice.matrix, defect_gen.bulk_supercell.lattice.matrix
        )
        num_prim_cells_in_conv_cell = len(defect_entry.conventional_structure) / len(
            defect_entry.defect.structure
        )
        assert defect_entry.defect.multiplicity * num_prim_cells_in_conv_cell == int(
            defect_entry.wyckoff[:-1]
        )
        assert len(defect_entry.equiv_conv_cell_frac_coords) == int(defect_entry.wyckoff[:-1])
        assert len(defect_entry.defect.equiv_conv_cell_frac_coords) == int(defect_entry.wyckoff[:-1])
        assert defect_entry.conv_cell_frac_coords in defect_entry.equiv_conv_cell_frac_coords
        for equiv_conv_cell_frac_coords in defect_entry.equiv_conv_cell_frac_coords:
            assert any(
                np.array_equal(equiv_conv_cell_frac_coords, x)
                for x in defect_entry.defect.equiv_conv_cell_frac_coords
            )
        assert len(defect_entry.equivalent_supercell_sites) == int(defect_entry.wyckoff[:-1]) * (
            len(defect_entry.bulk_supercell) / len(defect_entry.conventional_structure)
        )
        assert defect_entry.defect_supercell_site in defect_entry.equivalent_supercell_sites
        assert np.isclose(
            defect_entry.defect_supercell_site.frac_coords, defect_entry.sc_defect_frac_coords
        ).all()
        assert defect_entry.bulk_entry is None

        # Sb2Se3 and Ag2Se are the 2 test cases included so far where the lattice vectors swap,
        # both with the [1, 0, 2] mapping
        assert defect_entry._BilbaoCS_conv_cell_vector_mapping in [[0, 1, 2], [1, 0, 2]]

        assert (
            defect_entry._BilbaoCS_conv_cell_vector_mapping
            == defect_entry.defect._BilbaoCS_conv_cell_vector_mapping
        )
        assert defect_entry.defect_supercell == defect_entry.sc_entry.structure
        assert not defect_entry.corrections
        assert defect_entry.corrected_energy == 0  # check doesn't raise error (with bugfix from SK)

        # test charge state guessing:
        if not charge_states_removed:
            for charge_state_dict in defect_entry.charge_state_guessing_log:
                charge_state = charge_state_dict["input_parameters"]["charge_state"]
                try:
                    assert np.isclose(
                        np.prod(list(charge_state_dict["probability_factors"].values())),
                        charge_state_dict["probability"],
                    )
                except AssertionError as e:
                    if charge_state not in [-1, 0, 1]:
                        raise e

                if charge_state_dict["probability"] > charge_state_dict["probability_threshold"]:
                    assert any(
                        defect_name in defect_gen.defect_entries
                        for defect_name in defect_gen.defect_entries
                        if int(defect_name.split("_")[-1]) == charge_state
                        and defect_name.startswith(defect_entry.name.rsplit("_", 1)[0])
                    )
                else:
                    try:
                        assert all(
                            defect_name not in defect_gen.defect_entries
                            for defect_name in defect_gen.defect_entries
                            if int(defect_name.split("_")[-1]) == charge_state
                            and defect_name.startswith(defect_entry.name.rsplit("_", 1)[0])
                        )
                    except AssertionError as e:
                        # check if intermediate charge state:
                        if all(
                            defect_name not in defect_gen.defect_entries
                            for defect_name in defect_gen.defect_entries
                            if abs(int(defect_name.split("_")[-1])) > abs(charge_state)
                            and defect_name.startswith(defect_entry.name.rsplit("_", 1)[0])
                        ):
                            raise e

    def _random_equiv_supercell_sites_check(self, defect_entry):
        print(f"Randomly testing the equivalent supercell sites for {defect_entry.name}...")
        # get minimum distance of defect_entry.defect_supercell_site to any site in
        # defect_entry.bulk_supercell:
        distance_matrix = defect_entry.defect_supercell.distance_matrix
        min_dist = min(distance_matrix[distance_matrix > 0.01])
        print(min_dist)

        min_dist_in_bulk = min(  # account for rare case where defect introduction _increases_ the
            # minimum atomic distance (e.g. vacancy in defect supercell that had an interstitial)
            defect_entry.bulk_supercell.distance_matrix[defect_entry.bulk_supercell.distance_matrix > 0.01]
        )

        for equiv_defect_supercell_site in defect_entry.equivalent_supercell_sites:
            new_defect_structure = defect_entry.bulk_supercell.copy()
            new_defect_structure.append(
                equiv_defect_supercell_site.specie, equiv_defect_supercell_site.frac_coords
            )
            distance_matrix = new_defect_structure.distance_matrix
            equiv_min_dist = min(distance_matrix[distance_matrix > 0.01])
            print(equiv_min_dist)
            assert np.isclose(min_dist, equiv_min_dist, atol=0.01) or np.isclose(
                min_dist_in_bulk, equiv_min_dist, atol=0.01
            )

    def _check_editing_defect_gen(self, random_defect_entry_name, defect_gen):
        assert (
            defect_gen[random_defect_entry_name] == defect_gen.defect_entries[random_defect_entry_name]
        )  # __getitem__()
        assert (
            defect_gen.get(random_defect_entry_name) == defect_gen.defect_entries[random_defect_entry_name]
        )  # get()
        random_defect_entry = defect_gen.defect_entries[random_defect_entry_name]
        del defect_gen[random_defect_entry_name]  # __delitem__()
        assert random_defect_entry_name not in defect_gen
        defect_gen[random_defect_entry_name] = random_defect_entry  # __setitem__()
        # assert setting something else throws an error
        with self.assertRaises(TypeError) as e:
            defect_gen[random_defect_entry_name] = random_defect_entry.defect
            assert "Value must be a DefectEntry object, not Interstitial" in str(e.exception)

        with self.assertRaises(ValueError) as e:
            fd_up_random_defect_entry = copy.deepcopy(defect_gen.defect_entries[random_defect_entry_name])
            fd_up_random_defect_entry.defect.structure = self.cdte_bulk_supercell  # any structure that
            # isn't used as a primitive structure for any defect gen will do here
            defect_gen[random_defect_entry_name] = fd_up_random_defect_entry
            assert "Value must have the same primitive structure as the DefectsGenerator object, " in str(
                e.exception
            )

        with self.assertRaises(ValueError) as e:
            fd_up_random_defect_entry = copy.deepcopy(defect_gen.defect_entries[random_defect_entry_name])
            fd_up_random_defect_entry.sc_entry = copy.deepcopy(self.fd_up_sc_entry)
            defect_gen[random_defect_entry_name] = fd_up_random_defect_entry
            assert "Value must have the same supercell as the DefectsGenerator object," in str(e.exception)

    def _generate_and_test_no_warnings(self, structure, min_image_distance=None, **kwargs):
        original_stdout = sys.stdout  # Save a reference to the original standard output
        sys.stdout = StringIO()  # Redirect standard output to a stringIO object.
        try:
            with warnings.catch_warnings(record=True) as w:
                warnings.resetwarnings()
                defect_gen = DefectsGenerator(structure, **kwargs)
                if min_image_distance is None:
                    assert not w
                else:
                    assert len(w) == 1
                    assert issubclass(w[-1].category, UserWarning)
                    assert (
                        f"Input structure is <10 Å in at least one direction (minimum image distance ="
                        f" {min_image_distance:.2f} Å, which is usually too small for accurate defect "
                        f"calculations, but generate_supercell = False, so using input structure as "
                        f"defect & bulk supercells. Caution advised!" in str(w[-1].message)
                    )
            output = sys.stdout.getvalue()  # Return a str containing the printed output
        finally:
            sys.stdout = original_stdout  # Reset standard output to its original value.

        return defect_gen, output

    def test_extrinsic(self):
        def _split_and_check_orig_cdte_output(output):
            # split self.cdte_defect_gen_info into lines and check each line is in the output:
            for line in self.cdte_defect_gen_info.splitlines():
                if "Cd" in line or "Te" in line:
                    assert line in output

        def _test_cdte_interstitials_and_Te_sub(output, extrinsic_cdte_defect_gen, element="Se"):
            spacing = " " * (2 - len(element))
            charges = "[-2,-1,0,+1,+2]" if element == "S" else "[-2,-1,0]      "
            for info in [
                output,
                extrinsic_cdte_defect_gen._defect_generator_info(),
                repr(extrinsic_cdte_defect_gen),
            ]:
                assert (
                    f"{element}_i_C3v         {spacing}{charges}        [0.625,0.625,0.625]  16e" in info
                )
                assert f"{element}_i_Td_Cd2.83   {spacing}{charges}        [0.750,0.750,0.750]  4d" in info
                assert f"{element}_i_Td_Te2.83   {spacing}{charges}        [0.500,0.500,0.500]  4b" in info

                assert (
                    f"{element}_Te            {spacing}[0,+1]                 [0.250,0.250,0.250]  4c"
                    in info
                )

        def _check_Se_Te(extrinsic_cdte_defect_gen, element="Se", idx=-1):
            assert extrinsic_cdte_defect_gen.defects["substitutions"][idx].name == f"{element}_Te"
            assert extrinsic_cdte_defect_gen.defects["substitutions"][idx].oxi_state == 0
            assert extrinsic_cdte_defect_gen.defects["substitutions"][idx].multiplicity == 1
            assert extrinsic_cdte_defect_gen.defects["substitutions"][idx].defect_site == PeriodicSite(
                "Te", [0.25, 0.25, 0.25], extrinsic_cdte_defect_gen.primitive_structure.lattice
            )
            assert str(extrinsic_cdte_defect_gen.defects["substitutions"][idx].site.specie) == f"{element}"
            assert np.isclose(
                extrinsic_cdte_defect_gen.defects["substitutions"][idx].site.frac_coords,
                np.array([0.25, 0.25, 0.25]),
            ).all()
            assert (
                len(extrinsic_cdte_defect_gen.defects["substitutions"][idx].equiv_conv_cell_frac_coords)
                == 4
            )  # 4x conv cell

        extrinsic_input = "Se"
        cdte_se_defect_gen, output = self._generate_and_test_no_warnings(
            self.prim_cdte, extrinsic=extrinsic_input
        )
        _split_and_check_orig_cdte_output(output)
        _test_cdte_interstitials_and_Te_sub(output, cdte_se_defect_gen)
        assert "Se_Cd            [-4,-3,-2,-1,0,+1,+2]  [0.000,0.000,0.000]  4a" in output

        self._general_defect_gen_check(cdte_se_defect_gen)
        assert cdte_se_defect_gen.extrinsic == extrinsic_input  # explicitly test extrinsic attribute set

        # explicitly test defects
        assert len(cdte_se_defect_gen.defects) == 3  # vacancies, substitutions, interstitials
        assert len(cdte_se_defect_gen.defects["vacancies"]) == 2
        assert len(cdte_se_defect_gen.defects["substitutions"]) == 4  # 2 extra
        assert len(cdte_se_defect_gen.defects["interstitials"]) == 9  # 3 extra

        # explicitly test some relevant defect attributes
        _check_Se_Te(cdte_se_defect_gen)
        # test defect entries
        assert len(cdte_se_defect_gen.defect_entries) == 68  # 18 more

        # explicitly test defect entry charge state log:
        assert cdte_se_defect_gen.defect_entries["Se_Cd_-1"].charge_state_guessing_log == [
            {
                "input_parameters": {
                    "charge_state": -4.0,
                    "max_host_oxi_magnitude": 2.0,
                    "oxi_probability": 0.767,
                    "oxi_state": -2.0,
                },
                "probability": 0.12079493065867099,
                "probability_factors": {
                    "charge_state_magnitude": 0.3968502629920499,
                    "charge_state_vs_max_host_charge": 0.3968502629920499,
                    "oxi_probability": 0.767,
                    "oxi_state_vs_max_host_charge": 1.0,
                },
                "probability_threshold": 0.0075,
            },
            {
                "input_parameters": {
                    "charge_state": 2.0,
                    "max_host_oxi_magnitude": 2.0,
                    "oxi_probability": 0.111,
                    "oxi_state": 4.0,
                },
                "probability": 0.027750000000000004,
                "probability_factors": {
                    "charge_state_magnitude": 0.6299605249474366,
                    "charge_state_vs_max_host_charge": 1.0,
                    "oxi_probability": 0.111,
                    "oxi_state_vs_max_host_charge": 0.3968502629920499,
                },
                "probability_threshold": 0.0075,
            },
            {
                "input_parameters": {
                    "charge_state": -3.0,
                    "max_host_oxi_magnitude": 2.0,
                    "oxi_probability": 0.079,
                    "oxi_state": -1,
                },
                "probability": 0.023925421138956505,
                "probability_factors": {
                    "charge_state_magnitude": 0.4807498567691361,
                    "charge_state_vs_max_host_charge": 0.6299605249474366,
                    "oxi_probability": 0.079,
                    "oxi_state_vs_max_host_charge": 1.0,
                },
                "probability_threshold": 0.0075,
            },
            {
                "input_parameters": {
                    "charge_state": 4.0,
                    "max_host_oxi_magnitude": 2.0,
                    "oxi_probability": 0.024,
                    "oxi_state": 6.0,
                },
                "probability": 0.000944940787421155,
                "probability_factors": {
                    "charge_state_magnitude": 0.3968502629920499,
                    "charge_state_vs_max_host_charge": 0.3968502629920499,
                    "oxi_probability": 0.024,
                    "oxi_state_vs_max_host_charge": 0.25,
                },
                "probability_threshold": 0.0075,
            },
        ]

        # test extrinsic with a dict:
        extrinsic_input = {"Te": "Se"}
        cdte_se_defect_gen, output = self._generate_and_test_no_warnings(
            self.prim_cdte, extrinsic=extrinsic_input
        )
        _split_and_check_orig_cdte_output(output)
        _test_cdte_interstitials_and_Te_sub(output, cdte_se_defect_gen)
        assert "Se_Cd" not in output  # no Se_Cd substitution now

        self._general_defect_gen_check(cdte_se_defect_gen)
        assert cdte_se_defect_gen.extrinsic == extrinsic_input  # explicitly test extrinsic attribute set

        # explicitly test defects
        assert len(cdte_se_defect_gen.defects) == 3  # vacancies, substitutions, interstitials
        assert len(cdte_se_defect_gen.defects["vacancies"]) == 2
        assert len(cdte_se_defect_gen.defects["substitutions"]) == 3  # only 1 extra
        assert len(cdte_se_defect_gen.defects["interstitials"]) == 9  # 3 extra

        # explicitly test some relevant defect attributes
        _check_Se_Te(cdte_se_defect_gen)
        # test defect entries
        assert len(cdte_se_defect_gen.defect_entries) == 61  # 11 more

        # explicitly test defect entry charge state log:
        assert cdte_se_defect_gen.defect_entries["Se_Te_0"].charge_state_guessing_log == [
            {
                "input_parameters": {
                    "charge_state": 0.0,
                    "max_host_oxi_magnitude": 2.0,
                    "oxi_probability": 0.767,
                    "oxi_state": -2.0,
                },
                "probability": 1,
                "probability_factors": {
                    "charge_state_magnitude": 1,
                    "charge_state_vs_max_host_charge": 1.0,
                    "oxi_probability": 0.767,
                    "oxi_state_vs_max_host_charge": 1.0,
                },
                "probability_threshold": 0.0075,
            },
            {
                "input_parameters": {
                    "charge_state": 1.0,
                    "max_host_oxi_magnitude": 2.0,
                    "oxi_probability": 0.079,
                    "oxi_state": -1,
                },
                "probability": 0.079,
                "probability_factors": {
                    "charge_state_magnitude": 1.0,
                    "charge_state_vs_max_host_charge": 1.0,
                    "oxi_probability": 0.079,
                    "oxi_state_vs_max_host_charge": 1.0,
                },
                "probability_threshold": 0.0075,
            },
            {
                "input_parameters": {
                    "charge_state": 6.0,
                    "max_host_oxi_magnitude": 2.0,
                    "oxi_probability": 0.111,
                    "oxi_state": 4.0,
                },
                "probability": 0.0033352021313358825,
                "probability_factors": {
                    "charge_state_magnitude": 0.3028534321386899,
                    "charge_state_vs_max_host_charge": 0.25,
                    "oxi_probability": 0.111,
                    "oxi_state_vs_max_host_charge": 0.3968502629920499,
                },
                "probability_threshold": 0.0075,
            },
            {
                "input_parameters": {
                    "charge_state": 8.0,
                    "max_host_oxi_magnitude": 2.0,
                    "oxi_probability": 0.024,
                    "oxi_state": 6.0,
                },
                "probability": 0.00028617856063833296,
                "probability_factors": {
                    "charge_state_magnitude": 0.25,
                    "charge_state_vs_max_host_charge": 0.19078570709222198,
                    "oxi_probability": 0.024,
                    "oxi_state_vs_max_host_charge": 0.25,
                },
                "probability_threshold": 0.0075,
            },
        ]

        # test extrinsic with a dict, with a list as value:
        extrinsic_input = {"Te": ["Se", "S"]}
        cdte_se_defect_gen, output = self._generate_and_test_no_warnings(
            self.prim_cdte, extrinsic=extrinsic_input
        )
        _split_and_check_orig_cdte_output(output)
        _test_cdte_interstitials_and_Te_sub(output, cdte_se_defect_gen)
        _test_cdte_interstitials_and_Te_sub(output, cdte_se_defect_gen, element="S")
        assert "Se_Cd" not in output  # no Se_Cd substitution now
        assert "S_Cd" not in output  # no S_Cd substitution

        self._general_defect_gen_check(cdte_se_defect_gen)
        assert cdte_se_defect_gen.extrinsic == extrinsic_input  # explicitly test extrinsic attribute set

        # explicitly test defects
        assert len(cdte_se_defect_gen.defects) == 3  # vacancies, substitutions, interstitials
        assert len(cdte_se_defect_gen.defects["vacancies"]) == 2
        assert len(cdte_se_defect_gen.defects["substitutions"]) == 4  # now 2 extra
        assert len(cdte_se_defect_gen.defects["interstitials"]) == 12  # 3 extra

        # explicitly test some relevant defect attributes
        _check_Se_Te(cdte_se_defect_gen, element="S", idx=-2)
        _check_Se_Te(cdte_se_defect_gen, element="Se")
        # test defect entries
        assert len(cdte_se_defect_gen.defect_entries) == 78  # 28 more

        # test warning when specifying an intrinsic element as extrinsic:
        for extrinsic_arg in [
            "Cd",
            {"Te": "Cd"},
            {
                "Te": [
                    "Cd",
                ]
            },
            ["Cd"],
        ]:
            with warnings.catch_warnings(record=True) as w:
                warnings.resetwarnings()
                cdte_defect_gen = DefectsGenerator(self.prim_cdte, extrinsic=extrinsic_arg)
                assert len(w) == 1
                assert (
                    "Specified 'extrinsic' elements ['Cd'] are present in the host structure, so do not "
                    "need to be specified as 'extrinsic' in DefectsGenerator(). These will be ignored."
                    in str(w[-1].message)
                )
                assert cdte_defect_gen.extrinsic == extrinsic_arg  # explicitly test extrinsic attribute

        self.cdte_defect_gen_check(cdte_defect_gen)

    def test_processes(self):
        # first test setting processes with a small primitive cell (so it makes no difference):
        cdte_defect_gen, output = self._generate_and_test_no_warnings(self.prim_cdte, processes=4)
        assert self.cdte_defect_gen_info in output
        self.cdte_defect_gen_check(cdte_defect_gen)

        # check with larger unit cell, where processes makes a difference:
        ytos_defect_gen, output = self._generate_and_test_no_warnings(
            self.ytos_bulk_supercell, processes=4
        )
        assert self.ytos_defect_gen_info in output
        self.ytos_defect_gen_check(ytos_defect_gen)

    def test_interstitial_coords(self):
        # first test that specifying the default interstitial coords for CdTe gives the same result as
        # default:
        cdte_interstitial_coords = [
            [0.625, 0.625, 0.625],  # C3v
            [0.750, 0.750, 0.750],  # Cd2.83
            [0.500, 0.500, 0.500],  # Te2.83
        ]
        cdte_defect_gen, output = self._generate_and_test_no_warnings(
            self.prim_cdte, interstitial_coords=cdte_interstitial_coords
        )

        assert self.cdte_defect_gen_info in output
        assert cdte_defect_gen.interstitial_coords == cdte_interstitial_coords  # check attribute set

        expected = [
            (
                np.array([0.625, 0.625, 0.625]),
                4,
                [
                    np.array([0.125, 0.625, 0.625]),
                    np.array([0.625, 0.125, 0.625]),
                    np.array([0.625, 0.625, 0.125]),
                    np.array([0.625, 0.625, 0.625]),
                ],
            ),
            (np.array([0.75, 0.75, 0.75]), 1, [np.array([0.75, 0.75, 0.75])]),
            (np.array([0.5, 0.5, 0.5]), 1, [np.array([0.5, 0.5, 0.5])]),
        ]

        def _test_prim_interstitial_coords(result, expected):  # check attribute set
            assert len(result) == len(expected), "Lengths do not match"

            for (r_coord, r_num, r_list), (e_coord, e_num, e_list) in zip(result, expected):
                assert np.array_equal(r_coord, e_coord), "Coordinates do not match"
                assert r_num == e_num, "Number of coordinates do not match"
                assert all(
                    np.array_equal(r, e) for r, e in zip(r_list, e_list)
                ), "List of arrays do not match"

        _test_prim_interstitial_coords(cdte_defect_gen.prim_interstitial_coords, expected)

        # defect_gen_check changes defect_entries ordering, so save to json first:
        self._save_defect_gen_jsons(cdte_defect_gen)
        self.cdte_defect_gen_check(cdte_defect_gen)
        self._load_and_test_defect_gen_jsons(cdte_defect_gen)

        cdte_defect_gen, output = self._generate_and_test_no_warnings(
            self.prim_cdte, interstitial_coords=[[0.5, 0.5, 0.5]], extrinsic={"Te": ["Se", "S"]}
        )
        assert cdte_defect_gen.interstitial_coords == [[0.5, 0.5, 0.5]]  # check attribute set
        _test_prim_interstitial_coords(
            cdte_defect_gen.prim_interstitial_coords,
            [(np.array([0.5, 0.5, 0.5]), 1, [np.array([0.5, 0.5, 0.5])])],  # check attribute set
        )

        assert self.cdte_defect_gen_info not in output

        assert (
            """Interstitials    Guessed Charges        Conv. Cell Coords    Wyckoff
---------------  ---------------------  -------------------  ---------
Cd_i_Td          [0,+1,+2]              [0.500,0.500,0.500]  4b
Te_i_Td          [-2,-1,0,+1,+2,+3,+4]  [0.500,0.500,0.500]  4b
S_i_Td           [-2,-1,0,+1,+2]        [0.500,0.500,0.500]  4b
Se_i_Td          [-2,-1,0]              [0.500,0.500,0.500]  4b"""
            in output
        )  # now only Td
        self._general_defect_gen_check(cdte_defect_gen)

        # test with YTOS conventional cell input
        ytos_interstitial_coords = [  # in conventional structure! subset of Voronoi vertices
            [0, 0.5, 0.18377232],  # C2v
            [0, 0, 0.48467759],  # C4v_O2.68
            [0, 0, 0.41783323],  # C4v_Y1.92
            [0, 0.5, 0.25],  # D2d
        ]
        ytos_conv_struc, _swap_array = get_BCS_conventional_structure(self.ytos_bulk_supercell)
        ytos_defect_gen, output = self._generate_and_test_no_warnings(
            ytos_conv_struc, interstitial_coords=ytos_interstitial_coords
        )

        for line in output.splitlines():
            assert line in self.ytos_defect_gen_info.splitlines()

        self._general_defect_gen_check(ytos_defect_gen)
        self._save_defect_gen_jsons(ytos_defect_gen)
        self._load_and_test_defect_gen_jsons(ytos_defect_gen)

        assert ytos_defect_gen.interstitial_coords == ytos_interstitial_coords  # check attribute set
        _test_prim_interstitial_coords(
            ytos_defect_gen.prim_interstitial_coords,
            [
                (
                    np.array([0.1838, 0.6838, 0.5]),
                    4,
                    [
                        np.array([0.6838, 0.1838, 0.5]),
                        np.array([0.3162, 0.8162, 0.5]),
                        np.array([0.1838, 0.6838, 0.5]),
                        np.array([0.8162, 0.3162, 0.5]),
                    ],
                ),
                (
                    np.array([0.4847, 0.4847, 0.0]),
                    2,
                    [np.array([0.4847, 0.4847, 0.0]), np.array([0.5153, 0.5153, 0.0])],
                ),
                (
                    np.array([0.4178, 0.4178, 0.0]),
                    2,
                    [np.array([0.4178, 0.4178, 0.0]), np.array([0.5822, 0.5822, 0.0])],
                ),
                (
                    np.array([0.25, 0.75, 0.5]),
                    2,
                    [np.array([0.75, 0.25, 0.5]), np.array([0.25, 0.75, 0.5])],
                ),
            ],
        )

        # test with CdTe supercell input:
        cdte_supercell_interstitial_coords = [
            [0.6875, 0.4375, 0.4375],  # C3v
            [0.625, 0.375, 0.375],  # Cd2.83
            [0.75, 0.5, 0.5],  # Te2.83
        ]  # note that cdte_bulk_supercell has the slightly different orientation to
        # defect_gen.bulk_supercell

        cdte_defect_gen, output = self._generate_and_test_no_warnings(
            self.cdte_bulk_supercell, interstitial_coords=cdte_supercell_interstitial_coords
        )

        assert self.cdte_defect_gen_info in output
        assert (
            cdte_defect_gen.interstitial_coords == cdte_supercell_interstitial_coords
        )  # check attribute set
        _test_prim_interstitial_coords(
            cdte_defect_gen.prim_interstitial_coords,
            [
                (
                    np.array([0.625, 0.625, 0.625]),
                    4,
                    [
                        np.array([0.625, 0.125, 0.625]),
                        np.array([0.625, 0.625, 0.125]),
                        np.array([0.625, 0.625, 0.625]),
                        np.array([0.125, 0.625, 0.625]),
                    ],
                ),
                (np.array([0.75, 0.75, 0.75]), 1, [np.array([0.75, 0.75, 0.75])]),
                (np.array([0.5, 0.5, 0.5]), 1, [np.array([0.5, 0.5, 0.5])]),
            ],
        )

        self._save_defect_gen_jsons(cdte_defect_gen)
        self.cdte_defect_gen_check(cdte_defect_gen)
        self._load_and_test_defect_gen_jsons(cdte_defect_gen)

        # with supercell input, single interstitial coord, within min_dist of host atom:
        te_cd_1_metastable_c2v_antisite_supercell_frac_coords = [0.9999, 0.9999, 0.0313]

        with warnings.catch_warnings(record=True) as w:
            _cdte_defect_gen = DefectsGenerator(
                self.cdte_bulk_supercell,
                interstitial_coords=te_cd_1_metastable_c2v_antisite_supercell_frac_coords,
            )
            non_ignored_warnings = [
                warning for warning in w if "get_magnetic_symmetry" not in str(warning.message)
            ]  # pymatgen/spglib warning, ignored by default in doped but not here from setting
            assert len(non_ignored_warnings) == 1
            assert (
                "Note that some manually-specified interstitial sites were skipped due to being too "
                "close to host lattice sites (minimum distance = `min_dist` = 0.90 Å). If for some "
                "reason you still want to include these sites, you can adjust `min_dist` (default = 0.9 "
                "Å), or just use the default Voronoi tessellation algorithm for generating interstitials ("
                "by not setting the `interstitial_coords` argument)."
                in str(non_ignored_warnings[-1].message)
            )
            assert _cdte_defect_gen.interstitial_coords == [
                te_cd_1_metastable_c2v_antisite_supercell_frac_coords
            ]

        cdte_defect_gen, output = self._generate_and_test_no_warnings(
            self.cdte_bulk_supercell,
            interstitial_coords=te_cd_1_metastable_c2v_antisite_supercell_frac_coords,
            interstitial_gen_kwargs={"min_dist": 0.01},
        )
        assert "Cd_i_C2v         [0,+1,+2]              [0.000,0.000,0.063]  24f" in output
        assert "Te_i_C2v         [-2,-1,0,+1,+2,+3,+4]  [0.000,0.000,0.063]  24f" in output

        self._general_defect_gen_check(cdte_defect_gen)
        assert cdte_defect_gen.interstitial_coords == [
            te_cd_1_metastable_c2v_antisite_supercell_frac_coords
        ]
        assert cdte_defect_gen.interstitial_gen_kwargs == {"min_dist": 0.01}  # check attribute set

    def test_target_frac_coords(self):
        defect_gen = DefectsGenerator(self.prim_cdte)
        target_frac_coords1 = [0, 0, 0]
        target_frac_coords2 = [0.15, 0.8, 0.777]
        target_frac1_defect_gen = DefectsGenerator(self.prim_cdte, target_frac_coords=target_frac_coords1)
        target_frac2_defect_gen = DefectsGenerator(self.prim_cdte, target_frac_coords=target_frac_coords2)

        for i in [target_frac1_defect_gen, target_frac2_defect_gen]:
            self._general_defect_gen_check(i)

            for name, defect_entry in defect_gen.items():
                # test equivalent supercell sites the same:
                assert defect_entry.equivalent_supercell_sites == i[name].equivalent_supercell_sites

                assert defect_entry.defect_supercell_site != i[name].defect_supercell_site

                # test that the defect supercell site chosen is indeed the closest site to the target
                # frac coords:
                assert i[name].defect_supercell_site == min(
                    i[name].equivalent_supercell_sites,
                    key=lambda x: x.distance_and_image_from_frac_coords(
                        i[name].defect_supercell_site.frac_coords
                    )[0],
                )

        assert target_frac1_defect_gen.target_frac_coords == target_frac_coords1  # check attribute set
        assert target_frac2_defect_gen.target_frac_coords == target_frac_coords2  # check attribute set

    def test_supercell_gen_kwargs(self):
        # test setting supercell_gen_kwargs
        cdte_defect_gen, output = self._generate_and_test_no_warnings(
            self.prim_cdte, supercell_gen_kwargs={"min_length": 15}
        )
        assert self.cdte_defect_gen_info in output
        self._general_defect_gen_check(cdte_defect_gen)
        assert cdte_defect_gen.supercell_gen_kwargs == {"min_length": 15}  # check attribute set

        # check now with 216-atom supercell:
        assert len(cdte_defect_gen.bulk_supercell) == 216

        assert np.allclose(
            cdte_defect_gen["Cd_i_C3v_0"].defect_supercell_site.coords, [8.9933965, 8.9933965, 10.6285595]
        )

    def cdte_defect_gen_check(self, cdte_defect_gen):
        self._general_defect_gen_check(cdte_defect_gen)

        # test attributes:
        assert self.cdte_defect_gen_info in cdte_defect_gen._defect_generator_info()
        assert cdte_defect_gen._BilbaoCS_conv_cell_vector_mapping == [0, 1, 2]
        assert self.structure_matcher.fit(cdte_defect_gen.primitive_structure, self.prim_cdte)
        assert np.allclose(
            cdte_defect_gen.primitive_structure.lattice.matrix, self.prim_cdte.lattice.matrix
        )  # same lattice
        np.testing.assert_allclose(
            cdte_defect_gen.supercell_matrix, np.array([[-2, 2, 2], [2, -2, 2], [2, 2, -2]])
        )

        assert np.allclose(
            (cdte_defect_gen.primitive_structure * cdte_defect_gen.supercell_matrix).lattice.matrix,
            self.cdte_bulk_supercell.lattice.matrix,
        )
        assert self.structure_matcher.fit(cdte_defect_gen.conventional_structure, self.prim_cdte)
        assert np.allclose(
            cdte_defect_gen.conventional_structure.lattice.matrix,
            self.conv_cdte.lattice.matrix,
        )

        # explicitly test defects
        assert len(cdte_defect_gen.defects) == 3  # vacancies, substitutions, interstitials
        assert len(cdte_defect_gen.defects["vacancies"]) == 2
        assert len(cdte_defect_gen.defects["substitutions"]) == 2
        assert len(cdte_defect_gen.defects["interstitials"]) == 6

        # explicitly test some relevant defect attributes
        assert cdte_defect_gen.defects["vacancies"][0].name == "v_Cd"
        assert cdte_defect_gen.defects["vacancies"][0].oxi_state == -2
        assert cdte_defect_gen.defects["vacancies"][0].multiplicity == 1
        assert cdte_defect_gen.defects["vacancies"][0].defect_site == PeriodicSite(
            "Cd", [0, 0, 0], cdte_defect_gen.primitive_structure.lattice
        )
        assert cdte_defect_gen.defects["vacancies"][0].site == PeriodicSite(
            "Cd", [0, 0, 0], cdte_defect_gen.primitive_structure.lattice
        )
        assert (
            len(cdte_defect_gen.defects["vacancies"][0].equiv_conv_cell_frac_coords) == 4
        )  # 4x conv cell

        # test defect entries
        assert len(cdte_defect_gen.defect_entries) == 50
        assert str(cdte_defect_gen) == self.cdte_defect_gen_string  # __str__()
        assert (  # __repr__()
            repr(cdte_defect_gen)
            == self.cdte_defect_gen_string
            + "\n---------------------------------------------------------\n"
            + self.cdte_defect_gen_info
        )

        # explicitly test defect entry charge state log:
        assert cdte_defect_gen.defect_entries["v_Cd_-1"].charge_state_guessing_log == [
            {
                "input_parameters": {"charge_state": -2},
                "probability_factors": {"oxi_probability": 1},
                "probability": 1,
                "probability_threshold": 0.0075,
                "padding": 1,
            },
            {
                "input_parameters": {"charge_state": -1},
                "probability_factors": {"oxi_probability": 1},
                "probability": 1,
                "probability_threshold": 0.0075,
                "padding": 1,
            },
            {
                "input_parameters": {"charge_state": 0},
                "probability_factors": {"oxi_probability": 1},
                "probability": 1,
                "probability_threshold": 0.0075,
                "padding": 1,
            },
            {
                "input_parameters": {"charge_state": 1},
                "probability_factors": {"oxi_probability": 1},
                "probability": 1,
                "probability_threshold": 0.0075,
                "padding": 1,
            },
        ]
        assert cdte_defect_gen.defect_entries["Cd_Te_0"].charge_state_guessing_log == [
            {
                "input_parameters": {
                    "charge_state": 4.0,
                    "oxi_state": 2.0,
                    "oxi_probability": 1.0,
                    "max_host_oxi_magnitude": 2.0,
                },
                "probability_factors": {
                    "oxi_probability": 1.0,
                    "charge_state_magnitude": 0.3968502629920499,
                    "charge_state_vs_max_host_charge": 0.3968502629920499,
                    "oxi_state_vs_max_host_charge": 1.0,
                },
                "probability": 0.15749013123685918,
                "probability_threshold": 0.0075,
            }
        ]
        assert cdte_defect_gen.defect_entries["Te_i_C3v_-1"].charge_state_guessing_log == [
            {
                "input_parameters": {
                    "charge_state": -2.0,
                    "oxi_state": -2.0,
                    "oxi_probability": 0.446,
                    "max_host_oxi_magnitude": 2.0,
                },
                "probability_factors": {
                    "oxi_probability": 0.446,
                    "charge_state_magnitude": 0.6299605249474366,
                    "charge_state_vs_max_host_charge": 1.0,
                    "oxi_state_vs_max_host_charge": 1.0,
                },
                "probability": 0.2809623941265567,
                "probability_threshold": 0.0075,
            },
            {
                "input_parameters": {
                    "charge_state": -1,
                    "oxi_state": -1,
                    "oxi_probability": 0.082,
                    "max_host_oxi_magnitude": 2.0,
                },
                "probability_factors": {
                    "oxi_probability": 0.082,
                    "charge_state_magnitude": 1.0,
                    "charge_state_vs_max_host_charge": 1.0,
                    "oxi_state_vs_max_host_charge": 1.0,
                },
                "probability": 0.082,
                "probability_threshold": 0.0075,
            },
            {
                "input_parameters": {
                    "charge_state": 4.0,
                    "oxi_state": 4.0,
                    "oxi_probability": 0.347,
                    "max_host_oxi_magnitude": 2.0,
                },
                "probability_factors": {
                    "oxi_probability": 0.347,
                    "charge_state_magnitude": 0.3968502629920499,
                    "charge_state_vs_max_host_charge": 0.3968502629920499,
                    "oxi_state_vs_max_host_charge": 0.3968502629920499,
                },
                "probability": 0.021687500000000002,
                "probability_threshold": 0.0075,
            },
            {
                "input_parameters": {
                    "charge_state": 6.0,
                    "oxi_state": 6.0,
                    "oxi_probability": 0.111,
                    "max_host_oxi_magnitude": 2.0,
                },
                "probability_factors": {
                    "oxi_probability": 0.111,
                    "charge_state_magnitude": 0.3028534321386899,
                    "charge_state_vs_max_host_charge": 0.25,
                    "oxi_state_vs_max_host_charge": 0.25,
                },
                "probability": 0.0021010456854621616,
                "probability_threshold": 0.0075,
            },
        ]

        # explicitly test defect entry attributes
        assert cdte_defect_gen.defect_entries["Cd_i_C3v_0"].defect.defect_type == DefectType.Interstitial
        assert cdte_defect_gen.defect_entries["Cd_i_C3v_0"].wyckoff == "16e"
        np.testing.assert_allclose(
            cdte_defect_gen.defect_entries["Cd_i_C3v_0"].conv_cell_frac_coords,
            np.array([0.625, 0.625, 0.625]),
        )
        np.testing.assert_allclose(
            cdte_defect_gen.defect_entries["Cd_i_C3v_0"].sc_defect_frac_coords,
            np.array([0.3125, 0.4375, 0.4375]),
        )
        assert cdte_defect_gen.defect_entries["Cd_i_C3v_0"].defect_supercell_site.specie.symbol == "Cd"
        assert cdte_defect_gen.defect_entries["Cd_i_C3v_0"].defect.multiplicity == 4
        np.testing.assert_allclose(
            cdte_defect_gen.defect_entries["Cd_i_C3v_0"].defect.site.frac_coords,
            np.array([0.625, 0.625, 0.625]),
        )

        assert cdte_defect_gen.defect_entries["v_Cd_0"].defect.name == "v_Cd"
        assert cdte_defect_gen.defect_entries["v_Cd_0"].defect.oxi_state == -2
        assert cdte_defect_gen.defect_entries["v_Cd_0"].defect.multiplicity == 1
        assert cdte_defect_gen.defect_entries["v_Cd_0"].wyckoff == "4a"
        assert cdte_defect_gen.defect_entries["v_Cd_0"].defect.defect_type == DefectType.Vacancy
        assert cdte_defect_gen.defect_entries["v_Cd_0"].defect.defect_site == PeriodicSite(
            "Cd", [0, 0, 0], cdte_defect_gen.primitive_structure.lattice
        )
        assert cdte_defect_gen.defect_entries["v_Cd_0"].defect.site == PeriodicSite(
            "Cd", [0, 0, 0], cdte_defect_gen.primitive_structure.lattice
        )
        np.testing.assert_allclose(
            cdte_defect_gen.defect_entries["v_Cd_0"].conv_cell_frac_coords,
            np.array([0, 0, 0]),
        )
        np.testing.assert_allclose(
            cdte_defect_gen.defect_entries["v_Cd_0"].sc_defect_frac_coords,
            np.array([0.5, 0.5, 0.5]),
        )

    def test_defects_generator_cdte(self):
        cdte_defect_gen, output = self._generate_and_test_no_warnings(self.prim_cdte)

        assert self.cdte_defect_gen_info in output  # matches expected 4b & 4d Wyckoff letters for Td
        # interstitials (https://doi.org/10.1016/j.solener.2013.12.017)

        assert cdte_defect_gen.structure == self.prim_cdte

        # defect_gen_check changes defect_entries ordering, so save to json first:
        self._save_defect_gen_jsons(cdte_defect_gen)
        self.cdte_defect_gen_check(cdte_defect_gen)
        self._load_and_test_defect_gen_jsons(cdte_defect_gen)

        cdte_defect_gen.to_json(f"{self.data_dir}/cdte_defect_gen.json")  # for testing in test_vasp.py

    def test_defects_generator_cdte_supercell_input(self):
        cdte_defect_gen, output = self._generate_and_test_no_warnings(self.cdte_bulk_supercell)

        assert self.cdte_defect_gen_info in output
        assert cdte_defect_gen.structure == self.cdte_bulk_supercell

        self._save_defect_gen_jsons(cdte_defect_gen)
        self.cdte_defect_gen_check(cdte_defect_gen)
        self._load_and_test_defect_gen_jsons(cdte_defect_gen)

    def test_adding_charge_states(self):
        cdte_defect_gen, _output = self._generate_and_test_no_warnings(self.prim_cdte)

        cdte_defect_gen.add_charge_states("Cd_i_C3v_0", [-7, -6])
        self._general_defect_gen_check(cdte_defect_gen)

        assert "Cd_i_C3v_-6" in cdte_defect_gen.defect_entries
        assert cdte_defect_gen["Cd_i_C3v_-7"].charge_state == -7
        info_line = "Cd_i_C3v         [-7,-6,0,+1,+2]        [0.625,0.625,0.625]  16e"
        assert info_line in repr(cdte_defect_gen)

    def test_removing_charge_states(self):
        cdte_defect_gen, _output = self._generate_and_test_no_warnings(self.prim_cdte)
        cdte_defect_gen.remove_charge_states("Cd_i", [+1, +2])
        self._general_defect_gen_check(cdte_defect_gen, charge_states_removed=True)

        assert "Cd_i_C3v_+1" not in cdte_defect_gen.defect_entries
        assert "Cd_i_Td_Cd2.83_+2" not in cdte_defect_gen.defect_entries
        assert "Cd_i_Td_Te2.83_+1" not in cdte_defect_gen.defect_entries
        assert "Cd_i_C3v_0" in cdte_defect_gen.defect_entries
        assert "Cd_i_Td_Cd2.83_0" in cdte_defect_gen.defect_entries
        assert "Cd_i_Td_Te2.83_0" in cdte_defect_gen.defect_entries
        #            Cd_i_C3v         [0,+1,+2]              [0.625,0.625,0.625]  16e
        info_line = "Cd_i_C3v         [0]                    [0.625,0.625,0.625]  16e"
        assert info_line in repr(cdte_defect_gen)

        # check removing neutral charge state still fine:
        cdte_defect_gen, _output = self._generate_and_test_no_warnings(self.prim_cdte)
        cdte_defect_gen.remove_charge_states("Cd_i", [0, +1])
        self._general_defect_gen_check(cdte_defect_gen, charge_states_removed=True)

        assert "Cd_i_C3v_+1" not in cdte_defect_gen.defect_entries
        assert "Cd_i_Td_Cd2.83_+2" in cdte_defect_gen.defect_entries
        assert "Cd_i_Td_Te2.83_+1" not in cdte_defect_gen.defect_entries
        assert "Cd_i_C3v_0" not in cdte_defect_gen.defect_entries
        assert "Cd_i_Td_Cd2.83_0" not in cdte_defect_gen.defect_entries
        assert "Cd_i_Td_Te2.83_0" not in cdte_defect_gen.defect_entries
        #            Cd_i_C3v         [0,+1,+2]              [0.625,0.625,0.625]  16e
        info_line = "Cd_i_C3v         [+2]                   [0.625,0.625,0.625]  16e"
        assert info_line in repr(cdte_defect_gen)

    def test_cdte_no_generate_supercell_supercell_input(self):
        cdte_defect_gen, output = self._generate_and_test_no_warnings(
            self.cdte_bulk_supercell, generate_supercell=False
        )

        self._save_defect_gen_jsons(cdte_defect_gen)
        self.cdte_defect_gen_check(cdte_defect_gen)
        self._load_and_test_defect_gen_jsons(cdte_defect_gen)

    @patch("sys.stdout", new_callable=StringIO)
    def test_generator_tqdm(self, mock_stdout):
        with patch("doped.generation.tqdm") as mocked_tqdm:
            mocked_instance = mocked_tqdm.return_value
            DefectsGenerator(self.prim_cdte)
            mocked_tqdm.assert_called_once()
            mocked_tqdm.assert_called_with(
                total=100, bar_format="{desc}{percentage:.1f}%|{bar}| [{elapsed},  {rate_fmt}{postfix}]"
            )
            mocked_instance.set_description.assert_any_call("Getting primitive structure")
            mocked_instance.set_description.assert_any_call("Generating vacancies")
            mocked_instance.set_description.assert_any_call("Generating substitutions")
            mocked_instance.set_description.assert_any_call("Generating interstitials")
            mocked_instance.set_description.assert_any_call("Generating simulation supercell")
            mocked_instance.set_description.assert_any_call("Determining Wyckoff sites")
            mocked_instance.set_description.assert_any_call("Generating DefectEntry objects")

    def ytos_defect_gen_check(self, ytos_defect_gen, generate_supercell=True):
        self._general_defect_gen_check(ytos_defect_gen)

        assert ytos_defect_gen.generate_supercell == generate_supercell

        assert self.ytos_defect_gen_info in ytos_defect_gen._defect_generator_info()
        assert ytos_defect_gen._BilbaoCS_conv_cell_vector_mapping == [0, 1, 2]

        # test attributes:
        assert self.structure_matcher.fit(  # reduces to primitive, but StructureMatcher still matches
            ytos_defect_gen.primitive_structure, self.ytos_bulk_supercell
        )
        assert self.structure_matcher.fit(
            ytos_defect_gen.primitive_structure, self.ytos_bulk_supercell.get_primitive_structure()
        )  # reduces to primitive, but StructureMatcher still matches
        assert not np.allclose(
            ytos_defect_gen.primitive_structure.lattice.matrix, self.ytos_bulk_supercell.lattice.matrix
        )
        assert np.allclose(
            ytos_defect_gen.primitive_structure.volume,
            self.ytos_bulk_supercell.get_primitive_structure().volume,
        )
        assert self.structure_matcher.fit(
            ytos_defect_gen.bulk_supercell, self.ytos_bulk_supercell.get_primitive_structure()
        )  # reduces to primitive, but StructureMatcher still matches

        if generate_supercell:
            try:
                np.testing.assert_allclose(
                    ytos_defect_gen.supercell_matrix, np.array([[0, 3, 3], [3, 0, 3], [0, 1, 0]])
                )
            except AssertionError:  # symmetry equivalent matrices (a, b equivalent for primitive YTOS)
                np.testing.assert_allclose(
                    ytos_defect_gen.supercell_matrix, np.array([[0, 3, 3], [3, 0, 3], [1, 0, 0]])
                )
            assert not np.allclose(
                ytos_defect_gen.bulk_supercell.lattice.matrix, self.ytos_bulk_supercell.lattice.matrix
            )  # different supercell because Kat YTOS one has 198 atoms but min >10Å one is 99 atoms
        else:
            np.testing.assert_allclose(
                ytos_defect_gen.supercell_matrix, np.array([[0, 3, 3], [3, 0, 3], [1, 1, 0]])
            )
            assert np.allclose(
                ytos_defect_gen.bulk_supercell.lattice.matrix, self.ytos_bulk_supercell.lattice.matrix
            )

        assert self.structure_matcher.fit(ytos_defect_gen.conventional_structure, self.ytos_bulk_supercell)

        # explicitly test defects
        assert len(ytos_defect_gen.defects) == 3  # vacancies, substitutions, interstitials
        assert len(ytos_defect_gen.defects["vacancies"]) == 5
        assert len(ytos_defect_gen.defects["substitutions"]) == 15
        assert len(ytos_defect_gen.defects["interstitials"]) == 24

        # test some relevant defect attributes
        assert ytos_defect_gen.defects["vacancies"][0].name == "v_Y"
        assert ytos_defect_gen.defects["vacancies"][0].oxi_state == -3
        assert ytos_defect_gen.defects["vacancies"][0].multiplicity == 2
        assert np.allclose(
            ytos_defect_gen.defects["vacancies"][0].site.frac_coords,
            np.array([0.6661, 0.6661, 0.0]),
            atol=1e-3,
        )
        assert (
            len(ytos_defect_gen.defects["vacancies"][0].equiv_conv_cell_frac_coords) == 4
        )  # 2x conv cell

        # explicitly test defect entries
        assert len(ytos_defect_gen.defect_entries) == 221
        assert str(ytos_defect_gen) == self.ytos_defect_gen_string  # __str__()
        assert (  # __repr__()
            repr(ytos_defect_gen)
            == self.ytos_defect_gen_string
            + "\n---------------------------------------------------------\n"
            + self.ytos_defect_gen_info
        )

        # explicitly test defect entry attributes
        assert ytos_defect_gen.defect_entries["O_i_D2d_-1"].defect.defect_type == DefectType.Interstitial
        assert ytos_defect_gen.defect_entries["O_i_D2d_-1"].wyckoff == "4d"
        assert ytos_defect_gen.defect_entries["O_i_D2d_-1"].defect.multiplicity == 2
        sc_frac_coords = np.array([0.41667, 0.41667, 0.5] if generate_supercell else [0.3333, 0.5, 0.25])
        np.testing.assert_allclose(
            ytos_defect_gen.defect_entries["O_i_D2d_0"].sc_defect_frac_coords,
            sc_frac_coords,
            rtol=1e-3,
        )
        assert ytos_defect_gen.defect_entries["O_i_D2d_0"].defect_supercell_site.specie.symbol == "O"

        np.testing.assert_allclose(
            ytos_defect_gen.defect_entries["O_i_D2d_-1"].conv_cell_frac_coords,
            np.array([0.000, 0.500, 0.25]),
            atol=1e-3,
        )
        np.testing.assert_allclose(
            ytos_defect_gen.defect_entries["O_i_D2d_-1"].defect.site.frac_coords,
            np.array([0.25, 0.75, 0.5]),
            atol=1e-3,
        )

        assert ytos_defect_gen.defect_entries["v_Y_0"].defect.name == "v_Y"
        assert ytos_defect_gen.defect_entries["v_Y_0"].defect.oxi_state == -3
        assert ytos_defect_gen.defect_entries["v_Y_-2"].defect.multiplicity == 2
        assert ytos_defect_gen.defect_entries["v_Y_-2"].wyckoff == "4e"
        assert ytos_defect_gen.defect_entries["v_Y_-2"].defect.defect_type == DefectType.Vacancy

        np.testing.assert_allclose(
            ytos_defect_gen.defect_entries["v_Y_0"].conv_cell_frac_coords,
            np.array([0, 0, 0.334]),
            atol=1e-3,
        )

        frac_coords = np.array(
            [0.4446, 0.5554, 0.3322] if generate_supercell else [0.3333, 0.3333, 0.3339]
        )
        try:
            np.testing.assert_allclose(
                ytos_defect_gen.defect_entries["v_Y_0"].sc_defect_frac_coords,
                frac_coords,
                atol=1e-4,
            )
        except AssertionError:
            np.testing.assert_allclose(
                ytos_defect_gen.defect_entries["v_Y_0"].sc_defect_frac_coords,
                np.array([frac_coords[1], frac_coords[0], frac_coords[2]]),  # swap x and y coordinates
                atol=1e-4,
            )

        assert np.allclose(
            ytos_defect_gen["v_Y_0"].defect.site.frac_coords,
            np.array([0.6661, 0.6661, 0.0]),
            atol=1e-3,
        )

    def test_ytos_supercell_input(self):
        # note that this tests the case of an input structure which is >10 Å in each direction and has
        # more atoms (198) than the pmg supercell (99), so the pmg supercell is used
        ytos_defect_gen, output = self._generate_and_test_no_warnings(self.ytos_bulk_supercell)

        assert self.ytos_defect_gen_info in output

        self._save_defect_gen_jsons(ytos_defect_gen)
        self.ytos_defect_gen_check(ytos_defect_gen)
        self._load_and_test_defect_gen_jsons(ytos_defect_gen)

        ytos_defect_gen.to_json(f"{self.data_dir}/ytos_defect_gen.json")  # for testing in test_vasp.py

    def test_ytos_no_generate_supercell(self):
        # tests the case of an input structure which is >10 Å in each direction, has
        # more atoms (198) than the pmg supercell (99), but generate_supercell = False,
        # so the _input_ supercell is used
        ytos_defect_gen, output = self._generate_and_test_no_warnings(
            self.ytos_bulk_supercell, generate_supercell=False
        )

        assert self.ytos_defect_gen_info in output

        self._save_defect_gen_jsons(ytos_defect_gen)
        self.ytos_defect_gen_check(ytos_defect_gen, generate_supercell=False)
        self._load_and_test_defect_gen_jsons(ytos_defect_gen)

        ytos_defect_gen.to_json(
            f"{self.data_dir}/ytos_defect_gen_supercell.json"
        )  # for testing in test_vasp.py

    def lmno_defect_gen_check(self, lmno_defect_gen, generate_supercell=True):
        self._general_defect_gen_check(lmno_defect_gen)
        assert lmno_defect_gen.generate_supercell == generate_supercell
        assert self.lmno_defect_gen_info in lmno_defect_gen._defect_generator_info()
        assert lmno_defect_gen._BilbaoCS_conv_cell_vector_mapping == [0, 1, 2]
        # test attributes:
        assert self.structure_matcher.fit(  # reduces to primitive, but StructureMatcher still matches
            lmno_defect_gen.primitive_structure, self.lmno_primitive
        )
        assert np.allclose(
            lmno_defect_gen.primitive_structure.lattice.matrix, self.lmno_primitive.lattice.matrix
        )
        supercell_matrix = np.array(
            [[2, 0, 0], [0, 2, 0], [0, 0, 2]] if generate_supercell else [[1, 0, 0], [0, 1, 0], [0, 0, 1]]
        )
        np.testing.assert_allclose(lmno_defect_gen.supercell_matrix, supercell_matrix)

        assert self.structure_matcher.fit(lmno_defect_gen.conventional_structure, self.lmno_primitive)

        # explicitly test defects
        assert len(lmno_defect_gen.defects) == 3  # vacancies, substitutions, interstitials
        assert len(lmno_defect_gen.defects["vacancies"]) == 5
        assert len(lmno_defect_gen.defects["substitutions"]) == 15
        assert len(lmno_defect_gen.defects["interstitials"]) == 24

        # explicitly test some relevant defect attributes
        assert lmno_defect_gen.defects["vacancies"][0].name == "v_Li"
        assert lmno_defect_gen.defects["vacancies"][0].oxi_state == -1
        assert lmno_defect_gen.defects["vacancies"][0].multiplicity == 8  # prim = conv structure in LMNO
        assert np.allclose(
            lmno_defect_gen.defects["vacancies"][0].site.frac_coords,
            np.array([0.0037, 0.0037, 0.0037]),
            atol=1e-4,
        )
        assert (
            len(lmno_defect_gen.defects["vacancies"][0].equiv_conv_cell_frac_coords) == 8
        )  # prim = conv cell in LMNO

        # explicitly test defect entries
        assert len(lmno_defect_gen.defect_entries) == 182
        assert str(lmno_defect_gen) == self.lmno_defect_gen_string  # __str__()
        # __repr__() tested in other tests, skipped here due to slight difference in rounding behaviour
        # between local and GH Actions

        # explicitly test defect entry attributes
        assert (
            lmno_defect_gen.defect_entries["Ni_i_C1_O1.78_+2"].defect.defect_type
            == DefectType.Interstitial
        )
        assert lmno_defect_gen.defect_entries["Ni_i_C1_O1.78_+2"].wyckoff == "24e"
        assert (
            lmno_defect_gen.defect_entries["Ni_i_C1_O1.78_+2"].defect.multiplicity == 24
        )  # prim = conv structure in LMNO
        sc_frac_coords = np.array(
            [0.494716, 0.616729, 0.500199] if generate_supercell else [0.500397, 0.510568, 0.766541]
        )
        np.testing.assert_allclose(
            lmno_defect_gen.defect_entries["Ni_i_C1_O1.78_+2"].sc_defect_frac_coords,
            sc_frac_coords,  # closest to [0.5, 0.5, 0.5]
            rtol=1e-2,
        )
        assert (
            lmno_defect_gen.defect_entries["Ni_i_C1_O1.78_+2"].defect_supercell_site.specie.symbol == "Ni"
        )
        np.testing.assert_allclose(
            lmno_defect_gen.defect_entries["Ni_i_C1_O1.78_+2"].conv_cell_frac_coords,
            np.array([0.017, 0.261, 0.250]),
            atol=1e-3,
        )
        np.testing.assert_allclose(
            lmno_defect_gen.defect_entries["Ni_i_C1_O1.78_+2"].defect.site.frac_coords,
            np.array([0.017, 0.261, 0.250]),
            atol=1e-3,
        )

        assert lmno_defect_gen.defect_entries["Li_O_C3_+3"].defect.name == "Li_O"
        assert lmno_defect_gen.defect_entries["Li_O_C3_+3"].defect.oxi_state == +3
        assert lmno_defect_gen.defect_entries["Li_O_C3_+3"].defect.multiplicity == 8
        assert lmno_defect_gen.defect_entries["Li_O_C3_+3"].wyckoff == "8c"
        assert lmno_defect_gen.defect_entries["Li_O_C3_+3"].defect.defect_type == DefectType.Substitution

        np.testing.assert_allclose(
            lmno_defect_gen.defect_entries["Li_O_C3_+3"].conv_cell_frac_coords,
            np.array([0.385, 0.385, 0.385]),
            atol=1e-3,
        )
        frac_coords = np.array(
            [0.4328, 0.4328, 0.4328] if generate_supercell else [0.38447, 0.38447, 0.38447]
        )
        np.testing.assert_allclose(
            lmno_defect_gen.defect_entries["Li_O_C3_+3"].sc_defect_frac_coords,
            frac_coords,  # closest to middle of supercell
            atol=1e-4,
        )
        np.testing.assert_allclose(
            lmno_defect_gen.defect_entries["Li_O_C3_+3"].defect.site.frac_coords,
            np.array([0.1155, 0.6155, 0.8845]),
            atol=1e-3,
        )

    def test_lmno(self):
        # battery material with a variety of important Wyckoff sites (and the terminology mainly
        # used in this field). Tough to find suitable supercell, goes to 448-atom supercell.
        lmno_defect_gen, output = self._generate_and_test_no_warnings(self.lmno_primitive)

        assert self.lmno_defect_gen_info in output

        self._save_defect_gen_jsons(lmno_defect_gen)
        self.lmno_defect_gen_check(lmno_defect_gen)
        self._load_and_test_defect_gen_jsons(lmno_defect_gen)

        lmno_defect_gen.to_json(f"{self.data_dir}/lmno_defect_gen.json")  # for testing in test_vasp.py

    def test_lmno_no_generate_supercell(self):
        # test inputting a non-diagonal supercell structure with a lattice vector <10 Å with
        # generate_supercell = False
        lmno_defect_gen, output = self._generate_and_test_no_warnings(
            self.lmno_primitive, min_image_distance=8.28, generate_supercell=False
        )

        assert self.lmno_defect_gen_info in output

        self._save_defect_gen_jsons(lmno_defect_gen)
        self.lmno_defect_gen_check(lmno_defect_gen, generate_supercell=False)
        self._load_and_test_defect_gen_jsons(lmno_defect_gen)

    def zns_defect_gen_check(self, zns_defect_gen, generate_supercell=True, check_info=True):
        self._general_defect_gen_check(zns_defect_gen)
        assert zns_defect_gen.generate_supercell == generate_supercell
        if check_info:
            assert self.zns_defect_gen_info in zns_defect_gen._defect_generator_info()
        assert zns_defect_gen._BilbaoCS_conv_cell_vector_mapping == [0, 1, 2]
        # test attributes:

        assert self.structure_matcher.fit(zns_defect_gen.primitive_structure, self.non_diagonal_ZnS)
        assert self.structure_matcher.fit(
            zns_defect_gen.primitive_structure, zns_defect_gen.bulk_supercell
        )  # reduces to primitive, but StructureMatcher still matches (but below lattice doesn't match)
        assert not np.allclose(
            zns_defect_gen.primitive_structure.lattice.matrix, self.non_diagonal_ZnS.lattice.matrix
        )

        supercell_matrix = np.array(
            [[-2, 2, 2], [2, -2, 2], [2, 2, -2]]
            if generate_supercell
            else [[0, 0, -2], [0, -4, 2], [-4, 1, 2]]
        )
        np.testing.assert_allclose(zns_defect_gen.supercell_matrix, supercell_matrix)
        assert self.structure_matcher.fit(zns_defect_gen.conventional_structure, self.non_diagonal_ZnS)

        # explicitly test defects
        assert len(zns_defect_gen.defects) == 3  # vacancies, substitutions, interstitials
        assert len(zns_defect_gen.defects["vacancies"]) == 2
        assert len(zns_defect_gen.defects["substitutions"]) == 2
        assert len(zns_defect_gen.defects["interstitials"]) == 6

        # explicitly test some relevant defect attributes
        assert zns_defect_gen.defects["vacancies"][1].name == "v_S"
        assert zns_defect_gen.defects["vacancies"][1].oxi_state == +2
        assert zns_defect_gen.defects["vacancies"][1].multiplicity == 1
        assert np.allclose(
            zns_defect_gen.defects["vacancies"][1].site.frac_coords, np.array([0.25, 0.25, 0.25])
        )
        assert len(zns_defect_gen.defects["vacancies"][0].equiv_conv_cell_frac_coords) == 4  # 4x conv cell

        # explicitly test defect entries
        if check_info:
            assert len(zns_defect_gen.defect_entries) == 44
            assert str(zns_defect_gen) == self.zns_defect_gen_string  # __str__()
            assert (  # __repr__()
                repr(zns_defect_gen)
                == self.zns_defect_gen_string
                + "\n---------------------------------------------------------\n"
                + self.zns_defect_gen_info
            )

        # explicitly test defect entry attributes
        assert (
            zns_defect_gen.defect_entries["S_i_Td_S2.35_-2"].defect.defect_type == DefectType.Interstitial
        )
        assert zns_defect_gen.defect_entries["S_i_Td_S2.35_-2"].wyckoff == "4b"
        assert zns_defect_gen.defect_entries["S_i_Td_S2.35_-2"].defect.multiplicity == 1
        sc_frac_coords = np.array([0.25, 0.5, 0.5] if generate_supercell else [0.59375, 0.46875, 0.375])
        np.testing.assert_allclose(
            zns_defect_gen.defect_entries["S_i_Td_S2.35_-2"].sc_defect_frac_coords,
            sc_frac_coords,  # closest to [0.5, 0.5, 0.5]
            rtol=1e-2,
        )
        assert zns_defect_gen.defect_entries["S_i_Td_S2.35_-2"].defect_supercell_site.specie.symbol == "S"
        np.testing.assert_allclose(
            zns_defect_gen.defect_entries["S_i_Td_S2.35_-2"].conv_cell_frac_coords,
            np.array([0.5, 0.5, 0.5]),
            rtol=1e-2,
        )
        np.testing.assert_allclose(
            zns_defect_gen.defect_entries["S_i_Td_S2.35_-2"].defect.site.frac_coords,
            np.array([0.5, 0.5, 0.5]),
            rtol=1e-2,
        )

        assert zns_defect_gen.defect_entries["Zn_S_+2"].defect.name == "Zn_S"
        assert zns_defect_gen.defect_entries["Zn_S_+2"].defect.oxi_state == +4
        assert zns_defect_gen.defect_entries["Zn_S_+2"].defect.multiplicity == 1
        assert zns_defect_gen.defect_entries["Zn_S_+2"].wyckoff == "4c"
        assert zns_defect_gen.defect_entries["Zn_S_+2"].defect.defect_type == DefectType.Substitution

        np.testing.assert_allclose(
            zns_defect_gen.defect_entries["Zn_S_+2"].conv_cell_frac_coords,
            np.array([0.25, 0.25, 0.25]),
            atol=1e-3,
        )
        sc_frac_coords = np.array(
            [0.375, 0.375, 0.625] if generate_supercell else [0.359375, 0.546875, 0.4375]
        )
        np.testing.assert_allclose(
            zns_defect_gen.defect_entries["Zn_S_+2"].sc_defect_frac_coords,
            sc_frac_coords,  # closest to middle of supercell
            atol=1e-4,
        )
        np.testing.assert_allclose(
            zns_defect_gen.defect_entries["Zn_S_+2"].defect.site.frac_coords,
            np.array([0.25, 0.25, 0.25]),
            atol=1e-3,
        )

    def test_zns_non_diagonal_supercell(self):
        # test inputting a non-diagonal supercell structure -> correct primitive structure
        # determined and reasonable supercell generated
        zns_defect_gen, output = self._generate_and_test_no_warnings(
            self.non_diagonal_ZnS,
        )

        assert self.zns_defect_gen_info in output

        self._save_defect_gen_jsons(zns_defect_gen)
        self.zns_defect_gen_check(zns_defect_gen)
        self._load_and_test_defect_gen_jsons(zns_defect_gen)

    def test_zns_no_generate_supercell(self):
        # test inputting a non-diagonal supercell structure with a lattice vector <10 Å with
        # generate_supercell = False
        zns_defect_gen, output = self._generate_and_test_no_warnings(
            self.non_diagonal_ZnS, min_image_distance=7.59, generate_supercell=False
        )

        assert self.zns_defect_gen_info in output

        self._save_defect_gen_jsons(zns_defect_gen)
        self.zns_defect_gen_check(zns_defect_gen, generate_supercell=False)
        self._load_and_test_defect_gen_jsons(zns_defect_gen)

    def cu_defect_gen_check(self, cu_defect_gen):
        self._general_defect_gen_check(cu_defect_gen)
        assert self.cu_defect_gen_info in cu_defect_gen._defect_generator_info()
        assert cu_defect_gen._BilbaoCS_conv_cell_vector_mapping == [0, 1, 2]
        # test attributes:
        assert self.structure_matcher.fit(cu_defect_gen.primitive_structure, self.prim_cu)

        np.testing.assert_allclose(
            cu_defect_gen.supercell_matrix, np.array([[-3, 3, 3], [3, -3, 3], [3, 3, -3]])
        )
        assert self.structure_matcher.fit(cu_defect_gen.conventional_structure, self.prim_cu)

        # explicitly test defects
        assert len(cu_defect_gen.defects) == 2  # vacancies, NO substitutions, interstitials
        assert len(cu_defect_gen.defects["vacancies"]) == 1
        assert cu_defect_gen.defects.get("substitutions") is None
        assert len(cu_defect_gen.defects["interstitials"]) == 2

        # explicitly test some relevant defect attributes
        assert cu_defect_gen.defects["vacancies"][0].name == "v_Cu"
        assert cu_defect_gen.defects["vacancies"][0].oxi_state == 0
        assert cu_defect_gen.defects["vacancies"][0].multiplicity == 1
        assert np.allclose(
            cu_defect_gen.defects["vacancies"][0].site.frac_coords, np.array([0.0, 0.0, 0.0])
        )
        assert len(cu_defect_gen.defects["vacancies"][0].equiv_conv_cell_frac_coords) == 4  # 4x conv cell

        # explicitly test defect entries
        assert len(cu_defect_gen.defect_entries) == 9
        assert str(cu_defect_gen) == self.cu_defect_gen_string  # __str__()
        assert (  # __repr__()
            repr(cu_defect_gen)
            == self.cu_defect_gen_string
            + "\n---------------------------------------------------------\n"
            + self.cu_defect_gen_info
        )

        # explicitly test defect entry attributes
        assert cu_defect_gen.defect_entries["Cu_i_Oh_+1"].defect.defect_type == DefectType.Interstitial
        assert cu_defect_gen.defect_entries["Cu_i_Oh_+1"].wyckoff == "4b"
        assert cu_defect_gen.defect_entries["Cu_i_Oh_+1"].defect.multiplicity == 1
        np.testing.assert_allclose(
            cu_defect_gen.defect_entries["Cu_i_Oh_+1"].sc_defect_frac_coords,
            np.array([0.5, 0.5, 0.5]),  # closest to [0.5, 0.5, 0.5]
            rtol=1e-2,
        )
        assert cu_defect_gen.defect_entries["Cu_i_Oh_+1"].defect_supercell_site.specie.symbol == "Cu"
        np.testing.assert_allclose(
            cu_defect_gen.defect_entries["Cu_i_Oh_+1"].conv_cell_frac_coords,
            np.array([0.5, 0.5, 0.5]),
            rtol=1e-2,
        )
        np.testing.assert_allclose(
            cu_defect_gen.defect_entries["Cu_i_Oh_+1"].defect.site.frac_coords,
            np.array([0.5, 0.5, 0.5]),
            rtol=1e-2,
        )

        assert cu_defect_gen.defect_entries["v_Cu_0"].defect.name == "v_Cu"
        assert cu_defect_gen.defect_entries["v_Cu_0"].defect.oxi_state == 0
        assert cu_defect_gen.defect_entries["v_Cu_0"].defect.multiplicity == 1
        assert cu_defect_gen.defect_entries["v_Cu_0"].wyckoff == "4a"
        assert cu_defect_gen.defect_entries["v_Cu_0"].defect.defect_type == DefectType.Vacancy

        np.testing.assert_allclose(
            cu_defect_gen.defect_entries["v_Cu_0"].conv_cell_frac_coords,
            np.array([0.0, 0.0, 0.0]),
            atol=1e-3,
        )
        np.testing.assert_allclose(
            cu_defect_gen.defect_entries["v_Cu_0"].sc_defect_frac_coords,
            np.array([0.3333, 0.5, 0.5]),  # closest to middle of supercell
            atol=1e-4,
        )
        np.testing.assert_allclose(
            cu_defect_gen.defect_entries["v_Cu_0"].defect.site.frac_coords,
            np.array([0.0, 0.0, 0.0]),
            atol=1e-3,
        )

    def test_cu(self):
        # test inputting a single-element single-atom primitive cell -> zero oxidation states
        cu_defect_gen, output = self._generate_and_test_no_warnings(
            self.prim_cu,
        )

        assert self.cu_defect_gen_info in output
        assert cu_defect_gen.structure == self.prim_cu

        self._save_defect_gen_jsons(cu_defect_gen)
        self.cu_defect_gen_check(cu_defect_gen)
        self._load_and_test_defect_gen_jsons(cu_defect_gen)

        cu_defect_gen.to_json(f"{self.data_dir}/cu_defect_gen.json")  # for testing in test_vasp.py

    def test_cu_no_generate_supercell(self):
        # test inputting a single-element single-atom primitive cell -> zero oxidation states
        with self.assertRaises(ValueError) as e:
            single_site_no_supercell_error = ValueError(
                "Input structure has only one site, so cannot generate defects without supercell (i.e. "
                "with generate_supercell=False)! Vacancy defect will give empty cell!"
            )
            DefectsGenerator(self.prim_cu, generate_supercell=False)
            assert single_site_no_supercell_error in e.exception

    def agcu_defect_gen_check(self, agcu_defect_gen, generate_supercell=True):
        self._general_defect_gen_check(agcu_defect_gen)
        assert agcu_defect_gen.generate_supercell == generate_supercell
        assert self.agcu_defect_gen_info in agcu_defect_gen._defect_generator_info()
        assert agcu_defect_gen._BilbaoCS_conv_cell_vector_mapping == [0, 1, 2]
        # test attributes:
        assert self.structure_matcher.fit(agcu_defect_gen.primitive_structure, self.agcu)

        supercell_matrix = np.array(
            [[2, 2, 0], [-5, 5, 0], [-3, -3, 6]]
            if generate_supercell
            else [[1, -1, -1], [-1, 1, -1], [-1, -1, 1]]
        )
        np.testing.assert_allclose(agcu_defect_gen.supercell_matrix, supercell_matrix)
        assert self.structure_matcher.fit(agcu_defect_gen.conventional_structure, self.agcu)

        # explicitly test defects
        assert len(agcu_defect_gen.defects) == 3  # vacancies, substitutions, interstitials
        assert len(agcu_defect_gen.defects["vacancies"]) == 2
        assert len(agcu_defect_gen.defects["substitutions"]) == 2
        assert len(agcu_defect_gen.defects["interstitials"]) == 6

        # explicitly test some relevant defect attributes
        assert agcu_defect_gen.defects["vacancies"][1].name == "v_Ag"
        assert agcu_defect_gen.defects["vacancies"][1].oxi_state == 0
        assert agcu_defect_gen.defects["vacancies"][1].multiplicity == 1
        assert agcu_defect_gen.defects["vacancies"][1].defect_type == DefectType.Vacancy
        assert np.allclose(
            agcu_defect_gen.defects["vacancies"][1].site.frac_coords, np.array([0.5, 0.5, 0.5])
        )
        assert (
            len(agcu_defect_gen.defects["vacancies"][0].equiv_conv_cell_frac_coords) == 3
        )  # 3x conv cell

        # explicitly test defect entries
        assert len(agcu_defect_gen.defect_entries) == 28
        assert str(agcu_defect_gen) == self.agcu_defect_gen_string  # __str__()
        assert (  # __repr__()
            repr(agcu_defect_gen)
            == self.agcu_defect_gen_string
            + "\n---------------------------------------------------------\n"
            + self.agcu_defect_gen_info
        )

        # explicitly test defect entry attributes
        assert (
            agcu_defect_gen.defect_entries["Cu_i_C3v_Cu1.56Ag1.56Cu2.99b_+1"].defect.defect_type
            == DefectType.Interstitial
        )
        assert agcu_defect_gen.defect_entries["Cu_i_C3v_Cu1.56Ag1.56Cu2.99b_+1"].wyckoff == "6c"
        assert agcu_defect_gen.defect_entries["Cu_i_C3v_Cu1.56Ag1.56Cu2.99b_+1"].defect.multiplicity == 2
        sc_frac_coords = np.array(
            [0.53125, 0.5, 0.395833] if generate_supercell else [0.375, 0.375, 0.375]
        )
        np.testing.assert_allclose(
            agcu_defect_gen.defect_entries["Cu_i_C3v_Cu1.56Ag1.56Cu2.99b_+1"].sc_defect_frac_coords,
            sc_frac_coords,  # closest to [0.5, 0.5, 0.5]
            rtol=1e-2,
        )
        assert (
            agcu_defect_gen.defect_entries[
                "Cu_i_C3v_Cu1.56Ag1.56Cu2.99b_+1"
            ].defect_supercell_site.specie.symbol
            == "Cu"
        )
        np.testing.assert_allclose(
            agcu_defect_gen.defect_entries["Cu_i_C3v_Cu1.56Ag1.56Cu2.99b_+1"].conv_cell_frac_coords,
            np.array([0.0, 0.0, 0.375]),
            rtol=1e-2,
        )
        np.testing.assert_allclose(
            agcu_defect_gen.defect_entries["Cu_i_C3v_Cu1.56Ag1.56Cu2.99b_+1"].defect.site.frac_coords,
            np.array([0.375, 0.375, 0.375]),
            rtol=1e-2,
        )

        assert agcu_defect_gen.defect_entries["Ag_Cu_-1"].defect.name == "Ag_Cu"
        assert agcu_defect_gen.defect_entries["Ag_Cu_-1"].defect.oxi_state == 0
        assert agcu_defect_gen.defect_entries["Ag_Cu_-1"].defect.multiplicity == 1
        assert agcu_defect_gen.defect_entries["Ag_Cu_-1"].wyckoff == "3a"
        assert agcu_defect_gen.defect_entries["Ag_Cu_-1"].defect.defect_type == DefectType.Substitution

        np.testing.assert_allclose(
            agcu_defect_gen.defect_entries["Ag_Cu_-1"].conv_cell_frac_coords,
            np.array([0.0, 0.0, 0.0]),
            atol=1e-3,
        )
        sc_frac_coords = np.array([0.5, 0.5, 0.5] if generate_supercell else [0.0, 0.5, 0.5])
        np.testing.assert_allclose(
            agcu_defect_gen.defect_entries["Ag_Cu_-1"].sc_defect_frac_coords,
            sc_frac_coords,  # closest to middle of supercell
            atol=1e-4,
        )
        np.testing.assert_allclose(
            agcu_defect_gen.defect_entries["Ag_Cu_-1"].defect.site.frac_coords,
            np.array([0.0, 0.0, 0.0]),
            atol=1e-3,
        )

    def test_agcu(self):
        # test initialising with an intermetallic (where pymatgen oxidation state guessing fails)
        agcu_defect_gen, output = self._generate_and_test_no_warnings(self.agcu)

        assert self.agcu_defect_gen_info in output

        self._save_defect_gen_jsons(agcu_defect_gen)
        self.agcu_defect_gen_check(agcu_defect_gen)
        self._load_and_test_defect_gen_jsons(agcu_defect_gen)

        agcu_defect_gen.to_json(f"{self.data_dir}/agcu_defect_gen.json")  # for testing in test_vasp.py

    def test_agcu_no_generate_supercell(self):
        # test high-symmetry intermetallic with generate_supercell = False
        agcu_defect_gen, output = self._generate_and_test_no_warnings(
            self.agcu, min_image_distance=4.42, generate_supercell=False
        )

        assert self.agcu_defect_gen_info in output

        self._save_defect_gen_jsons(agcu_defect_gen)
        self.agcu_defect_gen_check(agcu_defect_gen, generate_supercell=False)
        self._load_and_test_defect_gen_jsons(agcu_defect_gen)

    def cd_i_cdte_supercell_defect_gen_check(self, cd_i_defect_gen):
        self._general_defect_gen_check(cd_i_defect_gen)
        assert self.cd_i_cdte_supercell_defect_gen_info in cd_i_defect_gen._defect_generator_info()
        assert cd_i_defect_gen._BilbaoCS_conv_cell_vector_mapping == [0, 1, 2]
        # test attributes:
        assert not self.structure_matcher.fit(cd_i_defect_gen.primitive_structure, self.prim_cdte)
        assert not self.structure_matcher.fit(
            cd_i_defect_gen.primitive_structure, self.cdte_bulk_supercell
        )
        assert np.allclose(  # primitive cell of defect supercell here is same as bulk supercell
            cd_i_defect_gen.primitive_structure.lattice.matrix, self.cdte_bulk_supercell.lattice.matrix
        )

        np.testing.assert_allclose(cd_i_defect_gen.supercell_matrix, np.eye(3), atol=1e-3)

        # explicitly test defects
        assert len(cd_i_defect_gen.defects) == 3  # vacancies, substitutions, interstitials
        assert len(cd_i_defect_gen.defects["vacancies"]) == 21
        assert len(cd_i_defect_gen.defects["substitutions"]) == 21
        assert len(cd_i_defect_gen.defects["interstitials"]) == 94

        # explicitly test some relevant defect attributes
        assert cd_i_defect_gen.defects["vacancies"][1].name == "v_Cd"
        assert cd_i_defect_gen.defects["vacancies"][1].oxi_state == 0  # pmg fails oxi guessing with
        # defective supercell
        assert cd_i_defect_gen.defects["vacancies"][1].multiplicity == 3
        assert np.allclose(
            cd_i_defect_gen.defects["vacancies"][1].site.frac_coords, np.array([0.0, 0.75, 0.25])
        )
        assert (
            len(cd_i_defect_gen.defects["vacancies"][1].equiv_conv_cell_frac_coords) == 9
        )  # 3x conv cell

        # explicitly test defect entries
        assert len(cd_i_defect_gen.defect_entries) == 650

        # explicitly test defect entry attributes
        assert (
            cd_i_defect_gen.defect_entries["Te_i_Cs_Cd2.83Te3.27Cd5.42e_0"].defect.defect_type
            == DefectType.Interstitial
        )
        assert cd_i_defect_gen.defect_entries["Te_i_Cs_Cd2.83Te3.27Cd5.42e_0"].wyckoff == "9b"
        assert cd_i_defect_gen.defect_entries["Te_i_Cs_Cd2.83Te3.27Cd5.42e_0"].defect.multiplicity == 3
        np.testing.assert_allclose(
            cd_i_defect_gen.defect_entries["Te_i_Cs_Cd2.83Te3.27Cd5.42e_0"].sc_defect_frac_coords,
            np.array([0.875, 0.625, 0.625]),  # closest to [0.5, 0.5, 0.5]
            rtol=1e-2,
        )
        assert (
            cd_i_defect_gen.defect_entries[
                "Te_i_Cs_Cd2.83Te3.27Cd5.42e_0"
            ].defect_supercell_site.specie.symbol
            == "Te"
        )
        np.testing.assert_allclose(
            cd_i_defect_gen.defect_entries["Te_i_Cs_Cd2.83Te3.27Cd5.42e_0"].conv_cell_frac_coords,
            np.array([0.583, 0.167, 0.292]),
            rtol=1e-2,
        )
        np.testing.assert_allclose(
            cd_i_defect_gen.defect_entries["Te_i_Cs_Cd2.83Te3.27Cd5.42e_0"].defect.site.frac_coords,
            np.array([0.875, 0.625, 0.625]),
            rtol=1e-2,
        )

        assert cd_i_defect_gen.defect_entries["Cd_Te_Cs_Cd2.71_-1"].defect.name == "Cd_Te"
        assert cd_i_defect_gen.defect_entries["Cd_Te_Cs_Cd2.71_-1"].defect.oxi_state == 0
        assert cd_i_defect_gen.defect_entries["Cd_Te_Cs_Cd2.71_-1"].defect.multiplicity == 3
        assert cd_i_defect_gen.defect_entries["Cd_Te_Cs_Cd2.71_-1"].wyckoff == "9b"
        assert (
            cd_i_defect_gen.defect_entries["Cd_Te_Cs_Cd2.71_-1"].defect.defect_type
            == DefectType.Substitution
        )

        np.testing.assert_allclose(
            cd_i_defect_gen.defect_entries["Cd_Te_Cs_Cd2.71_-1"].conv_cell_frac_coords,
            np.array([0.58333, 0.16666, 0.04167]),
            atol=1e-3,
        )
        np.testing.assert_allclose(
            cd_i_defect_gen.defect_entries["Cd_Te_Cs_Cd2.71_-1"].sc_defect_frac_coords,
            np.array([0.375, 0.375, 0.625]),  # closest to middle of supercell
            atol=1e-4,
        )
        np.testing.assert_allclose(
            cd_i_defect_gen.defect_entries["Cd_Te_Cs_Cd2.71_-1"].defect.site.frac_coords,
            np.array([0.125, 0.375, 0.375]),
            atol=1e-3,
        )

    def test_supercell_w_defect_cd_i_cdte(self):
        # test inputting a defective supercell
        cdte_defect_gen = DefectsGenerator(self.prim_cdte)

        cd_i_defect_gen, output = self._generate_and_test_no_warnings(
            cdte_defect_gen["Cd_i_C3v_0"].sc_entry.structure,
        )

        assert self.cd_i_cdte_supercell_defect_gen_info in output

        self._save_defect_gen_jsons(cd_i_defect_gen)
        self.cd_i_cdte_supercell_defect_gen_check(cd_i_defect_gen)
        self._load_and_test_defect_gen_jsons(cd_i_defect_gen)

        cd_i_defect_gen.to_json(
            f"{self.data_dir}/cd_i_supercell_defect_gen.json"
        )  # for testing in test_vasp.py

        # don't need to test generate_supercell = False with this one. Already takes long enough as is,
        # and we've tested the handling of input >10 Å supercells in CdTe tests above

    def test_supercell_w_substitution_N_doped_diamond(self):
        # test inputting a large (216-atom) N_C diamond supercell as input, to check oxi_state handling
        # and skipping of interstitial generation:
        if not _potcars_available():
            return

        original_stdout = sys.stdout  # Save a reference to the original standard output
        sys.stdout = StringIO()  # Redirect standard output to a stringIO object.
        try:
            with warnings.catch_warnings(record=True) as w:
<<<<<<< HEAD
                warnings.simplefilter("always")
                N_diamond_defect_gen = DefectsGenerator(
                    self.N_doped_diamond_supercell, interstitial_gen_kwargs=False
                )
                non_ignored_warnings = [
                    warning for warning in w if "get_magnetic_symmetry" not in str(warning.message)
                ]  # pymatgen/spglib warning, ignored by default in doped but not here from setting
                assert len(non_ignored_warnings) == 1
=======
                warnings.resetwarnings()
                N_diamond_defect_gen = DefectsGenerator(
                    self.N_doped_diamond_supercell, interstitial_gen_kwargs=False
                )
                assert len(w) == 1
>>>>>>> 22cc9741
                assert (
                    "\nOxidation states could not be guessed for the input structure. This is "
                    "required for charge state guessing, so defects will still be generated but all "
                    "charge states will be set to -1, 0, +1. You can manually edit these with the "
                    "add/remove_charge_states methods (see tutorials), or you can set the oxidation "
                    "states of the input structure (e.g. using "
                    "structure.add_oxidation_state_by_element()) and re-initialize DefectsGenerator()."
<<<<<<< HEAD
                    in str(non_ignored_warnings[-1].message)
=======
                    in str(w[-1].message)
>>>>>>> 22cc9741
                )
                assert N_diamond_defect_gen.interstitial_gen_kwargs is False  # check attribute set

                output = sys.stdout.getvalue()  # Return a str containing the printed output

        finally:
            sys.stdout = original_stdout  # Reset standard output to its original value.

        assert self.N_diamond_defect_gen_info in output
        assert "_i_" not in output  # no interstitials generated

        self._general_defect_gen_check(N_diamond_defect_gen)

<<<<<<< HEAD
=======
        # save reduced defect gen to json
        # edit to only 3 defects / 9 defect entries
        N_diamond_defect_gen.defects = {
            "vacancies": N_diamond_defect_gen.defects["vacancies"][0:2],
            "substitutions": N_diamond_defect_gen.defects["substitutions"][0:1],
        }
        N_diamond_defect_gen.defect_entries = {
            k: v
            for k, v in N_diamond_defect_gen.defect_entries.items()
            if any(
                i in k
                for i in ["v_C_C1_C1.54C2.52C2.95a", "v_C_C1_C1.54C2.52C2.95b", "N_C_C1_C1.54C2.52C2.95s"]
            )
        }
        N_diamond_defect_gen.to_json(f"{self.data_dir}/N_diamond_defect_gen.json")  # test in test_vasp.py

>>>>>>> 22cc9741
    def compare_doped_charges(self, tld_stable_charges, defect_gen):
        """
        Compare the charges of the generated defects to the expected charges.
        """
        false_positives = {}
        false_negatives = {}
        hits = {}
        for defect, charge_list in tld_stable_charges.items():
            generated_defect_charges = {
                defect_gen.defect_entries[defect_entry_name].charge_state
                for defect_entry_name in defect_gen.defect_entries
                if defect_entry_name.startswith(defect)
            }

            false_negatives[defect] = set(charge_list) - generated_defect_charges
            false_positives[defect] = generated_defect_charges - set(charge_list)
            hits[defect] = set(charge_list) & generated_defect_charges

        return (false_positives, false_negatives, hits)

    def test_charge_state_guessing(self):
        # Charge state guessing obvs already explicitly tested above,
        # but here we test for two representative tricky cases with
        # amphoteric species:

        zn3p2_tld_stable_charges = {  # from Yihuang and Geoffroy's: https://arxiv.org/abs/2306.13583
            "v_Zn": list(range(-2, 0 + 1)),
            "v_P": list(range(-1, +1 + 1)),
            "Zn_i": list(range(0, +2 + 1)),
            "P_i": list(range(-1, +3 + 1)),
            "Zn_P": list(range(-2, +3 + 1)),  # -2 just below CBM...
            "P_Zn": list(range(-1, +3 + 1)),
        }

        zn3p2_defect_gen, output = self._generate_and_test_no_warnings(self.zn3p2)
        self._general_defect_gen_check(zn3p2_defect_gen)

        false_positives, false_negatives, hits = self.compare_doped_charges(
            zn3p2_tld_stable_charges, zn3p2_defect_gen
        )
        assert sum(len(val) for val in false_positives.values()) == 13
        assert sum(len(val) for val in false_negatives.values()) == 2
        assert sum(len(val) for val in hits.values()) == 23

        sb2se3_tld_stable_charges = {  # from Xinwei's work
            "v_Se": list(range(-2, +2 + 1)),
            "v_Sb": list(range(-3, +1 + 1)),
            "Sb_Se": list(range(-1, +3 + 1)),
            "Se_Sb": list(range(-1, +1 + 1)),
            "Sb_i": list(range(-1, +3 + 1)),
            "Se_i": list(range(0, +4 + 1)),
        }

        # note Sb2Se3 is a case where the lattice vectors are swapped to match the BCS conv cell definition
        sb2se3_defect_gen, output = self._generate_and_test_no_warnings(self.sb2se3)
        self._general_defect_gen_check(sb2se3_defect_gen)

        false_positives, false_negatives, hits = self.compare_doped_charges(
            sb2se3_tld_stable_charges, sb2se3_defect_gen
        )
        assert sum(len(val) for val in false_positives.values()) == 14
        assert sum(len(val) for val in false_negatives.values()) == 1
        assert sum(len(val) for val in hits.values()) == 27

        # all Sb2Se3 atoms occupy the 4c Wyckoff positions (10.1002/pssb.202000063,
        # 10.1107/S0365110X57000298, https://next-gen.materialsproject.org/materials/mp-2160/), which is
        # incorrectly determined if the pymatgen/spglib lattice vectors aren't swapped to match the BCS
        # convention, so this is a good check:

        assert (
            (
                """Vacancies       Guessed Charges    Conv. Cell Coords    Wyckoff
--------------  -----------------  -------------------  ---------
v_Sb_Cs_Se2.57  [-3,-2,-1,0,+1]    [0.537,0.250,0.355]  4c
v_Sb_Cs_Se2.63  [-3,-2,-1,0,+1]    [0.328,0.250,0.032]  4c
v_Se_Cs_Sb2.57  [-1,0,+1,+2]       [0.628,0.250,0.553]  4c
v_Se_Cs_Sb2.63  [-1,0,+1,+2]       [0.192,0.250,0.210]  4c
v_Se_Cs_Sb2.65  [-1,0,+1,+2]       [0.445,0.750,0.128]  4c

Substitutions    Guessed Charges              Conv. Cell Coords    Wyckoff
---------------  ---------------------------  -------------------  ---------
Sb_Se_Cs_Sb2.57  [-1,0,+1,+2,+3,+4,+5,+6,+7]  [0.628,0.250,0.553]  4c
Sb_Se_Cs_Sb2.63  [-1,0,+1,+2,+3,+4,+5,+6,+7]  [0.192,0.250,0.210]  4c
Sb_Se_Cs_Sb2.65  [-1,0,+1,+2,+3,+4,+5,+6,+7]  [0.445,0.750,0.128]  4c
Se_Sb_Cs_Se2.57  [-5,-4,-3,-2,-1,0,+1]        [0.537,0.250,0.355]  4c
Se_Sb_Cs_Se2.63  [-5,-4,-3,-2,-1,0,+1]        [0.328,0.250,0.032]  4c

Interstitials         Guessed Charges              Conv. Cell Coords    Wyckoff
--------------------  ---------------------------  -------------------  ---------
Sb_i_C1               [-3,-2,-1,0,+1,+2,+3,+4,+5]  [0.367,0.043,0.279]  8d
Sb_i_Cs_Sb2.14        [-3,-2,-1,0,+1,+2,+3,+4,+5]  [0.503,0.250,0.700]  4c
<<<<<<< HEAD
Sb_i_Cs_Sb2.32        [-3,-2,-1,0,+1,+2,+3,+4,+5]  [0.295,0.250,0.378]  4c
Sb_i_Cs_Sb2.63        [-3,-2,-1,0,+1,+2,+3,+4,+5]  [0.591,0.250,0.090]  4c
=======
Sb_i_Cs_Sb2.34        [-3,-2,-1,0,+1,+2,+3,+4,+5]  [0.335,0.250,0.349]  4c
Sb_i_Cs_Sb2.83        [-3,-2,-1,0,+1,+2,+3,+4,+5]  [0.627,0.250,0.132]  4c
>>>>>>> 22cc9741
Sb_i_Cs_Se2.32Sb2.33  [-3,-2,-1,0,+1,+2,+3,+4,+5]  [0.393,0.250,0.217]  4c
Sb_i_Cs_Se2.32Sb2.40  [-3,-2,-1,0,+1,+2,+3,+4,+5]  [0.074,0.250,0.035]  4c
Sb_i_Cs_Se2.38        [-3,-2,-1,0,+1,+2,+3,+4,+5]  [0.293,0.750,0.263]  4c
Se_i_C1               [-2,-1,0,+1,+2,+3,+4]        [0.367,0.043,0.279]  8d
Se_i_Cs_Sb2.14        [-2,-1,0,+1,+2,+3,+4]        [0.503,0.250,0.700]  4c
<<<<<<< HEAD
Se_i_Cs_Sb2.32        [-2,-1,0,+1,+2,+3,+4]        [0.295,0.250,0.378]  4c
Se_i_Cs_Sb2.63        [-2,-1,0,+1,+2,+3,+4]        [0.591,0.250,0.090]  4c
=======
Se_i_Cs_Sb2.34        [-2,-1,0,+1,+2,+3,+4]        [0.335,0.250,0.349]  4c
Se_i_Cs_Sb2.83        [-2,-1,0,+1,+2,+3,+4]        [0.627,0.250,0.132]  4c
>>>>>>> 22cc9741
Se_i_Cs_Se2.32Sb2.33  [-2,-1,0,+1,+2,+3,+4]        [0.393,0.250,0.217]  4c
Se_i_Cs_Se2.32Sb2.40  [-2,-1,0,+1,+2,+3,+4]        [0.074,0.250,0.035]  4c
Se_i_Cs_Se2.38        [-2,-1,0,+1,+2,+3,+4]        [0.293,0.750,0.263]  4c
\n"""
                "The number in the Wyckoff label is the site multiplicity/degeneracy of that defect in "
                "the conventional ('conv.') unit cell, which comprises 4 formula unit(s) of Sb2Se3.\n"
                "Note that Wyckoff letters can depend on the ordering of elements in the conventional "
                "standard structure, for which doped uses the spglib convention."
            )
            in output
        )

    def test_lattice_vector_swapping(self):
        # Already tested above with Sb2Se3, but Ag2Se is also another tricky case so quick test with it too
        # note that this Ag2Se structure is not the groundstate, but just a case where the lattice vectors
        # are not in the standard orientation (spacegroup 17)
        # https://next-gen.materialsproject.org/materials/mp-568889
        ag2se_defect_gen, output = self._generate_and_test_no_warnings(self.ag2se)
        self._general_defect_gen_check(ag2se_defect_gen)

        assert (
            (
                """Vacancies       Guessed Charges    Conv. Cell Coords    Wyckoff
--------------  -----------------  -------------------  ---------
v_Ag_C1         [-1,0,+1]          [0.103,0.005,0.244]  4e
v_Ag_C2_Ag2.80  [-1,0,+1]          [0.391,0.000,0.000]  2a
v_Ag_C2_Ag2.85  [-1,0,+1]          [0.615,0.500,0.500]  2b
v_Se            [-1,0,+1,+2]       [0.294,0.520,0.251]  4e

Substitutions    Guessed Charges        Conv. Cell Coords    Wyckoff
---------------  ---------------------  -------------------  ---------
Ag_Se            [0,+1,+2,+3]           [0.294,0.520,0.251]  4e
Se_Ag_C1         [-3,-2,-1,0,+1,+2,+3]  [0.103,0.005,0.244]  4e
Se_Ag_C2_Ag2.80  [-3,-2,-1,0,+1,+2,+3]  [0.391,0.000,0.000]  2a
Se_Ag_C2_Ag2.85  [-3,-2,-1,0,+1,+2,+3]  [0.615,0.500,0.500]  2b

Interstitials    Guessed Charges    Conv. Cell Coords    Wyckoff
---------------  -----------------  -------------------  ---------
Ag_i_C1_Ag2.04   [0,+1,+2]          [0.335,0.435,0.002]  4e
Ag_i_C1_Ag2.05   [0,+1,+2]          [0.405,0.109,0.250]  4e
<<<<<<< HEAD
Ag_i_C2_Ag2.02   [0,+1,+2]          [0.500,0.250,0.184]  2d
Ag_i_C2_Ag2.48   [0,+1,+2]          [0.091,0.500,0.500]  2b
Se_i_C1_Ag2.04   [-2,-1,0]          [0.335,0.435,0.002]  4e
Se_i_C1_Ag2.05   [-2,-1,0]          [0.405,0.109,0.250]  4e
Se_i_C2_Ag2.02   [-2,-1,0]          [0.500,0.250,0.184]  2d
=======
Ag_i_C2_Ag2.02   [0,+1,+2]          [0.500,0.250,0.319]  2d
Ag_i_C2_Ag2.48   [0,+1,+2]          [0.091,0.500,0.500]  2b
Se_i_C1_Ag2.04   [-2,-1,0]          [0.335,0.435,0.002]  4e
Se_i_C1_Ag2.05   [-2,-1,0]          [0.405,0.109,0.250]  4e
Se_i_C2_Ag2.02   [-2,-1,0]          [0.500,0.250,0.319]  2d
>>>>>>> 22cc9741
Se_i_C2_Ag2.48   [-2,-1,0]          [0.091,0.500,0.500]  2b
\n"""
                "The number in the Wyckoff label is the site multiplicity/degeneracy of that defect in "
                "the conventional ('conv.') unit cell, which comprises 4 formula unit(s) of Ag2Se.\n"
                "Note that Wyckoff letters can depend on the ordering of elements in the conventional "
                "standard structure, for which doped uses the spglib convention."
            )
            in output
        )

        assert ag2se_defect_gen._BilbaoCS_conv_cell_vector_mapping == [1, 0, 2]

    def test_sb2si2te6(self):
        # weird case where the oxidation state guessing with max_sites = -1 gives a different (bad) guess
        # still a tricky case as we have rare Si+3 due to dumbbell formation

        sb2si2te6_defect_gen, output = self._generate_and_test_no_warnings(self.sb2si2te6)
<<<<<<< HEAD
        self._general_defect_gen_check(sb2si2te6_defect_gen)
        assert sb2si2te6_defect_gen.structure == self.sb2si2te6

        assert (  # different charge states than when max_sites = -1 is used:
            (
                """Vacancies    Guessed Charges     Conv. Cell Coords    Wyckoff
-----------  ------------------  -------------------  ---------
v_Si         [-4,-3,-2,-1,0,+1]  [0.000,0.000,0.445]  6c
v_Sb         [-2,-1,0,+1]        [0.000,0.000,0.166]  6c
v_Te         [-1,0,+1,+2]        [0.335,0.003,0.073]  18f

Substitutions    Guessed Charges              Conv. Cell Coords    Wyckoff
---------------  ---------------------------  -------------------  ---------
Si_Sb            [0,+1,+2]                    [0.000,0.000,0.166]  6c
Si_Te            [-2,-1,0,+1,+2,+3,+4,+5,+6]  [0.335,0.003,0.073]  18f
Sb_Si            [-7,-6,-5,-4,-3,-2,-1,0,+1]  [0.000,0.000,0.445]  6c
Sb_Te            [-1,0,+1,+2,+3,+4,+5,+6,+7]  [0.335,0.003,0.073]  18f
Te_Si            [-6,-5,-4,-3,-2,-1,0,+1,+2]  [0.000,0.000,0.445]  6c
Te_Sb            [-4,-3,-2,-1,0,+1,+2,+3,+4]  [0.000,0.000,0.166]  6c

Interstitials    Guessed Charges              Conv. Cell Coords    Wyckoff
---------------  ---------------------------  -------------------  ---------
Si_i_C1_Si2.20   [-4,-3,-2,-1,0,+1,+2,+3,+4]  [0.179,0.359,0.167]  18f
Si_i_C1_Si2.28   [-4,-3,-2,-1,0,+1,+2,+3,+4]  [0.209,0.208,0.361]  18f
Si_i_C1_Si2.39   [-4,-3,-2,-1,0,+1,+2,+3,+4]  [0.001,0.336,0.243]  18f
Si_i_C3_Si2.64   [-4,-3,-2,-1,0,+1,+2,+3,+4]  [0.000,0.000,0.318]  6c
Si_i_C3i_Te2.81  [-4,-3,-2,-1,0,+1,+2,+3,+4]  [0.000,0.000,0.000]  3a
Sb_i_C1_Si2.20   [-3,-2,-1,0,+1,+2,+3,+4,+5]  [0.179,0.359,0.167]  18f
Sb_i_C1_Si2.28   [-3,-2,-1,0,+1,+2,+3,+4,+5]  [0.209,0.208,0.361]  18f
Sb_i_C1_Si2.39   [-3,-2,-1,0,+1,+2,+3,+4,+5]  [0.001,0.336,0.243]  18f
Sb_i_C3_Si2.64   [-3,-2,-1,0,+1,+2,+3,+4,+5]  [0.000,0.000,0.318]  6c
Sb_i_C3i_Te2.81  [-3,-2,-1,0,+1,+2,+3,+4,+5]  [0.000,0.000,0.000]  3a
Te_i_C1_Si2.20   [-2,-1,0,+1,+2,+3,+4]        [0.179,0.359,0.167]  18f
Te_i_C1_Si2.28   [-2,-1,0,+1,+2,+3,+4]        [0.209,0.208,0.361]  18f
Te_i_C1_Si2.39   [-2,-1,0,+1,+2,+3,+4]        [0.001,0.336,0.243]  18f
Te_i_C3_Si2.64   [-2,-1,0,+1,+2,+3,+4]        [0.000,0.000,0.318]  6c
Te_i_C3i_Te2.81  [-2,-1,0,+1,+2,+3,+4]        [0.000,0.000,0.000]  3a
\n"""
                "The number in the Wyckoff label is the site multiplicity/degeneracy of that defect "
                "in the conventional ('conv.') unit cell, which comprises 6 formula unit(s) of "
                "SiSbTe3.\n"
                "Note that Wyckoff letters can depend on the ordering of elements in the "
                "conventional standard structure, for which doped uses the spglib convention."
            )
            in output
        )
=======

        # different charge states than when max_sites = -1 is used:
        assert self.sb2si2te6_defect_gen_info in output

        assert sb2si2te6_defect_gen.structure == self.sb2si2te6
        self._general_defect_gen_check(sb2si2te6_defect_gen)
>>>>>>> 22cc9741

    def test_charge_state_gen_kwargs(self):
        # test adjusting probability_threshold with ZnS:
        zns_defect_gen, output = self._generate_and_test_no_warnings(
            self.non_diagonal_ZnS, charge_state_gen_kwargs={"probability_threshold": 0.1}
        )
        assert zns_defect_gen.charge_state_gen_kwargs == {"probability_threshold": 0.1}  # check
        # attribute set

        assert self.zns_defect_gen_info not in output
        for prev_string, new_string in [
            (
                "S_i_C3v          [-2,-1,0,+1,+2]",
                "S_i_C3v          [-2,-1,0]      ",
            ),
            (
                "S_i_Td_S2.35     [-2,-1,0,+1,+2]",
                "S_i_Td_S2.35     [-2,-1,0]      ",
            ),
            (
                "S_i_Td_Zn2.35    [-2,-1,0,+1,+2]",
                "S_i_Td_Zn2.35    [-2,-1,0]      ",
            ),
            (
                "S_Zn             [-4,-3,-2,-1,0,+1,+2]",
                "S_Zn             [-4,-3,-2,-1,0]    ",  # reduced column width with less charge states
            ),
        ]:
            assert prev_string not in output
            assert new_string in output

<<<<<<< HEAD
        self.zns_defect_gen_check(zns_defect_gen, check_info=False)
=======
        self.zns_defect_gen_check(zns_defect_gen, check_info=False)

        # test adjusting padding with Sb2S2Te6:
        sb2si2te6_defect_gen, output = self._generate_and_test_no_warnings(
            self.sb2si2te6, charge_state_gen_kwargs={"padding": 2}
        )
        self._general_defect_gen_check(sb2si2te6_defect_gen)
        assert sb2si2te6_defect_gen.structure == self.sb2si2te6
        assert self.sb2si2te6_defect_gen_info not in output  # changed

        assert self.sb2si2te6_defect_gen_info.split("Substitutions")[1] in output  # after vacancies,
        # the same

        assert (  # different charge states than when max_sites = -1 is used:
            (
                """Vacancies    Guessed Charges        Conv. Cell Coords    Wyckoff
-----------  ---------------------  -------------------  ---------
v_Si         [-4,-3,-2,-1,0,+1,+2]  [0.000,0.000,0.445]  6c
v_Sb         [-2,-1,0,+1,+2]        [0.000,0.000,0.166]  6c
v_Te         [-2,-1,0,+1,+2]        [0.335,0.003,0.073]  18f
\n"""
            )
            in output
        )

        assert sb2si2te6_defect_gen.charge_state_gen_kwargs == {"padding": 2}  # check attribute set

    def test_unknown_oxi_states(self):
        """
        Test initialising DefectsGenerator with elements that don't have
        tabulated ICSD oxidation states.
        """
        cdte_defect_gen, output = self._generate_and_test_no_warnings(self.prim_cdte, extrinsic="Pt")
        # Pt has no tabulated ICSD oxidation states via pymatgen
        self._general_defect_gen_check(cdte_defect_gen)

        cdte_defect_gen, output = self._generate_and_test_no_warnings(self.prim_cdte, extrinsic="Cf")
        self._general_defect_gen_check(cdte_defect_gen)
        # Cali baby!

    def test_agsbte2(self):
        """
        Test generating defects in a disordered supercell of AgSbTe2.

        In particular, test that defect generation doesn't yield unsorted
        structures.
        """
        agsbte2_defect_gen, output = self._generate_and_test_no_warnings(self.sqs_agsbte2)
        self._general_defect_gen_check(agsbte2_defect_gen)

        agsbte2_defect_gen, output = self._generate_and_test_no_warnings(
            self.sqs_agsbte2, generate_supercell=False
        )
        self._general_defect_gen_check(agsbte2_defect_gen)
>>>>>>> 22cc9741
<|MERGE_RESOLUTION|>--- conflicted
+++ resolved
@@ -198,34 +198,6 @@
 O_Mn             [-6,-5,-4,-3,-2,-1,0]  [0.121,0.129,0.625]  12d
 O_Ni             [-4,-3,-2,-1,0]        [0.625,0.625,0.625]  4b
 
-<<<<<<< HEAD
-Interstitials    Guessed Charges    Conv. Cell Coords    Wyckoff
----------------  -----------------  -------------------  ---------
-Li_i_C1_O1.72    [0,+1]             [0.248,0.480,0.249]  24e
-Li_i_C1_O1.78    [0,+1]             [0.017,0.261,0.250]  24e
-Li_i_C2_Li1.83   [0,+1]             [0.077,0.125,0.173]  12d
-Li_i_C2_Li1.84   [0,+1]             [0.151,0.375,0.401]  12d
-Li_i_C2_Li1.86   [0,+1]             [0.086,0.375,0.336]  12d
-Li_i_C3          [0,+1]             [0.497,0.497,0.497]  8c
-Mn_i_C1_O1.72    [0,+1,+2,+3,+4]    [0.248,0.480,0.249]  24e
-Mn_i_C1_O1.78    [0,+1,+2,+3,+4]    [0.017,0.261,0.250]  24e
-Mn_i_C2_Li1.83   [0,+1,+2,+3,+4]    [0.077,0.125,0.173]  12d
-Mn_i_C2_Li1.84   [0,+1,+2,+3,+4]    [0.151,0.375,0.401]  12d
-Mn_i_C2_Li1.86   [0,+1,+2,+3,+4]    [0.086,0.375,0.336]  12d
-Mn_i_C3          [0,+1,+2,+3,+4]    [0.497,0.497,0.497]  8c
-Ni_i_C1_O1.72    [0,+1,+2,+3,+4]    [0.248,0.480,0.249]  24e
-Ni_i_C1_O1.78    [0,+1,+2,+3,+4]    [0.017,0.261,0.250]  24e
-Ni_i_C2_Li1.83   [0,+1,+2,+3,+4]    [0.077,0.125,0.173]  12d
-Ni_i_C2_Li1.84   [0,+1,+2,+3,+4]    [0.151,0.375,0.401]  12d
-Ni_i_C2_Li1.86   [0,+1,+2,+3,+4]    [0.086,0.375,0.336]  12d
-Ni_i_C3          [0,+1,+2,+3,+4]    [0.497,0.497,0.497]  8c
-O_i_C1_O1.72     [-2,-1,0]          [0.248,0.480,0.249]  24e
-O_i_C1_O1.78     [-2,-1,0]          [0.017,0.261,0.250]  24e
-O_i_C2_Li1.83    [-2,-1,0]          [0.077,0.125,0.173]  12d
-O_i_C2_Li1.84    [-2,-1,0]          [0.151,0.375,0.401]  12d
-O_i_C2_Li1.86    [-2,-1,0]          [0.086,0.375,0.336]  12d
-O_i_C3           [-2,-1,0]          [0.497,0.497,0.497]  8c
-=======
 Interstitials        Guessed Charges    Conv. Cell Coords    Wyckoff
 -------------------  -----------------  -------------------  ---------
 Li_i_C1_O1.72        [0,+1]             [0.248,0.480,0.249]  24e
@@ -252,7 +224,6 @@
 O_i_C2_Li1.84O1.94   [-2,-1,0]          [0.151,0.375,0.401]  12d
 O_i_C2_Li1.86        [-2,-1,0]          [0.086,0.375,0.336]  12d
 O_i_C3               [-2,-1,0]          [0.497,0.497,0.497]  8c
->>>>>>> 22cc9741
 \n"""
             "The number in the Wyckoff label is the site multiplicity/degeneracy of that defect in the "
             "conventional ('conv.') unit cell, which comprises 4 formula unit(s) of Li2Mn3NiO8.\n"
@@ -503,123 +474,6 @@
         self.N_diamond_defect_gen_info = (
             """Vacancies                 Guessed Charges    Conv. Cell Coords    Wyckoff
 ------------------------  -----------------  -------------------  ---------
-<<<<<<< HEAD
-v_C_C1_C1.54C2.52C2.95a   [-1,0,+1]          [0.167,0.167,0.056]  18c
-v_C_C1_C1.54C2.52C2.95b   [-1,0,+1]          [0.167,0.167,0.139]  18c
-v_C_C1_C1.54C2.52C2.95c   [-1,0,+1]          [0.056,0.278,0.278]  18c
-v_C_C1_C1.54C2.52C2.95d   [-1,0,+1]          [0.167,0.167,0.389]  18c
-v_C_C1_C1.54C2.52C2.95e   [-1,0,+1]          [0.333,0.333,0.056]  18c
-v_C_C1_C1.54C2.52C2.95f   [-1,0,+1]          [0.333,0.333,0.139]  18c
-v_C_C1_C1.54C2.52C2.95g   [-1,0,+1]          [0.389,0.278,0.278]  18c
-v_C_C1_C1.54C2.52C2.95h   [-1,0,+1]          [0.167,0.167,0.722]  18c
-v_C_C1_C1.54C2.52C2.95i   [-1,0,+1]          [0.167,0.167,0.806]  18c
-v_C_C1_C1.54C2.52C2.95j   [-1,0,+1]          [0.056,0.278,0.028]  18c
-v_C_C1_C1.54C2.52C2.95k   [-1,0,+1]          [0.278,0.055,0.167]  18c
-v_C_C1_C1.54C2.52C2.95l   [-1,0,+1]          [0.278,0.056,0.250]  18c
-v_C_C1_C1.54C2.52C2.95m   [-1,0,+1]          [0.389,0.111,0.028]  18c
-v_C_C1_C1.54C2.52C2.95n   [-1,0,+1]          [0.111,0.389,0.167]  18c
-v_C_C1_C1.54C2.52C2.95o   [-1,0,+1]          [0.056,0.444,0.028]  18c
-v_C_C1_C1.54C2.52C2.95p   [-1,0,+1]          [0.111,0.389,0.250]  18c
-v_C_C1_C1.54C2.52C2.95q   [-1,0,+1]          [0.445,0.056,0.167]  18c
-v_C_C1_C1.54C2.52C2.95r   [-1,0,+1]          [0.445,0.056,0.250]  18c
-v_C_C1_C1.54C2.52C2.95s   [-1,0,+1]          [0.056,0.445,0.278]  18c
-v_C_C1_C1.54C2.52N2.52    [-1,0,+1]          [0.167,0.167,0.472]  18c
-v_C_C3v_C1.54C2.52C2.95a  [-1,0,+1]          [0.000,0.000,0.056]  3a
-v_C_C3v_C1.54C2.52C2.95b  [-1,0,+1]          [0.000,0.000,0.139]  3a
-v_C_C3v_C1.54C2.52C2.95c  [-1,0,+1]          [0.000,0.000,0.722]  3a
-v_C_C3v_C1.54C2.52C2.95d  [-1,0,+1]          [0.000,0.000,0.806]  3a
-v_C_C3v_C1.54N1.54        [-1,0,+1]          [0.000,0.000,0.389]  3a
-v_C_Cs_C1.54C2.52C2.95a   [-1,0,+1]          [0.556,0.278,0.278]  9b
-v_C_Cs_C1.54C2.52C2.95b   [-1,0,+1]          [0.500,0.500,0.056]  9b
-v_C_Cs_C1.54C2.52C2.95c   [-1,0,+1]          [0.500,0.500,0.139]  9b
-v_C_Cs_C1.54C2.52C2.95d   [-1,0,+1]          [0.500,0.500,0.389]  9b
-v_C_Cs_C1.54C2.52C2.95e   [-1,0,+1]          [0.500,0.500,0.472]  9b
-v_C_Cs_C1.54C2.52C2.95f   [-1,0,+1]          [0.500,0.500,0.722]  9b
-v_C_Cs_C1.54C2.52C2.95g   [-1,0,+1]          [0.500,0.500,0.806]  9b
-v_C_Cs_C1.54C2.52C2.95h   [-1,0,+1]          [0.056,0.111,0.028]  9b
-v_C_Cs_C1.54C2.52C2.95i   [-1,0,+1]          [0.111,0.056,0.167]  9b
-v_C_Cs_C1.54C2.52C2.95j   [-1,0,+1]          [0.222,0.111,0.028]  9b
-v_C_Cs_C1.54C2.52C2.95k   [-1,0,+1]          [0.111,0.056,0.250]  9b
-v_C_Cs_C1.54C2.52C2.95l   [-1,0,+1]          [0.111,0.222,0.167]  9b
-v_C_Cs_C1.54C2.52C2.95m   [-1,0,+1]          [0.056,0.111,0.278]  9b
-v_C_Cs_C1.54C2.52C2.95n   [-1,0,+1]          [0.111,0.222,0.250]  9b
-v_C_Cs_C1.54C2.52C2.95o   [-1,0,+1]          [0.222,0.111,0.278]  9b
-v_C_Cs_C1.54C2.52C2.95p   [-1,0,+1]          [0.222,0.111,0.361]  9b
-v_C_Cs_C1.54C2.52C2.95q   [-1,0,+1]          [0.444,0.222,0.167]  9b
-v_C_Cs_C1.54C2.52C2.95r   [-1,0,+1]          [0.444,0.222,0.250]  9b
-v_C_Cs_C1.54C2.52C2.95s   [-1,0,+1]          [0.111,0.222,0.500]  9b
-v_C_Cs_C1.54C2.52C2.95t   [-1,0,+1]          [0.556,0.111,0.028]  9b
-v_C_Cs_C1.54C2.52C2.95u   [-1,0,+1]          [0.222,0.445,0.278]  9b
-v_C_Cs_C1.54C2.52C2.95v   [-1,0,+1]          [0.111,0.555,0.250]  9b
-v_C_Cs_C1.54C2.52C2.95w   [-1,0,+1]          [0.556,0.278,0.028]  9b
-v_C_Cs_C1.54C2.52C2.95x   [-1,0,+1]          [0.056,0.111,0.611]  9b
-v_C_Cs_C1.54C2.52C2.95y   [-1,0,+1]          [0.556,0.111,0.278]  9b
-v_C_Cs_C1.54C2.52C2.95z   [-1,0,+1]          [0.611,0.222,0.167]  9b
-v_C_Cs_C1.54C2.52C2.95{   [-1,0,+1]          [0.611,0.222,0.250]  9b
-v_C_Cs_C1.54C2.52N2.52a   [-1,0,+1]          [0.056,0.111,0.361]  9b
-v_C_Cs_C1.54C2.52N2.52b   [-1,0,+1]          [0.111,0.056,0.583]  9b
-v_C_Cs_C1.54N1.54         [-1,0,+1]          [0.111,0.056,0.500]  9b
-v_N                       [-1,0,+1]          [0.000,0.000,0.472]  3a
-
-Substitutions             Guessed Charges    Conv. Cell Coords    Wyckoff
-------------------------  -----------------  -------------------  ---------
-C_N                       [-1,0,+1]          [0.000,0.000,0.472]  3a
-N_C_C1_C1.54C2.52C2.95a   [-1,0,+1]          [0.167,0.167,0.056]  18c
-N_C_C1_C1.54C2.52C2.95b   [-1,0,+1]          [0.167,0.167,0.139]  18c
-N_C_C1_C1.54C2.52C2.95c   [-1,0,+1]          [0.056,0.278,0.278]  18c
-N_C_C1_C1.54C2.52C2.95d   [-1,0,+1]          [0.167,0.167,0.389]  18c
-N_C_C1_C1.54C2.52C2.95e   [-1,0,+1]          [0.333,0.333,0.056]  18c
-N_C_C1_C1.54C2.52C2.95f   [-1,0,+1]          [0.333,0.333,0.139]  18c
-N_C_C1_C1.54C2.52C2.95g   [-1,0,+1]          [0.389,0.278,0.278]  18c
-N_C_C1_C1.54C2.52C2.95h   [-1,0,+1]          [0.167,0.167,0.722]  18c
-N_C_C1_C1.54C2.52C2.95i   [-1,0,+1]          [0.167,0.167,0.806]  18c
-N_C_C1_C1.54C2.52C2.95j   [-1,0,+1]          [0.056,0.278,0.028]  18c
-N_C_C1_C1.54C2.52C2.95k   [-1,0,+1]          [0.278,0.055,0.167]  18c
-N_C_C1_C1.54C2.52C2.95l   [-1,0,+1]          [0.278,0.056,0.250]  18c
-N_C_C1_C1.54C2.52C2.95m   [-1,0,+1]          [0.389,0.111,0.028]  18c
-N_C_C1_C1.54C2.52C2.95n   [-1,0,+1]          [0.111,0.389,0.167]  18c
-N_C_C1_C1.54C2.52C2.95o   [-1,0,+1]          [0.056,0.444,0.028]  18c
-N_C_C1_C1.54C2.52C2.95p   [-1,0,+1]          [0.111,0.389,0.250]  18c
-N_C_C1_C1.54C2.52C2.95q   [-1,0,+1]          [0.445,0.056,0.167]  18c
-N_C_C1_C1.54C2.52C2.95r   [-1,0,+1]          [0.445,0.056,0.250]  18c
-N_C_C1_C1.54C2.52C2.95s   [-1,0,+1]          [0.056,0.445,0.278]  18c
-N_C_C1_C1.54C2.52N2.52    [-1,0,+1]          [0.167,0.167,0.472]  18c
-N_C_C3v_C1.54C2.52C2.95a  [-1,0,+1]          [0.000,0.000,0.056]  3a
-N_C_C3v_C1.54C2.52C2.95b  [-1,0,+1]          [0.000,0.000,0.139]  3a
-N_C_C3v_C1.54C2.52C2.95c  [-1,0,+1]          [0.000,0.000,0.722]  3a
-N_C_C3v_C1.54C2.52C2.95d  [-1,0,+1]          [0.000,0.000,0.806]  3a
-N_C_C3v_C1.54N1.54        [-1,0,+1]          [0.000,0.000,0.389]  3a
-N_C_Cs_C1.54C2.52C2.95a   [-1,0,+1]          [0.556,0.278,0.278]  9b
-N_C_Cs_C1.54C2.52C2.95b   [-1,0,+1]          [0.500,0.500,0.056]  9b
-N_C_Cs_C1.54C2.52C2.95c   [-1,0,+1]          [0.500,0.500,0.139]  9b
-N_C_Cs_C1.54C2.52C2.95d   [-1,0,+1]          [0.500,0.500,0.389]  9b
-N_C_Cs_C1.54C2.52C2.95e   [-1,0,+1]          [0.500,0.500,0.472]  9b
-N_C_Cs_C1.54C2.52C2.95f   [-1,0,+1]          [0.500,0.500,0.722]  9b
-N_C_Cs_C1.54C2.52C2.95g   [-1,0,+1]          [0.500,0.500,0.806]  9b
-N_C_Cs_C1.54C2.52C2.95h   [-1,0,+1]          [0.056,0.111,0.028]  9b
-N_C_Cs_C1.54C2.52C2.95i   [-1,0,+1]          [0.111,0.056,0.167]  9b
-N_C_Cs_C1.54C2.52C2.95j   [-1,0,+1]          [0.222,0.111,0.028]  9b
-N_C_Cs_C1.54C2.52C2.95k   [-1,0,+1]          [0.111,0.056,0.250]  9b
-N_C_Cs_C1.54C2.52C2.95l   [-1,0,+1]          [0.111,0.222,0.167]  9b
-N_C_Cs_C1.54C2.52C2.95m   [-1,0,+1]          [0.056,0.111,0.278]  9b
-N_C_Cs_C1.54C2.52C2.95n   [-1,0,+1]          [0.111,0.222,0.250]  9b
-N_C_Cs_C1.54C2.52C2.95o   [-1,0,+1]          [0.222,0.111,0.278]  9b
-N_C_Cs_C1.54C2.52C2.95p   [-1,0,+1]          [0.222,0.111,0.361]  9b
-N_C_Cs_C1.54C2.52C2.95q   [-1,0,+1]          [0.444,0.222,0.167]  9b
-N_C_Cs_C1.54C2.52C2.95r   [-1,0,+1]          [0.444,0.222,0.250]  9b
-N_C_Cs_C1.54C2.52C2.95s   [-1,0,+1]          [0.111,0.222,0.500]  9b
-N_C_Cs_C1.54C2.52C2.95t   [-1,0,+1]          [0.556,0.111,0.028]  9b
-N_C_Cs_C1.54C2.52C2.95u   [-1,0,+1]          [0.222,0.445,0.278]  9b
-N_C_Cs_C1.54C2.52C2.95v   [-1,0,+1]          [0.111,0.555,0.250]  9b
-N_C_Cs_C1.54C2.52C2.95w   [-1,0,+1]          [0.556,0.278,0.028]  9b
-N_C_Cs_C1.54C2.52C2.95x   [-1,0,+1]          [0.056,0.111,0.611]  9b
-N_C_Cs_C1.54C2.52C2.95y   [-1,0,+1]          [0.556,0.111,0.278]  9b
-N_C_Cs_C1.54C2.52C2.95z   [-1,0,+1]          [0.611,0.222,0.167]  9b
-N_C_Cs_C1.54C2.52C2.95{   [-1,0,+1]          [0.611,0.222,0.250]  9b
-N_C_Cs_C1.54C2.52N2.52a   [-1,0,+1]          [0.056,0.111,0.361]  9b
-N_C_Cs_C1.54C2.52N2.52b   [-1,0,+1]          [0.111,0.056,0.583]  9b
-N_C_Cs_C1.54N1.54         [-1,0,+1]          [0.111,0.056,0.500]  9b
-=======
 v_C_C1_C1.54C2.52C2.95a   [-1,0,+1]          [0.167,0.167,0.028]  18c
 v_C_C1_C1.54C2.52C2.95b   [-1,0,+1]          [0.167,0.167,0.111]  18c
 v_C_C1_C1.54C2.52C2.95c   [-1,0,+1]          [0.278,0.222,0.222]  18c
@@ -735,7 +589,6 @@
 N_C_Cs_C1.54C2.52N2.52a   [-1,0,+1]          [0.056,0.111,0.250]  9b
 N_C_Cs_C1.54C2.52N2.52b   [-1,0,+1]          [0.111,0.056,0.472]  9b
 N_C_Cs_C1.54N1.54         [-1,0,+1]          [0.056,0.111,0.333]  9b
->>>>>>> 22cc9741
 \n"""
             "The number in the Wyckoff label is the site multiplicity/degeneracy of that defect in the "
             "conventional ('conv.') unit cell, which comprises 3 formula unit(s) of C215N.\n"
@@ -747,8 +600,6 @@
         self.sb2se3 = Structure.from_file(f"{self.data_dir}/Sb2Se3_bulk_supercell_POSCAR")
         self.ag2se = Structure.from_file(f"{self.data_dir}/Ag2Se_POSCAR")
         self.sb2si2te6 = Structure.from_file(f"{self.data_dir}/Sb2Si2Te6_POSCAR")
-<<<<<<< HEAD
-=======
 
         self.sb2si2te6_defect_gen_info = (
             """Vacancies    Guessed Charges     Conv. Cell Coords    Wyckoff
@@ -792,7 +643,6 @@
         )
 
         self.sqs_agsbte2 = Structure.from_file(f"{self.data_dir}/AgSbTe2_SQS_POSCAR")
->>>>>>> 22cc9741
 
     def _save_defect_gen_jsons(self, defect_gen):
         defect_gen.to_json("test.json")
@@ -936,8 +786,6 @@
             defect_entry.defect.conventional_structure.lattice.matrix,
             reoriented_conv_structure.lattice.matrix,
         )
-<<<<<<< HEAD
-=======
         # test no unwanted structure reordering
         for structure in [
             defect_entry.defect_supercell,
@@ -949,7 +797,6 @@
                 set(Poscar(structure).site_symbols)
             )  # no duplicates
 
->>>>>>> 22cc9741
         # get minimum distance of defect_entry.conv_cell_frac_coords to any site in
         # defect_entry.conventional_structure
         distance_matrix = np.linalg.norm(
@@ -2743,22 +2590,11 @@
         sys.stdout = StringIO()  # Redirect standard output to a stringIO object.
         try:
             with warnings.catch_warnings(record=True) as w:
-<<<<<<< HEAD
-                warnings.simplefilter("always")
-                N_diamond_defect_gen = DefectsGenerator(
-                    self.N_doped_diamond_supercell, interstitial_gen_kwargs=False
-                )
-                non_ignored_warnings = [
-                    warning for warning in w if "get_magnetic_symmetry" not in str(warning.message)
-                ]  # pymatgen/spglib warning, ignored by default in doped but not here from setting
-                assert len(non_ignored_warnings) == 1
-=======
                 warnings.resetwarnings()
                 N_diamond_defect_gen = DefectsGenerator(
                     self.N_doped_diamond_supercell, interstitial_gen_kwargs=False
                 )
                 assert len(w) == 1
->>>>>>> 22cc9741
                 assert (
                     "\nOxidation states could not be guessed for the input structure. This is "
                     "required for charge state guessing, so defects will still be generated but all "
@@ -2766,11 +2602,7 @@
                     "add/remove_charge_states methods (see tutorials), or you can set the oxidation "
                     "states of the input structure (e.g. using "
                     "structure.add_oxidation_state_by_element()) and re-initialize DefectsGenerator()."
-<<<<<<< HEAD
-                    in str(non_ignored_warnings[-1].message)
-=======
                     in str(w[-1].message)
->>>>>>> 22cc9741
                 )
                 assert N_diamond_defect_gen.interstitial_gen_kwargs is False  # check attribute set
 
@@ -2784,8 +2616,6 @@
 
         self._general_defect_gen_check(N_diamond_defect_gen)
 
-<<<<<<< HEAD
-=======
         # save reduced defect gen to json
         # edit to only 3 defects / 9 defect entries
         N_diamond_defect_gen.defects = {
@@ -2802,7 +2632,6 @@
         }
         N_diamond_defect_gen.to_json(f"{self.data_dir}/N_diamond_defect_gen.json")  # test in test_vasp.py
 
->>>>>>> 22cc9741
     def compare_doped_charges(self, tld_stable_charges, defect_gen):
         """
         Compare the charges of the generated defects to the expected charges.
@@ -2894,25 +2723,15 @@
 --------------------  ---------------------------  -------------------  ---------
 Sb_i_C1               [-3,-2,-1,0,+1,+2,+3,+4,+5]  [0.367,0.043,0.279]  8d
 Sb_i_Cs_Sb2.14        [-3,-2,-1,0,+1,+2,+3,+4,+5]  [0.503,0.250,0.700]  4c
-<<<<<<< HEAD
-Sb_i_Cs_Sb2.32        [-3,-2,-1,0,+1,+2,+3,+4,+5]  [0.295,0.250,0.378]  4c
-Sb_i_Cs_Sb2.63        [-3,-2,-1,0,+1,+2,+3,+4,+5]  [0.591,0.250,0.090]  4c
-=======
 Sb_i_Cs_Sb2.34        [-3,-2,-1,0,+1,+2,+3,+4,+5]  [0.335,0.250,0.349]  4c
 Sb_i_Cs_Sb2.83        [-3,-2,-1,0,+1,+2,+3,+4,+5]  [0.627,0.250,0.132]  4c
->>>>>>> 22cc9741
 Sb_i_Cs_Se2.32Sb2.33  [-3,-2,-1,0,+1,+2,+3,+4,+5]  [0.393,0.250,0.217]  4c
 Sb_i_Cs_Se2.32Sb2.40  [-3,-2,-1,0,+1,+2,+3,+4,+5]  [0.074,0.250,0.035]  4c
 Sb_i_Cs_Se2.38        [-3,-2,-1,0,+1,+2,+3,+4,+5]  [0.293,0.750,0.263]  4c
 Se_i_C1               [-2,-1,0,+1,+2,+3,+4]        [0.367,0.043,0.279]  8d
 Se_i_Cs_Sb2.14        [-2,-1,0,+1,+2,+3,+4]        [0.503,0.250,0.700]  4c
-<<<<<<< HEAD
-Se_i_Cs_Sb2.32        [-2,-1,0,+1,+2,+3,+4]        [0.295,0.250,0.378]  4c
-Se_i_Cs_Sb2.63        [-2,-1,0,+1,+2,+3,+4]        [0.591,0.250,0.090]  4c
-=======
 Se_i_Cs_Sb2.34        [-2,-1,0,+1,+2,+3,+4]        [0.335,0.250,0.349]  4c
 Se_i_Cs_Sb2.83        [-2,-1,0,+1,+2,+3,+4]        [0.627,0.250,0.132]  4c
->>>>>>> 22cc9741
 Se_i_Cs_Se2.32Sb2.33  [-2,-1,0,+1,+2,+3,+4]        [0.393,0.250,0.217]  4c
 Se_i_Cs_Se2.32Sb2.40  [-2,-1,0,+1,+2,+3,+4]        [0.074,0.250,0.035]  4c
 Se_i_Cs_Se2.38        [-2,-1,0,+1,+2,+3,+4]        [0.293,0.750,0.263]  4c
@@ -2953,19 +2772,11 @@
 ---------------  -----------------  -------------------  ---------
 Ag_i_C1_Ag2.04   [0,+1,+2]          [0.335,0.435,0.002]  4e
 Ag_i_C1_Ag2.05   [0,+1,+2]          [0.405,0.109,0.250]  4e
-<<<<<<< HEAD
-Ag_i_C2_Ag2.02   [0,+1,+2]          [0.500,0.250,0.184]  2d
-Ag_i_C2_Ag2.48   [0,+1,+2]          [0.091,0.500,0.500]  2b
-Se_i_C1_Ag2.04   [-2,-1,0]          [0.335,0.435,0.002]  4e
-Se_i_C1_Ag2.05   [-2,-1,0]          [0.405,0.109,0.250]  4e
-Se_i_C2_Ag2.02   [-2,-1,0]          [0.500,0.250,0.184]  2d
-=======
 Ag_i_C2_Ag2.02   [0,+1,+2]          [0.500,0.250,0.319]  2d
 Ag_i_C2_Ag2.48   [0,+1,+2]          [0.091,0.500,0.500]  2b
 Se_i_C1_Ag2.04   [-2,-1,0]          [0.335,0.435,0.002]  4e
 Se_i_C1_Ag2.05   [-2,-1,0]          [0.405,0.109,0.250]  4e
 Se_i_C2_Ag2.02   [-2,-1,0]          [0.500,0.250,0.319]  2d
->>>>>>> 22cc9741
 Se_i_C2_Ag2.48   [-2,-1,0]          [0.091,0.500,0.500]  2b
 \n"""
                 "The number in the Wyckoff label is the site multiplicity/degeneracy of that defect in "
@@ -2983,61 +2794,12 @@
         # still a tricky case as we have rare Si+3 due to dumbbell formation
 
         sb2si2te6_defect_gen, output = self._generate_and_test_no_warnings(self.sb2si2te6)
-<<<<<<< HEAD
-        self._general_defect_gen_check(sb2si2te6_defect_gen)
-        assert sb2si2te6_defect_gen.structure == self.sb2si2te6
-
-        assert (  # different charge states than when max_sites = -1 is used:
-            (
-                """Vacancies    Guessed Charges     Conv. Cell Coords    Wyckoff
------------  ------------------  -------------------  ---------
-v_Si         [-4,-3,-2,-1,0,+1]  [0.000,0.000,0.445]  6c
-v_Sb         [-2,-1,0,+1]        [0.000,0.000,0.166]  6c
-v_Te         [-1,0,+1,+2]        [0.335,0.003,0.073]  18f
-
-Substitutions    Guessed Charges              Conv. Cell Coords    Wyckoff
----------------  ---------------------------  -------------------  ---------
-Si_Sb            [0,+1,+2]                    [0.000,0.000,0.166]  6c
-Si_Te            [-2,-1,0,+1,+2,+3,+4,+5,+6]  [0.335,0.003,0.073]  18f
-Sb_Si            [-7,-6,-5,-4,-3,-2,-1,0,+1]  [0.000,0.000,0.445]  6c
-Sb_Te            [-1,0,+1,+2,+3,+4,+5,+6,+7]  [0.335,0.003,0.073]  18f
-Te_Si            [-6,-5,-4,-3,-2,-1,0,+1,+2]  [0.000,0.000,0.445]  6c
-Te_Sb            [-4,-3,-2,-1,0,+1,+2,+3,+4]  [0.000,0.000,0.166]  6c
-
-Interstitials    Guessed Charges              Conv. Cell Coords    Wyckoff
----------------  ---------------------------  -------------------  ---------
-Si_i_C1_Si2.20   [-4,-3,-2,-1,0,+1,+2,+3,+4]  [0.179,0.359,0.167]  18f
-Si_i_C1_Si2.28   [-4,-3,-2,-1,0,+1,+2,+3,+4]  [0.209,0.208,0.361]  18f
-Si_i_C1_Si2.39   [-4,-3,-2,-1,0,+1,+2,+3,+4]  [0.001,0.336,0.243]  18f
-Si_i_C3_Si2.64   [-4,-3,-2,-1,0,+1,+2,+3,+4]  [0.000,0.000,0.318]  6c
-Si_i_C3i_Te2.81  [-4,-3,-2,-1,0,+1,+2,+3,+4]  [0.000,0.000,0.000]  3a
-Sb_i_C1_Si2.20   [-3,-2,-1,0,+1,+2,+3,+4,+5]  [0.179,0.359,0.167]  18f
-Sb_i_C1_Si2.28   [-3,-2,-1,0,+1,+2,+3,+4,+5]  [0.209,0.208,0.361]  18f
-Sb_i_C1_Si2.39   [-3,-2,-1,0,+1,+2,+3,+4,+5]  [0.001,0.336,0.243]  18f
-Sb_i_C3_Si2.64   [-3,-2,-1,0,+1,+2,+3,+4,+5]  [0.000,0.000,0.318]  6c
-Sb_i_C3i_Te2.81  [-3,-2,-1,0,+1,+2,+3,+4,+5]  [0.000,0.000,0.000]  3a
-Te_i_C1_Si2.20   [-2,-1,0,+1,+2,+3,+4]        [0.179,0.359,0.167]  18f
-Te_i_C1_Si2.28   [-2,-1,0,+1,+2,+3,+4]        [0.209,0.208,0.361]  18f
-Te_i_C1_Si2.39   [-2,-1,0,+1,+2,+3,+4]        [0.001,0.336,0.243]  18f
-Te_i_C3_Si2.64   [-2,-1,0,+1,+2,+3,+4]        [0.000,0.000,0.318]  6c
-Te_i_C3i_Te2.81  [-2,-1,0,+1,+2,+3,+4]        [0.000,0.000,0.000]  3a
-\n"""
-                "The number in the Wyckoff label is the site multiplicity/degeneracy of that defect "
-                "in the conventional ('conv.') unit cell, which comprises 6 formula unit(s) of "
-                "SiSbTe3.\n"
-                "Note that Wyckoff letters can depend on the ordering of elements in the "
-                "conventional standard structure, for which doped uses the spglib convention."
-            )
-            in output
-        )
-=======
 
         # different charge states than when max_sites = -1 is used:
         assert self.sb2si2te6_defect_gen_info in output
 
         assert sb2si2te6_defect_gen.structure == self.sb2si2te6
         self._general_defect_gen_check(sb2si2te6_defect_gen)
->>>>>>> 22cc9741
 
     def test_charge_state_gen_kwargs(self):
         # test adjusting probability_threshold with ZnS:
@@ -3069,9 +2831,6 @@
             assert prev_string not in output
             assert new_string in output
 
-<<<<<<< HEAD
-        self.zns_defect_gen_check(zns_defect_gen, check_info=False)
-=======
         self.zns_defect_gen_check(zns_defect_gen, check_info=False)
 
         # test adjusting padding with Sb2S2Te6:
@@ -3125,5 +2884,4 @@
         agsbte2_defect_gen, output = self._generate_and_test_no_warnings(
             self.sqs_agsbte2, generate_supercell=False
         )
-        self._general_defect_gen_check(agsbte2_defect_gen)
->>>>>>> 22cc9741
+        self._general_defect_gen_check(agsbte2_defect_gen)