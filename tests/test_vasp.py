--- conflicted
+++ resolved
@@ -1106,10 +1106,6 @@
             defects_set = DefectsSet(
                 single_defect_entry,
                 user_incar_settings=self.cdte_custom_test_incar_settings,
-<<<<<<< HEAD
-                user_potcar_functional=None,
-=======
->>>>>>> 22cc9741
             )
             defects_set.write_files(potcar_spec=True, vasp_gam=True, unperturbed_poscar=True)
             locale.setlocale(locale.LC_CTYPE, self.original_locale)  # should be UTF-8
@@ -1126,10 +1122,7 @@
                 data_dir=f"{self.cdte_data_dir}/Cd_i_C3v_+2",
                 vasp_type="vasp_std",
                 check_poscar=True,
-<<<<<<< HEAD
-=======
                 check_potcar_spec=True,
->>>>>>> 22cc9741
                 single_defect_dir=True,
             )
             self.check_generated_vasp_inputs(  # vasp_ncl
@@ -1137,10 +1130,7 @@
                 data_dir=f"{self.cdte_data_dir}/Cd_i_C3v_+2",
                 vasp_type="vasp_ncl",
                 check_poscar=True,
-<<<<<<< HEAD
-=======
                 check_potcar_spec=True,
->>>>>>> 22cc9741
                 single_defect_dir=True,
             )
 
