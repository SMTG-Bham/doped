"""
Tests for the `doped.analysis` module, which also implicitly tests most of the
`doped.utils.parsing` module.
"""

import gzip
import json
import os
import shutil
import unittest
import warnings
from unittest.mock import patch

import matplotlib as mpl
import numpy as np
import pytest
from monty.serialization import dumpfn, loadfn
from pymatgen.core.structure import Structure
from test_thermodynamics import custom_mpl_image_compare

from doped.analysis import (
    DefectParser,
    DefectsParser,
    defect_entry_from_paths,
    defect_from_structures,
    defect_name_from_structures,
)
from doped.core import _orientational_degeneracy_warning
from doped.generation import DefectsGenerator, get_defect_name_from_defect, get_defect_name_from_entry
from doped.utils.parsing import (
    get_defect_site_idxs_and_unrelaxed_structure,
    get_defect_type_and_composition_diff,
    get_outcar,
    get_vasprun,
)

mpl.use("Agg")  # don't show interactive plots if testing from CLI locally


# TODO: Remove `load_phs_data = False` when new `vise` version released


def if_present_rm(path):
    """
    Remove file or directory if it exists.
    """
    if os.path.exists(path):
        if os.path.isfile(path):
            os.remove(path)
        elif os.path.isdir(path):
            shutil.rmtree(path)


class DefectsParsingTestCase(unittest.TestCase):
    def setUp(self):
        self.module_path = os.path.dirname(os.path.abspath(__file__))
        self.EXAMPLE_DIR = os.path.join(self.module_path, "../examples")
        self.CdTe_EXAMPLE_DIR = os.path.join(self.module_path, "../examples/CdTe")
        self.CdTe_BULK_DATA_DIR = os.path.join(self.CdTe_EXAMPLE_DIR, "CdTe_bulk/vasp_ncl")
        self.CdTe_dielectric = np.array([[9.13, 0, 0], [0.0, 9.13, 0], [0, 0, 9.13]])  # CdTe
        self.CdTe_chempots = loadfn(os.path.join(self.CdTe_EXAMPLE_DIR, "CdTe_chempots.json"))

        self.YTOS_EXAMPLE_DIR = os.path.join(self.module_path, "../examples/YTOS")
        self.ytos_dielectric = [  # from legacy Materials Project
            [40.71948719643814, -9.282128210266565e-14, 1.26076160303219e-14],
            [-9.301652644020242e-14, 40.71948719776858, 4.149879443489052e-14],
            [5.311743673463141e-15, 2.041077680836527e-14, 25.237620491130023],
        ]

        self.Sb2Se3_DATA_DIR = os.path.join(self.module_path, "data/Sb2Se3")
        self.Sb2Se3_dielectric = np.array([[85.64, 0, 0], [0.0, 128.18, 0], [0, 0, 15.00]])

        self.Cu2SiSe3_EXAMPLE_DIR = os.path.join(self.module_path, "../examples/Cu2SiSe3")

        self.Sb2Si2Te6_dielectric = [44.12, 44.12, 17.82]
        self.Sb2Si2Te6_DATA_DIR = os.path.join(self.EXAMPLE_DIR, "Sb2Si2Te6")

        self.V2O5_DATA_DIR = os.path.join(self.module_path, "data/V2O5")
        self.SrTiO3_DATA_DIR = os.path.join(self.module_path, "data/SrTiO3")
        self.ZnS_DATA_DIR = os.path.join(self.module_path, "data/ZnS")
        self.SOLID_SOLUTION_DATA_DIR = os.path.join(self.module_path, "data/solid_solution")

    def tearDown(self):
        if_present_rm(os.path.join(self.CdTe_BULK_DATA_DIR, "voronoi_nodes.json"))
        if_present_rm(os.path.join(self.CdTe_EXAMPLE_DIR, "CdTe_defect_dict.json"))
        if_present_rm(os.path.join(self.CdTe_EXAMPLE_DIR, "test_pop.json"))
        if_present_rm(os.path.join(self.YTOS_EXAMPLE_DIR, "Y2Ti2S2O5_defect_dict.json"))
        if_present_rm(os.path.join(self.Sb2Si2Te6_DATA_DIR, "SiSbTe3_defect_dict.json"))
        if_present_rm(os.path.join(self.Sb2Se3_DATA_DIR, "defect/Sb2Se3_defect_dict.json"))
        if_present_rm("V2O5_test")
        if_present_rm(os.path.join(self.SrTiO3_DATA_DIR, "SrTiO3_defect_dict.json"))
        if_present_rm(os.path.join(self.ZnS_DATA_DIR, "ZnS_defect_dict.json"))

        for i in os.listdir(self.SOLID_SOLUTION_DATA_DIR):
            if "json" in i:
                if_present_rm(os.path.join(self.SOLID_SOLUTION_DATA_DIR, i))

        for i in os.listdir(f"{self.YTOS_EXAMPLE_DIR}/Bulk"):
            if i.startswith("."):
                if_present_rm(f"{self.YTOS_EXAMPLE_DIR}/Bulk/{i}")

        for i in os.listdir(f"{self.YTOS_EXAMPLE_DIR}/F_O_1"):
            if i.startswith("."):
                if_present_rm(f"{self.YTOS_EXAMPLE_DIR}/F_O_1/{i}")

    def _check_DefectsParser(self, dp, skip_corrections=False):
        # check generating thermo and plot:
        thermo = dp.get_defect_thermodynamics()
        with warnings.catch_warnings(record=True) as w:
            thermo.plot()
        assert any("You have not specified chemical potentials" in str(warn.message) for warn in w)

        # test attributes:
        assert isinstance(dp.processes, int)
        assert isinstance(dp.output_path, str)
        assert dp.skip_corrections == skip_corrections
        assert len(dp.defect_folders) >= len(dp.defect_dict)

        for name, defect_entry in dp.defect_dict.items():
            assert name == defect_entry.name
            if defect_entry.charge_state != 0 and not skip_corrections:
                assert sum(defect_entry.corrections.values()) != 0
            assert defect_entry.get_ediff()  # can get ediff fine
            assert defect_entry.calculation_metadata  # has metadata

        # check __repr__ info:
        assert all(
            i in dp.__repr__()
            for i in [
                "doped DefectsParser for bulk composition",
                f"with {len(dp.defect_dict)} parsed defect entries in self.defect_dict. "
                "Available attributes",
                "bulk_path",
                "error_tolerance",
                "Available methods",
                "get_defect_thermodynamics",
            ]
        )

    def _check_parsed_CdTe_defect_energies(self, dp):
        """
        Explicitly check some formation energies for CdTe defects.
        """
        assert np.isclose(
            dp.defect_dict["v_Cd_0"].get_ediff() - sum(dp.defect_dict["v_Cd_0"].corrections.values()),
            4.166,
            atol=3e-3,
        )  # uncorrected energy
        assert np.isclose(dp.defect_dict["v_Cd_0"].get_ediff(), 4.166, atol=1e-3)
        assert np.isclose(dp.defect_dict["v_Cd_-1"].get_ediff(), 6.355, atol=1e-3)
        assert np.isclose(
            dp.defect_dict["v_Cd_-2"].get_ediff() - sum(dp.defect_dict["v_Cd_-2"].corrections.values()),
            7.661,
            atol=3e-3,
        )  # uncorrected energy
        assert np.isclose(dp.defect_dict["v_Cd_-2"].get_ediff(), 8.398, atol=1e-3)
        assert np.isclose(dp.defect_dict["Int_Te_3_2"].get_ediff(), -6.2009, atol=1e-3)

    def _check_default_CdTe_DefectsParser_outputs(
        self, CdTe_dp, recorded_warnings, multiple_outcars_warning=True, dist_tol=1.5, test_attributes=True
    ):
        assert all("KPOINTS" not in str(warn.message) for warn in recorded_warnings)
        assert any(
            all(
                i in str(warn.message)
                for i in [
                    "There are mismatching INCAR tags for (some of)",
                    "in the format: (INCAR tag, value in bulk calculation, value in defect",
                    "Int_Te_3_Unperturbed_1: [('ADDGRID', True, False)]",
                    "In general, the same INCAR settings should be used",
                ]
            )
            for warn in recorded_warnings
        )  # INCAR warning
        if multiple_outcars_warning:
            assert any(
                all(
                    i in str(warn.message)
                    for i in [
                        "Multiple `OUTCAR` files",
                        "(directory: chosen file for parsing):",
                        f"{self.CdTe_EXAMPLE_DIR}/Int_Te_3_2/vasp_ncl: OUTCAR.gz",
                        "OUTCAR files are used to",
                        "parse core levels and compute the Kumagai (eFNV) image charge correction.",
                    ]
                )
                for warn in recorded_warnings
            )
        assert any(
            "Beware: The Freysoldt (FNV) charge correction scheme has been used for some "
            "defects, while the Kumagai (eFNV) scheme has been used for others." in str(warn.message)
            for warn in recorded_warnings
        )  # multiple corrections warning

        CdTe_thermo = CdTe_dp.get_defect_thermodynamics(dist_tol=dist_tol)
        dumpfn(
            CdTe_thermo, os.path.join(self.CdTe_EXAMPLE_DIR, "CdTe_example_thermo.json")
        )  # for test_plotting
        with warnings.catch_warnings(record=True) as w:
            CdTe_thermo.plot()
        print([warn.message for warn in w])  # for debugging
        print([defect_entry.name for defect_entry in CdTe_dp.defect_dict.values()])  # for debugging
        assert any("You have not specified chemical potentials" in str(warn.message) for warn in w)
        assert any(
            "All formation energies for Int_Te_3" in str(warn.message) for warn in w
        )  # renamed to Int_Te_3_a with lowered dist_tol
        if dist_tol < 0.2:
            assert any(
                "All formation energies for Int_Te_3_Unperturbed" in str(warn.message) for warn in w
            )
        else:
            assert all(  # Int_Te_3_Unperturbed merged with Int_Te_3 with default dist_tol = 1.5
                "All formation energies for Int_Te_3_Unperturbed" not in str(warn.message) for warn in w
            )

        # test attributes:
        if test_attributes:
            assert CdTe_dp.output_path == self.CdTe_EXAMPLE_DIR
            assert CdTe_dp.dielectric == 9.13
            assert CdTe_dp.error_tolerance == 0.05
            assert CdTe_dp.bulk_path == self.CdTe_BULK_DATA_DIR  # automatically determined
            assert CdTe_dp.subfolder == "vasp_ncl"  # automatically determined
            assert CdTe_dp.bulk_band_gap_path is None

        self._check_DefectsParser(CdTe_dp)
        assert (
            os.path.exists(os.path.join(self.CdTe_EXAMPLE_DIR, "CdTe_defect_dict.json"))
            or os.path.exists(os.path.join(self.CdTe_EXAMPLE_DIR, "test_pop.json"))  # custom json name
            or os.path.exists(
                os.path.join(self.CdTe_EXAMPLE_DIR, "CdTe_example_defect_dict.json")  # custom json name
            )
        )

        self._check_parsed_CdTe_defect_energies(CdTe_dp)

        assert len(CdTe_dp.defect_folders) == 7
        for name in CdTe_dp.defect_dict:
            assert name in CdTe_dp.defect_folders  # all folder names recognised for CdTe examples

        # both OUTCARs and LOCPOTs in CdTe folders
        assert len(CdTe_dp.bulk_corrections_data) == 2
        for _k, v in CdTe_dp.bulk_corrections_data.items():
            assert v is not None

        # spot check some entries:
        assert CdTe_dp.defect_dict["v_Cd_0"].calculation_metadata["defect_site_index"] is None
        assert np.allclose(
            CdTe_dp.defect_dict["v_Cd_0"].calculation_metadata["guessed_initial_defect_site"].frac_coords,
            [0.5, 0.5, 0.5],
        )
        assert CdTe_dp.defect_dict["v_Cd_0"].calculation_metadata["bulk_site_index"] == 7
        assert CdTe_dp.defect_dict["v_Cd_-2"].calculation_metadata["guessed_defect_displacement"] is None
        assert np.allclose(
            CdTe_dp.defect_dict["v_Cd_-2"].calculation_metadata["guessed_initial_defect_site"].frac_coords,
            [0, 0, 0],
        )
        assert CdTe_dp.defect_dict["v_Cd_-2"].calculation_metadata["bulk_site_index"] == 0
        assert CdTe_dp.defect_dict["Int_Te_3_1"].calculation_metadata["defect_site_index"] == 64
        assert np.isclose(
            CdTe_dp.defect_dict["Int_Te_3_1"].calculation_metadata["guessed_defect_displacement"],
            1.45,
            atol=1e-2,
        )
        assert np.allclose(
            CdTe_dp.defect_dict["Int_Te_3_1"]
            .calculation_metadata["guessed_initial_defect_site"]
            .frac_coords,
            [0.75, 0.25, 0.75],
        )
        assert CdTe_dp.defect_dict["Int_Te_3_1"].calculation_metadata["bulk_site_index"] is None
        assert np.isclose(
            CdTe_dp.defect_dict["Int_Te_3_2"].calculation_metadata["guessed_defect_displacement"],
            1.36,
            atol=1e-2,
        )
        assert np.allclose(
            CdTe_dp.defect_dict["Int_Te_3_2"]
            .calculation_metadata["guessed_initial_defect_site"]
            .frac_coords,
            [0.9375, 0.9375, 0.6875],
        )
        assert CdTe_dp.defect_dict["Int_Te_3_2"].calculation_metadata["bulk_site_index"] is None
        assert np.isclose(
            CdTe_dp.defect_dict["Int_Te_3_Unperturbed_1"].calculation_metadata[
                "guessed_defect_displacement"
            ],
            0.93,
            atol=1e-2,
        )
        assert np.allclose(
            CdTe_dp.defect_dict["Int_Te_3_Unperturbed_1"]
            .calculation_metadata["guessed_initial_defect_site"]
            .frac_coords,
            [0.6875, 0.3125, 0.8125],
        )
        assert (
            CdTe_dp.defect_dict["Int_Te_3_Unperturbed_1"].calculation_metadata["bulk_site_index"] is None
        )
        assert CdTe_dp.defect_dict["Te_Cd_+1"].calculation_metadata["defect_site_index"] == 31
        assert np.isclose(
            CdTe_dp.defect_dict["Te_Cd_+1"].calculation_metadata["guessed_defect_displacement"],
            0.56,
            atol=1e-2,
        )
        assert np.allclose(
            CdTe_dp.defect_dict["Te_Cd_+1"]
            .calculation_metadata["guessed_initial_defect_site"]
            .frac_coords,
            [0.5, 0.5, 0.5],
        )
        assert CdTe_dp.defect_dict["Te_Cd_+1"].calculation_metadata["bulk_site_index"] == 7

    @custom_mpl_image_compare(filename="CdTe_example_defects_plot.png")
    def test_DefectsParser_CdTe(self):
        with warnings.catch_warnings(record=True) as w:
            default_dp = DefectsParser(
                output_path=self.CdTe_EXAMPLE_DIR,
                dielectric=9.13,
                json_filename="CdTe_example_defect_dict.json",
                load_phs_data=False,
            )  # for testing in test_thermodynamics.py
        print([warn.message for warn in w])  # for debugging
        self._check_default_CdTe_DefectsParser_outputs(default_dp, w)

        # test reloading DefectsParser
        reloaded_defect_dict = loadfn(os.path.join(self.CdTe_EXAMPLE_DIR, "CdTe_example_defect_dict.json"))

        for defect_name, defect_entry in reloaded_defect_dict.items():
            assert defect_entry.name == default_dp.defect_dict[defect_name].name
            assert np.isclose(defect_entry.get_ediff(), default_dp.defect_dict[defect_name].get_ediff())
            assert np.allclose(
                defect_entry.sc_defect_frac_coords,
                default_dp.defect_dict[defect_name].sc_defect_frac_coords,
            )

        # integration test using parsed CdTe thermo and chempots for plotting:
        default_thermo = default_dp.get_defect_thermodynamics()

        return default_thermo.plot(chempots=self.CdTe_chempots, limit="CdTe-Te")

    @custom_mpl_image_compare(filename="CdTe_example_defects_plot.png")
    def test_DefectsParser_CdTe_without_multiprocessing(self):
        # test same behaviour without multiprocessing:
        with warnings.catch_warnings(record=True) as w:
            dp = DefectsParser(
                output_path=self.CdTe_EXAMPLE_DIR, dielectric=9.13, processes=1, load_phs_data=False
            )
        print([warn.message for warn in w])  # for debugging
        self._check_default_CdTe_DefectsParser_outputs(dp, w)

        # integration test using parsed CdTe thermo and chempots for plotting:
        default_thermo = dp.get_defect_thermodynamics(chempots=self.CdTe_chempots)
        return default_thermo.plot(limit="CdTe-Te")

    @custom_mpl_image_compare(filename="CdTe_example_defects_plot.png")
    def test_DefectsParser_CdTe_filterwarnings(self):
        # check using filterwarnings works as expected:
        warnings.filterwarnings("ignore", "Multiple")
        with warnings.catch_warnings(record=True) as w:
            dp = DefectsParser(output_path=self.CdTe_EXAMPLE_DIR, dielectric=9.13, load_phs_data=False)
        print([warn.message for warn in w])  # for debugging
        self._check_default_CdTe_DefectsParser_outputs(dp, w, multiple_outcars_warning=False)
        warnings.filterwarnings("default", "Multiple")

        # integration test using parsed CdTe thermo and chempots for plotting:
        default_thermo = dp.get_defect_thermodynamics(chempots=self.CdTe_chempots)
        return default_thermo.plot(limit="CdTe-Te")

    def test_DefectsParser_CdTe_dist_tol(self):
        # test with reduced dist_tol:
        # Int_Te_3_Unperturbed merged with Int_Te_3 with default dist_tol = 1.5, now no longer merged
        with warnings.catch_warnings(record=True) as w:
            dp = DefectsParser(output_path=self.CdTe_EXAMPLE_DIR, dielectric=9.13, load_phs_data=False)
        print([warn.message for warn in w])  # for debugging
        self._check_default_CdTe_DefectsParser_outputs(dp, w, dist_tol=0.1)

    def test_DefectsParser_CdTe_no_dielectric_json(self):
        # test no dielectric and no JSON:
        with warnings.catch_warnings(record=True) as w:
            dp = DefectsParser(output_path=self.CdTe_EXAMPLE_DIR, json_filename=False, load_phs_data=False)
        print([warn.message for warn in w])  # for debugging
        assert any(
            "The dielectric constant (`dielectric`) is needed to compute finite-size charge "
            "corrections, but none was provided" in str(warn.message)
            for warn in w
        )
        self._check_DefectsParser(dp, skip_corrections=True)
        assert not os.path.exists(os.path.join(self.CdTe_EXAMPLE_DIR, "CdTe_defect_dict.json"))

    def test_DefectsParser_CdTe_custom_settings(self):
        # test custom settings:
        with warnings.catch_warnings(record=True) as w:
            dp = DefectsParser(
                output_path=self.CdTe_EXAMPLE_DIR,
                dielectric=[9.13, 9.13, 9.13],
                error_tolerance=0.01,
                skip_corrections=False,
                bulk_band_gap_path=self.CdTe_BULK_DATA_DIR,
                processes=4,
                json_filename="test_pop.json",
                load_phs_data=False,
            )
        print([warn.message for warn in w])  # for debugging
        assert any(
            all(
                i in str(warn.message)
                for i in [
                    "Estimated error in the Kumagai (eFNV) charge correction for certain defects",
                    "greater than the `error_tolerance` (= 0.010 eV):",
                    "Int_Te_3_2: 0.012 eV",
                    "You may want to check the accuracy",
                ]
            )
            for warn in w
        )  # correction warning
        assert os.path.exists(os.path.join(self.CdTe_EXAMPLE_DIR, "test_pop.json"))
        self._check_default_CdTe_DefectsParser_outputs(dp, w, test_attributes=False)  # same energies as
        # above

        # test changed attributes:
        assert dp.output_path == self.CdTe_EXAMPLE_DIR
        assert dp.dielectric == [9.13, 9.13, 9.13]
        assert dp.error_tolerance == 0.01
        assert dp.bulk_band_gap_path == self.CdTe_BULK_DATA_DIR
        assert dp.processes == 4
        assert dp.json_filename == "test_pop.json"

    def test_DefectsParser_CdTe_unrecognised_subfolder(self):
        # test setting subfolder to unrecognised one:
        with pytest.raises(FileNotFoundError) as exc:
<<<<<<< HEAD
            DefectsParser(output_path=self.CdTe_EXAMPLE_DIR, subfolder="vasp_gam", load_phs_data=False)
=======
            DefectsParser(output_path=self.CdTe_EXAMPLE_DIR, subfolder="vasp_std")
>>>>>>> 83097924
        assert (
            f"`vasprun.xml(.gz)` files (needed for defect parsing) not found in bulk folder at: "
            f"{self.CdTe_EXAMPLE_DIR}/CdTe_bulk or subfolder: vasp_std - please ensure `vasprun.xml(.gz)` "
            f"files are present and/or specify `bulk_path` manually."
        ) in str(exc.value)

    def test_DefectsParser_CdTe_skip_corrections(self):
        # skip_corrections:
        dp = DefectsParser(output_path=self.CdTe_EXAMPLE_DIR, skip_corrections=True, load_phs_data=False)
        self._check_DefectsParser(dp, skip_corrections=True)

    def test_DefectsParser_CdTe_aniso_dielectric(self):
        # anisotropic dielectric
        fake_aniso_dielectric = [1, 2, 3]
        with warnings.catch_warnings(record=True) as w:
            dp = DefectsParser(
                output_path=self.CdTe_EXAMPLE_DIR, dielectric=fake_aniso_dielectric, load_phs_data=False
            )
        print([warn.message for warn in w])  # for debugging
        assert any(
            all(
                i in str(warn.message)
                for i in [
                    "Estimated error in the Kumagai (eFNV) charge correction for certain defects",
                    "greater than the `error_tolerance` (= 0.050 eV):",
                    "Int_Te_3_2: 0.157 eV",
                    "You may want to check the accuracy",
                ]
            )
            for warn in w
        )  # correction warning

        assert any(
            "Defects: ['v_Cd_-2', 'v_Cd_-1'] each encountered the same warning:" in str(warn.message)
            for warn in w
        ) or any(
            "Defects: ['v_Cd_-1', 'v_Cd_-2'] each encountered the same warning:" in str(warn.message)
            for warn in w
        )

        for i in [
            "An anisotropic dielectric constant was supplied, but `OUTCAR` files (needed to compute the "
            "_anisotropic_ Kumagai eFNV charge correction) are missing from the defect or bulk folder.",
            "`LOCPOT` files were found in both defect & bulk folders, and so the Freysoldt (FNV) "
            "charge correction developed for _isotropic_ materials will be applied here, "
            "which corresponds to using the effective isotropic average of the supplied "
            "anisotropic dielectric. This could lead to significant errors for very anisotropic "
            "systems and/or relatively small supercells!",
            f"(using bulk path {self.CdTe_EXAMPLE_DIR}/CdTe_bulk/vasp_ncl and vasp_ncl defect "
            f"subfolders)",
        ]:
            assert any(i in str(warn.message) for warn in w)

        assert any(
            all(
                i in str(warn.message)
                for i in [
                    "An anisotropic dielectric constant was supplied, but `OUTCAR` files (needed to "
                    "compute the _anisotropic_ Kumagai eFNV charge correction) are missing from the "
                    "defect or bulk folder.",
                    "`LOCPOT` files were found in both defect & bulk folders, and so the Freysoldt (FNV) "
                    "charge correction developed for _isotropic_ materials will be applied here, "
                    "which corresponds to using the effective isotropic average of the supplied "
                    "anisotropic dielectric. This could lead to significant errors for very anisotropic "
                    "systems and/or relatively small supercells!",
                    f"(using bulk path {self.CdTe_EXAMPLE_DIR}/CdTe_bulk/vasp_ncl and vasp_ncl defect "
                    f"subfolders)",
                ]
            )
            for warn in w
        )
        self._check_DefectsParser(dp)

    def test_DefectsParser_CdTe_kpoints_mismatch(self):
        with warnings.catch_warnings(record=True) as w:
            dp = DefectsParser(
                output_path=self.CdTe_EXAMPLE_DIR,
                bulk_path=f"{self.module_path}/data/CdTe",  # vasp_gam bulk vr here
                dielectric=9.13,
            )
        print([warn.message for warn in w])  # for debugging
        for i in [
            "Defects: ",  # multiple warnings here so best to do this way:
            "'Int_Te_3_1'",
            "'v_Cd_-2'",
            "'v_Cd_-1'",
            "'Te_Cd_+1'",
            "'Int_Te_3_2'",
            "'Int_Te_3_Unperturbed_1'",
            "each encountered the same warning:",
            "`LOCPOT` or `OUTCAR` files are missing from the defect or bulk folder. These are needed to",
            "and vasp_ncl defect subfolders)",
            "There are mismatching INCAR tags for (some of) your bulk and defect calculations",
            "There are mismatching KPOINTS for (some of) your bulk and defect calculations ",
            "Found the following differences:",
            "(in the format: (bulk kpoints, defect kpoints)):",
            "Int_Te_3_1: [[[0.0, 0.0, 0.0]], [[0.0, 0.0, 0.0], [0.0, 0.0, 0.5], [0.0, 0.5, 0.0], "
            "[0.0, 0.5, 0.5], [0.5, 0.0, 0.0], [0.5, 0.0, 0.5], [0.5, 0.5, 0.0], [0.5, 0.5, 0.5]]]",
            "v_Cd_0: [[[0.0, 0.0, 0.0]], [[0.0, 0.0, 0.0], [0.0, 0.0, 0.5],",
            "Int_Te_3_Unperturbed_1: [[[0.0, 0.0, 0.0]], [[0.0, 0.0, 0.0], ",
            "In general, the same KPOINTS settings should be used",
        ]:
            assert any(i in str(warn.message) for warn in w)
        dp.get_defect_thermodynamics()  # test thermo generation works fine

    def test_DefectsParser_corrections_errors_warning(self):
        with warnings.catch_warnings(record=True) as w:
            DefectsParser(
                output_path=self.CdTe_EXAMPLE_DIR,
                dielectric=9.13,
                error_tolerance=0.001,
                load_phs_data=False,
            )  # low error tolerance to force warnings
        print([warn.message for warn in w])  # for debugging

        assert all(
            any(i in str(warn.message) for warn in w)
            for i in [
                "Estimated error in the Freysoldt (FNV) ",
                "Estimated error in the Kumagai (eFNV) ",
                "charge correction for certain defects is greater than the `error_tolerance` (= "
                "0.001 eV):",
                "v_Cd_-2: 0.011 eV",
                "v_Cd_-1: 0.008 eV",
                "Int_Te_3_1: 0.003 eV",
                "Te_Cd_+1: 0.002 eV",
                "Int_Te_3_Unperturbed_1: 0.005 eV",
                "Int_Te_3_2: 0.012 eV",
                "You may want to check the accuracy of the corrections by",
                "(using `defect_entry.get_freysoldt_correction()` with `plot=True`)",
                "(using `defect_entry.get_kumagai_correction()` with `plot=True`)",
            ]
        )  # correction errors warnings

    @custom_mpl_image_compare(filename="YTOS_example_defects_plot.png")
    def test_DefectsParser_YTOS_default_bulk(self):
        with warnings.catch_warnings(record=True) as w:
            dp = DefectsParser(
                output_path=self.YTOS_EXAMPLE_DIR,
                dielectric=self.ytos_dielectric,
                json_filename="YTOS_example_defect_dict.json",
                load_phs_data=False,
            )  # for testing in test_thermodynamics.py
        print([warn.message for warn in w])  # for debugging
        assert not w
        self._check_DefectsParser(dp)
        thermo = dp.get_defect_thermodynamics()
        dumpfn(
            thermo, os.path.join(self.YTOS_EXAMPLE_DIR, "YTOS_example_thermo.json")
        )  # for test_plotting
        return thermo.plot()  # no chempots for YTOS formation energy plot test

    @custom_mpl_image_compare(filename="YTOS_example_defects_plot.png")
    def test_DefectsParser_YTOS_macOS_duplicated_OUTCAR(self):
        with open(f"{self.YTOS_EXAMPLE_DIR}/F_O_1/._OUTCAR", "w") as f:
            f.write("test pop")
        with open(f"{self.YTOS_EXAMPLE_DIR}/F_O_1/._vasprun.xml", "w") as f:
            f.write("test pop")
        with open(f"{self.YTOS_EXAMPLE_DIR}/F_O_1/._LOCPOT", "w") as f:
            f.write("test pop")
        with open(f"{self.YTOS_EXAMPLE_DIR}/F_O_1/.DS_Store", "w") as f:
            f.write("test pop")

        with warnings.catch_warnings(record=True) as w:
            dp = DefectsParser(
                output_path=self.YTOS_EXAMPLE_DIR,
                dielectric=self.ytos_dielectric,
                json_filename="YTOS_example_defect_dict.json",
            )  # for testing in test_thermodynamics.py
        print([warn.message for warn in w])  # for debugging
        assert not w  # hidden files ignored
        self._check_DefectsParser(dp)
        thermo = dp.get_defect_thermodynamics()
        dumpfn(
            thermo, os.path.join(self.YTOS_EXAMPLE_DIR, "YTOS_example_thermo.json")
        )  # for test_plotting
        return thermo.plot()  # no chempots for YTOS formation energy plot test

    @custom_mpl_image_compare(filename="YTOS_example_defects_plot.png")
    def test_DefectsParser_YTOS_macOS_duplicated_bulk_OUTCAR(self):
        with open(f"{self.YTOS_EXAMPLE_DIR}/Bulk/._OUTCAR", "w") as f:
            f.write("test pop")
        with open(f"{self.YTOS_EXAMPLE_DIR}/Bulk/._vasprun.xml", "w") as f:
            f.write("test pop")
        with open(f"{self.YTOS_EXAMPLE_DIR}/Bulk/._LOCPOT", "w") as f:
            f.write("test pop")
        with open(f"{self.YTOS_EXAMPLE_DIR}/F_O_1/.DS_Store", "w") as f:
            f.write("test pop")
        with warnings.catch_warnings(record=True) as w:
            dp = DefectsParser(
                output_path=self.YTOS_EXAMPLE_DIR,
                dielectric=self.ytos_dielectric,
                json_filename="YTOS_example_defect_dict.json",
            )  # for testing in test_thermodynamics.py
        print([warn.message for warn in w])  # for debugging
        assert not w  # hidden files ignored
        self._check_DefectsParser(dp)
        thermo = dp.get_defect_thermodynamics()
        dumpfn(
            thermo, os.path.join(self.YTOS_EXAMPLE_DIR, "YTOS_example_thermo.json")
        )  # for test_plotting
        return thermo.plot()  # no chempots for YTOS formation energy plot test

    @custom_mpl_image_compare(filename="YTOS_example_defects_plot.png")
    def test_DefectsParser_YTOS_explicit_bulk(self):
        with warnings.catch_warnings(record=True) as w:
            dp = DefectsParser(
                output_path=self.YTOS_EXAMPLE_DIR,
                bulk_path=os.path.join(self.YTOS_EXAMPLE_DIR, "Bulk"),
                dielectric=self.ytos_dielectric,
                load_phs_data=False,
            )
        print([warn.message for warn in w])  # for debugging
        assert not w
        self._check_DefectsParser(dp)
        thermo = dp.get_defect_thermodynamics()
        dumpfn(
            thermo, os.path.join(self.YTOS_EXAMPLE_DIR, "YTOS_example_thermo.json")
        )  # for test_plotting
        return thermo.plot()  # no chempots for YTOS formation energy plot test

    def test_DefectsParser_no_defects_parsed_error(self):
        with pytest.raises(ValueError) as exc:
            DefectsParser(output_path=self.YTOS_EXAMPLE_DIR, subfolder="vasp_gam", load_phs_data=False)
        assert (
            f"No defect calculations in `output_path` '{self.YTOS_EXAMPLE_DIR}' were successfully parsed, "
            f"using `bulk_path`: {self.YTOS_EXAMPLE_DIR}/Bulk and `subfolder`: 'vasp_gam'. Please check "
            f"the correct defect/bulk paths and subfolder are being set, and that the folder structure is "
            f"as expected (see `DefectsParser` docstring)." in str(exc.value)
        )

    @custom_mpl_image_compare(filename="O_Se_example_defects_plot.png")
    def test_extrinsic_Sb2Se3(self):
        with pytest.raises(ValueError) as exc:
            DefectsParser(
                output_path=f"{self.Sb2Se3_DATA_DIR}/defect",
                dielectric=self.Sb2Se3_dielectric,
                load_phs_data=False,
            )
        assert (  # bulk in separate folder so fails
            f"Could not automatically determine bulk supercell calculation folder in "
            f"{self.Sb2Se3_DATA_DIR}/defect, found 0 folders containing `vasprun.xml(.gz)` files (in "
            f"subfolders) and 'bulk' in the folder name" in str(exc.value)
        )

        with warnings.catch_warnings(record=True) as w:  # no warning about negative corrections with
            # strong anisotropic dielectric:
            Sb2Se3_O_dp = DefectsParser(
                output_path=f"{self.Sb2Se3_DATA_DIR}/defect",
                bulk_path=f"{self.Sb2Se3_DATA_DIR}/bulk",
                dielectric=self.Sb2Se3_dielectric,
                json_filename="Sb2Se3_O_example_defect_dict.json",
                load_phs_data=False,
            )  # for testing in test_thermodynamics.py
        print([warn.message for warn in w])  # for debugging
        assert not w  # no warnings
        self._check_DefectsParser(Sb2Se3_O_dp)
        Sb2Se3_O_thermo = Sb2Se3_O_dp.get_defect_thermodynamics()
        dumpfn(Sb2Se3_O_thermo, os.path.join(self.Sb2Se3_DATA_DIR, "Sb2Se3_O_example_thermo.json"))  # for
        # test_plotting

        # warning about negative corrections when using (fake) isotropic dielectric:
        with warnings.catch_warnings(record=True) as w:
            Sb2Se3_O_dp = DefectsParser(
                output_path=f"{self.Sb2Se3_DATA_DIR}/defect",
                bulk_path=f"{self.Sb2Se3_DATA_DIR}/bulk",
                dielectric=40,  # fake isotropic dielectric
                load_phs_data=False,
            )
        print([warn.message for warn in w])  # for debugging
        assert any(
            all(
                i in str(warn.message)
                for i in [
                    "The calculated finite-size charge corrections for defect at",
                    "sum to a _negative_ value of -0.144.",
                ]
            )
            for warn in w
        )

        return Sb2Se3_O_thermo.plot(chempots={"O": -8.9052, "Se": -5})  # example chempots

    @custom_mpl_image_compare(filename="cu2sise3_phs_plot.png")
    def test_phs_parsing_and_warnings(self):
        """
        Test PHS functions.
        """
        # Test the loading of Cu2SiSe3 vacancy
        defect_entry = DefectParser.from_paths(
            f"{self.Cu2SiSe3_EXAMPLE_DIR}/v_Cu_0/vasp_std",
            f"{self.Cu2SiSe3_EXAMPLE_DIR}/bulk/vasp_std",
            skip_corrections=True,
            load_phs_data=True,
        ).defect_entry

        bes, fig = defect_entry.get_perturbed_host_state()  # Test plotting KS
        with open(f"{self.Cu2SiSe3_EXAMPLE_DIR}/Cu2SiSe3_vac_band_edge_states.json") as f:
            expected = json.load(f)
        assert bes.as_dict() == expected

        bes2 = defect_entry.get_perturbed_host_state(plot=False)  # Test getting BES and not plot
        assert bes2.as_dict() == bes.as_dict()

        # Test the loading of Cu2SiSe3 interstitial
        defect_entry = DefectParser.from_paths(
            f"{self.Cu2SiSe3_EXAMPLE_DIR}/Si_i_-1/vasp_std",
            f"{self.Cu2SiSe3_EXAMPLE_DIR}/bulk/vasp_std",
            skip_corrections=True,
            load_phs_data=True,
        ).defect_entry

        bes = defect_entry.get_perturbed_host_state(plot=False)
        with open(f"{self.Cu2SiSe3_EXAMPLE_DIR}/Cu2SiSe3_int_band_edge_states.json") as f:
            expected = json.load(f)
        assert bes.as_dict() == expected

        # Test warnings for non-collinear calc. with wrong version vise Int_3
        with warnings.catch_warnings(record=True) as w:
            DefectParser.from_paths(
                f"{self.CdTe_EXAMPLE_DIR}/Int_Te_3_1/vasp_ncl",
                f"{self.CdTe_EXAMPLE_DIR}/CdTe_bulk/vasp_ncl",
                skip_corrections=True,
                load_phs_data=True,
            )

        print([str(warning.message) for warning in w])  # for debugging
        assert any(
            all(
                i in str(warning.message)
                for i in [
                    "PHS data parsing failed with error:",
                    "You have version 0.8.1 of the package `vise`, which does not allow the parsing of "
                    "non-collinear (SOC) calculations.",
                ]
            )
            for warning in w
        )

        # Test warning for no projected orbitals: Sb2Se3 data
        with warnings.catch_warnings(record=True) as w:
            DefectParser.from_paths(
                f"{self.Sb2Se3_DATA_DIR}/defect/O_1",
                f"{self.Sb2Se3_DATA_DIR}/bulk",
                skip_corrections=True,
                load_phs_data=True,
            )

        print([str(warning.message) for warning in w])  # for debugging
        assert any("No projected orbitals found in" in str(warning.message) for warning in w)

        return fig

    @custom_mpl_image_compare(filename="Sb2Si2Te6_v_Sb_-3_eFNV_plot_no_intralayer.png")
    def test_sb2si2te6_eFNV(self):
        with warnings.catch_warnings(record=True) as w:
            dp = DefectsParser(
                self.Sb2Si2Te6_DATA_DIR,
                dielectric=self.Sb2Si2Te6_dielectric,
                json_filename="Sb2Si2Te6_example_defect_dict.json",  # testing in test_thermodynamics.py
                load_phs_data=False,
            )
        print([str(warning.message) for warning in w])  # for debugging
        assert any(
            "Estimated error in the Kumagai (eFNV) charge correction for certain defects"
            in str(warning.message)
            for warning in w
        )  # collated warning
        assert all(
            "Estimated error in the Kumagai (eFNV) charge correction for defect"
            not in str(warning.message)
            for warning in w
        )  # no individual-level warning
        # Sb2Si2Te6 supercell breaks periodicity, but we don't throw warning when just parsing defects
        assert all("The defect supercell has been detected" not in str(warning.message) for warning in w)

        self._check_DefectsParser(dp)

        sb2si2te6_thermo = dp.get_defect_thermodynamics()
        dumpfn(sb2si2te6_thermo, os.path.join(self.Sb2Si2Te6_DATA_DIR, "Sb2Si2Te6_example_thermo.json"))
        with warnings.catch_warnings(record=True) as w:
            sb2si2te6_thermo.get_symmetries_and_degeneracies()
        print([str(warning.message) for warning in w])
        assert any(_orientational_degeneracy_warning in str(warning.message) for warning in w)

        v_Sb_minus_3_ent = dp.defect_dict["v_Sb_-3"]
        with warnings.catch_warnings(record=True) as w:
            correction, fig = v_Sb_minus_3_ent.get_kumagai_correction(plot=True)
        assert any(
            "Estimated error in the Kumagai (eFNV) charge correction for defect v_Sb_-3 is 0.067 eV (i.e. "
            "which is greater than the `error_tolerance`: 0.050 eV)." in str(warn.message)
            for warn in w
        )
        assert np.isclose(correction.correction_energy, 1.077, atol=1e-3)
        assert np.isclose(
            v_Sb_minus_3_ent.corrections_metadata.get("kumagai_charge_correction_error", 0),
            0.067,
            atol=1e-3,
        )

        with warnings.catch_warnings(record=True) as w:
            correction, fig = v_Sb_minus_3_ent.get_kumagai_correction(plot=True, defect_region_radius=8.75)
        assert not any("Estimated error" in str(warn.message) for warn in w)
        assert np.isclose(correction.correction_energy, 1.206, atol=1e-3)
        assert np.isclose(
            v_Sb_minus_3_ent.corrections_metadata.get("kumagai_charge_correction_error", 0),
            0.023,
            atol=1e-3,
        )

        # get indices of sites within 3 Å of the defect site when projected along the _a_ lattice vector
        # (inter-layer direction in our supercell)
        sites_within_3A = [
            i
            for i, site in enumerate(v_Sb_minus_3_ent.defect_supercell)
            if abs(site.frac_coords[0] - v_Sb_minus_3_ent.defect_supercell_site.frac_coords[0]) < 0.2
        ]
        with warnings.catch_warnings(record=True) as w:
            correction, fig = v_Sb_minus_3_ent.get_kumagai_correction(
                plot=True, excluded_indices=sites_within_3A
            )
        assert not any("Estimated error" in str(warn.message) for warn in w)
        assert np.isclose(correction.correction_energy, 1.234, atol=1e-3)
        assert np.isclose(
            v_Sb_minus_3_ent.corrections_metadata.get("kumagai_charge_correction_error", 0),
            0.017,
            atol=1e-3,
        )

        return fig

    @custom_mpl_image_compare(filename="neutral_v_O_plot.png")
    def test_V2O5_FNV(self):
        # only three inequivalent neutral V_O present
        with warnings.catch_warnings(record=True) as w:
            dp = DefectsParser(
                self.V2O5_DATA_DIR,
                dielectric=[4.186, 19.33, 17.49],
                json_filename="V2O5_example_defect_dict.json",  # testing in test_thermodynamics.py
                load_phs_data=False,
            )
        print([str(warning.message) for warning in w])  # for debugging
        assert not w  # no warnings
        assert len(dp.defect_dict) == 3  # only three inequivalent neutral V_O present

        self._check_DefectsParser(dp)

        v2o5_chempots = loadfn(os.path.join(self.V2O5_DATA_DIR, "chempots.json"))
        v2o5_thermo = dp.get_defect_thermodynamics(chempots=v2o5_chempots)
        dumpfn(v2o5_thermo, os.path.join(self.V2O5_DATA_DIR, "V2O5_example_thermo.json"))

        with warnings.catch_warnings(record=True) as w:
            v2o5_thermo.get_symmetries_and_degeneracies()
        print([str(warning.message) for warning in w])
        assert not w  # no warnings

        return v2o5_thermo.plot(limit="V2O5-O2")

    @custom_mpl_image_compare(filename="merged_renamed_v_O_plot.png")
    def test_V2O5_same_named_defects(self):
        shutil.copytree(self.V2O5_DATA_DIR, "V2O5_test")
        shutil.copytree("V2O5_test/v_O_1", "V2O5_test/unrecognised_4")
        shutil.copytree("V2O5_test/v_O_1", "V2O5_test/unrecognised_5")
        for i in os.listdir("V2O5_test"):
            if os.path.isdir(f"V2O5_test/{i}") and i.startswith("v_O"):
                shutil.move(f"V2O5_test/{i}", f"V2O5_test/unrecognised_{i[-1]}")

        with warnings.catch_warnings(record=True) as w:
            dp = DefectsParser("V2O5_test", dielectric=[4.186, 19.33, 17.49], load_phs_data=False)
        print([str(warning.message) for warning in w])  # for debugging
        assert not w  # no warnings
        assert len(dp.defect_dict) == 5  # now 5 defects, all still included
        self._check_DefectsParser(dp)
        thermo = dp.get_defect_thermodynamics()
        v2o5_chempots = loadfn(os.path.join(self.V2O5_DATA_DIR, "chempots.json"))
        thermo.chempots = v2o5_chempots

        print(thermo.get_symmetries_and_degeneracies())

        return thermo.plot(limit="V2O5-O2")

    @custom_mpl_image_compare(filename="SrTiO3_v_O.png")
    def test_SrTiO3_diff_ISYM_bulk_defect(self):
        """
        Test parsing SrTiO3 defect calculations, where a different ISYM was
        used for the bulk (= 3) compared to the defect (= 0) calculations.

        Previously this failed because the bulk/defect kpoints could not be
        properly compared.
        """
        # test previous parsing approach first:
        with warnings.catch_warnings(record=True) as w:
            _single_dp = DefectParser.from_paths(
                defect_path=f"{self.SrTiO3_DATA_DIR}/vac_O_2/vasp_std",
                bulk_path=f"{self.SrTiO3_DATA_DIR}/bulk_sp333",
                dielectric=6.33,
                load_phs_data=False,
            )
        print([str(warning.message) for warning in w])  # for debugging
        assert len(w) == 1
        assert all(
            i in str(w[0].message)
            for i in [
                "There are mismatching INCAR tags",
                "[('LASPH', False, True)]",
            ]
        )

        with warnings.catch_warnings(record=True) as w:
            dp = DefectsParser(
                self.SrTiO3_DATA_DIR, dielectric=6.33, load_phs_data=False
            )  # wrong dielectric from Kanta
        print([str(warning.message) for warning in w])  # for debugging
        assert len(w) == 1
        assert all(
            i in str(w[0].message)
            for i in [
                "There are mismatching INCAR tags",
                "vac_O_0: [('LASPH', False, True)]",
                "vac_O_1: [('LASPH', False, True)]",
                "vac_O_2: [('LASPH', False, True)]",
            ]
        )

        assert len(dp.defect_dict) == 3
        self._check_DefectsParser(dp)
        thermo = dp.get_defect_thermodynamics()

        print(thermo.get_symmetries_and_degeneracies())

        return thermo.plot()

    @custom_mpl_image_compare(filename="ZnS_defects.png")
    def test_ZnS_non_diagonal_NKRED_mismatch(self):
        """
        Test parsing ZnS defect calculations, which were performed with a non-
        diagonal periodicity-breaking supercell, and with NKRED mismatch from
        defect and bulk supercells.
        """
        with warnings.catch_warnings(record=True) as w:
            dp = DefectsParser(self.ZnS_DATA_DIR, dielectric=8.9)
        print([str(warning.message) for warning in w])  # for debugging
        assert len(w) == 1
        assert all(
            i in str(w[0].message)
            for i in [
                "There are mismatching INCAR tags",
                "vac_1_Zn_0: [('NKRED', 2, 1)]",
                "vac_1_Zn_-2: [('NKRED', 2, 1)]",
                "vac_2_S_2: [('NKRED', 2, 1)]",
                "inter_29_Al_3: [('NKRED', 2, 1)]",
                "sub_1_Al_on_Zn_-1: [('NKRED', 2, 1)]",
            ]
        )

        assert len(dp.defect_dict) == 17
        self._check_DefectsParser(dp)
        thermo = dp.get_defect_thermodynamics()

        with warnings.catch_warnings(record=True) as w:
            symm_df = thermo.get_symmetries_and_degeneracies()
        print([str(warning.message) for warning in w])  # for debugging
        assert len(w) == 1
        assert all(
            i in str(w[0].message)
            for i in [
                "The defect supercell has been detected to possibly have a non-scalar matrix expansion",
                "breaking the cell periodicity",
                "This will not affect defect formation energies / transition levels,",
                "but is important for concentrations/doping/Fermi level behaviour",
                "You can manually check (and edit) the computed defect/bulk point",
            ]
        )

        vacancy_and_sub_rows = symm_df[
            symm_df["Defect"].str.contains("vac", na=False)
            | symm_df["Defect"].str.contains("sub", na=False)
        ]
        assert list(vacancy_and_sub_rows["Site_Symm"].unique()) == ["Td"]
        assert list(vacancy_and_sub_rows["Defect_Symm"].unique()) == ["C1"]

        interstitial_rows = symm_df[symm_df["Defect"].str.contains("inter", na=False)]
        assert list(interstitial_rows["Site_Symm"].unique()) == ["C3v", "Cs", "C1"]
        assert list(interstitial_rows["Defect_Symm"].unique()) == ["C1"]

        thermo.dist_tol = 2.5  # merges Al interstitials together
        thermo.to_json(os.path.join(self.ZnS_DATA_DIR, "ZnS_thermo.json"))
        return thermo.plot()

    def test_solid_solution_oxi_state_handling(self):
        """
        Test parsing a defect in a large, complex solid solution supercell,
        which hangs with using ``pymatgen``'s oxi state methods (so is set as
        'undetermined' by ``doped``, as this property isn't necessary when
        parsing).
        """
        with warnings.catch_warnings(record=True) as w:
            # no warning with no dielectric/OUTCARs, as is neutral
            dp = DefectsParser(self.SOLID_SOLUTION_DATA_DIR)
        print([str(warning.message) for warning in w])  # for debugging
        assert not w
        assert len(dp.defect_dict) == 1
        self._check_DefectsParser(dp)
        thermo = dp.get_defect_thermodynamics()

        with warnings.catch_warnings(record=True) as w:
            symm_df = thermo.get_symmetries_and_degeneracies()
        print([str(warning.message) for warning in w])  # for debugging
        assert not w

        assert list(symm_df["Site_Symm"].unique()) == ["C1"]
        assert list(symm_df["Defect_Symm"].unique()) == ["C1"]
        assert list(symm_df["g_Orient"].unique()) == [1.0]
        assert list(symm_df["g_Spin"].unique()) == [2]


class DopedParsingTestCase(unittest.TestCase):
    def setUp(self):
        self.module_path = os.path.dirname(os.path.abspath(__file__))
        self.EXAMPLE_DIR = os.path.join(self.module_path, "../examples")
        self.CdTe_EXAMPLE_DIR = os.path.join(self.module_path, "../examples/CdTe")
        self.YTOS_EXAMPLE_DIR = os.path.join(self.module_path, "../examples/YTOS")
        self.CdTe_BULK_DATA_DIR = os.path.join(self.CdTe_EXAMPLE_DIR, "CdTe_bulk/vasp_ncl")
        self.CdTe_dielectric = np.array([[9.13, 0, 0], [0.0, 9.13, 0], [0, 0, 9.13]])  # CdTe

        self.ytos_dielectric = [  # from legacy Materials Project
            [40.71948719643814, -9.282128210266565e-14, 1.26076160303219e-14],
            [-9.301652644020242e-14, 40.71948719776858, 4.149879443489052e-14],
            [5.311743673463141e-15, 2.041077680836527e-14, 25.237620491130023],
        ]

        self.Sb2Se3_DATA_DIR = os.path.join(self.module_path, "data/Sb2Se3")
        self.Sb2Se3_dielectric = np.array([[85.64, 0, 0], [0.0, 128.18, 0], [0, 0, 15.00]])

    def tearDown(self):
        if_present_rm(os.path.join(self.CdTe_BULK_DATA_DIR, "voronoi_nodes.json"))

        if os.path.exists(f"{self.CdTe_EXAMPLE_DIR}/Int_Te_3_2/vasp_ncl/hidden_otcr.gz"):
            shutil.move(
                f"{self.CdTe_EXAMPLE_DIR}/Int_Te_3_2/vasp_ncl/hidden_otcr.gz",
                f"{self.CdTe_EXAMPLE_DIR}/Int_Te_3_2/vasp_ncl/OUTCAR.gz",
            )

        if os.path.exists(f"{self.YTOS_EXAMPLE_DIR}/F_O_1/hidden_otcr.gz"):
            shutil.move(
                f"{self.YTOS_EXAMPLE_DIR}/F_O_1/hidden_otcr.gz",
                f"{self.YTOS_EXAMPLE_DIR}/F_O_1/OUTCAR.gz",
            )

        if_present_rm(f"{self.CdTe_EXAMPLE_DIR}/v_Cd_-2/vasp_ncl/another_LOCPOT.gz")
        if_present_rm(f"{self.CdTe_BULK_DATA_DIR}/another_LOCPOT.gz")
        if_present_rm(f"{self.CdTe_BULK_DATA_DIR}/another_OUTCAR.gz")
        if_present_rm(f"{self.CdTe_EXAMPLE_DIR}/v_Cd_-2/vasp_ncl/another_vasprun.xml.gz")
        if_present_rm(f"{self.CdTe_BULK_DATA_DIR}/another_vasprun.xml.gz")

        if os.path.exists(f"{self.CdTe_EXAMPLE_DIR}/v_Cd_-2/vasp_ncl/hidden_lcpt.gz"):
            shutil.move(
                f"{self.CdTe_EXAMPLE_DIR}/v_Cd_-2/vasp_ncl/hidden_lcpt.gz",
                f"{self.CdTe_EXAMPLE_DIR}/v_Cd_-2/vasp_ncl/LOCPOT.gz",
            )

        if_present_rm(f"{self.CdTe_EXAMPLE_DIR}/Int_Te_3_2/vasp_ncl/LOCPOT.gz")

    def test_auto_charge_determination(self):
        """
        Test that the defect charge is correctly auto-determined.
        """
        defect_path = f"{self.CdTe_EXAMPLE_DIR}/v_Cd_-2/vasp_ncl"

        parsed_v_cd_m2 = defect_entry_from_paths(
            defect_path=defect_path,
            bulk_path=self.CdTe_BULK_DATA_DIR,
            dielectric=self.CdTe_dielectric,
            load_phs_data=False,
        )

        parsed_v_cd_m2_explicit_charge = defect_entry_from_paths(
            defect_path=defect_path,
            bulk_path=self.CdTe_BULK_DATA_DIR,
            dielectric=self.CdTe_dielectric,
            charge_state=-2,
            load_phs_data=False,
        )
        assert parsed_v_cd_m2.get_ediff() == parsed_v_cd_m2_explicit_charge.get_ediff()
        assert parsed_v_cd_m2.charge_state == -2
        assert parsed_v_cd_m2_explicit_charge.charge_state == -2

        # Check that the correct Freysoldt correction is applied
        correct_correction_dict = {
            "freysoldt_charge_correction": 0.7376460317828045,
        }
        for correction_name, correction_energy in correct_correction_dict.items():
            for defect_entry in [parsed_v_cd_m2, parsed_v_cd_m2_explicit_charge]:
                assert np.isclose(
                    defect_entry.corrections[correction_name],
                    correction_energy,
                    atol=1e-3,
                )

        # test warning when specifying the wrong charge:
        with warnings.catch_warnings(record=True) as w:
            parsed_v_cd_m1 = defect_entry_from_paths(
                defect_path=defect_path,
                bulk_path=self.CdTe_BULK_DATA_DIR,
                dielectric=self.CdTe_dielectric,
                charge_state=-1,
                load_phs_data=False,
            )
            assert len(w) == 1
            assert issubclass(w[-1].category, UserWarning)
            assert (
                "Auto-determined defect charge q=-2 does not match specified charge q=-1. Will continue "
                "with specified charge_state, but beware!" in str(w[-1].message)
            )
            assert np.isclose(
                parsed_v_cd_m1.corrections["freysoldt_charge_correction"], 0.26066457692529815
            )

        # test YTOS, has trickier POTCAR symbols with  Y_sv, Ti, S, O
        ytos_F_O_1 = defect_entry_from_paths(
            f"{self.YTOS_EXAMPLE_DIR}/F_O_1",
            f"{self.YTOS_EXAMPLE_DIR}/Bulk",
            self.ytos_dielectric,
            skip_corrections=True,
            load_phs_data=False,
        )
        assert ytos_F_O_1.charge_state == 1
        assert np.isclose(ytos_F_O_1.get_ediff(), -0.0852, atol=1e-3)  # uncorrected energy

        ytos_F_O_1 = defect_entry_from_paths(  # with corrections this time
            f"{self.YTOS_EXAMPLE_DIR}/F_O_1",
            f"{self.YTOS_EXAMPLE_DIR}/Bulk",
            self.ytos_dielectric,
        )
        assert np.isclose(ytos_F_O_1.get_ediff(), 0.04176070572680146, atol=1e-3)  # corrected energy
        correction_dict = {
            "kumagai_charge_correction": 0.12699488572686776,
        }
        for correction_name, correction_energy in correction_dict.items():
            assert np.isclose(ytos_F_O_1.corrections[correction_name], correction_energy, atol=1e-3)
        # assert auto-determined interstitial site is correct
        assert np.isclose(
            ytos_F_O_1.defect_supercell_site.distance_and_image_from_frac_coords([0, 0, 0])[0],
            0.0,
            atol=1e-2,
        )

    def test_auto_charge_correction_behaviour(self):
        """
        Test skipping of charge corrections and warnings.

        Here we have mixed and matched `defect_entry_from_paths` and
        `DefectParser.from_paths()` as the results should be the same.
        """
        defect_path = f"{self.CdTe_EXAMPLE_DIR}/v_Cd_-2/vasp_ncl"
        fake_aniso_dielectric = [1, 2, 3]

        with warnings.catch_warnings(record=True) as w:
            parsed_v_cd_m2_fake_aniso_dp = DefectParser.from_paths(
                defect_path=defect_path,
                bulk_path=self.CdTe_BULK_DATA_DIR,
                dielectric=fake_aniso_dielectric,
                load_phs_data=False,
            )
        print([str(warn.message) for warn in w])  # for debugging
        assert len(w) == 1
        assert issubclass(w[-1].category, UserWarning)
        assert (
            "An anisotropic dielectric constant was supplied, but `OUTCAR` files (needed to compute "
            "the _anisotropic_ Kumagai eFNV charge correction) are missing from the defect or bulk "
            "folder.\n`LOCPOT` files were found in both defect & bulk folders, and so the "
            "Freysoldt (FNV) charge correction developed for _isotropic_ materials will be applied "
            "here, which corresponds to using the effective isotropic average of the supplied "
            "anisotropic dielectric. This could lead to significant errors for very anisotropic "
            "systems and/or relatively small supercells!" in str(w[-1].message)
        )
        assert all(
            i in parsed_v_cd_m2_fake_aniso_dp.__repr__()
            for i in [
                "doped DefectParser for bulk composition CdTe. ",
                "Available attributes",
                "defect_entry",
                "error_tolerance",
                "Available methods",
                "load_eFNV_data",
            ]
        )
        parsed_v_cd_m2_fake_aniso = parsed_v_cd_m2_fake_aniso_dp.defect_entry

        assert np.isclose(
            parsed_v_cd_m2_fake_aniso.get_ediff() - sum(parsed_v_cd_m2_fake_aniso.corrections.values()),
            7.661,
            atol=3e-3,
        )  # uncorrected energy
        assert np.isclose(parsed_v_cd_m2_fake_aniso.get_ediff(), 10.379714081555262, atol=1e-3)

        # test no warnings when skip_corrections is True
        with warnings.catch_warnings(record=True) as w:
            parsed_v_cd_m2_fake_aniso = defect_entry_from_paths(
                defect_path=defect_path,
                bulk_path=self.CdTe_BULK_DATA_DIR,
                dielectric=fake_aniso_dielectric,
                skip_corrections=True,
                charge_state=-2,
                load_phs_data=False,
            )
            assert len(w) == 0

        assert np.isclose(
            parsed_v_cd_m2_fake_aniso.get_ediff() - sum(parsed_v_cd_m2_fake_aniso.corrections.values()),
            7.661,
            atol=3e-3,
        )  # uncorrected energy
        assert np.isclose(parsed_v_cd_m2_fake_aniso.get_ediff(), 7.661, atol=1e-3)
        assert parsed_v_cd_m2_fake_aniso.corrections == {}

        # test fake anisotropic dielectric with Int_Te_3_2, which has multiple OUTCARs:
        with warnings.catch_warnings(record=True) as w:
            parsed_int_Te_2_fake_aniso = DefectParser.from_paths(
                defect_path=f"{self.CdTe_EXAMPLE_DIR}/Int_Te_3_2/vasp_ncl",
                bulk_path=self.CdTe_BULK_DATA_DIR,
                dielectric=fake_aniso_dielectric,
                charge_state=2,  # test manually specifying charge state
                load_phs_data=False,
            ).defect_entry
            assert (
                f"Multiple `OUTCAR` files found in defect directory: "
                f"{self.CdTe_EXAMPLE_DIR}/Int_Te_3_2/vasp_ncl. Using OUTCAR.gz to parse core levels and "
                f"compute the Kumagai (eFNV) image charge correction." in str(w[0].message)
            )
            assert (
                f"Estimated error in the Kumagai (eFNV) charge correction for defect "
                f"{parsed_int_Te_2_fake_aniso.name} is 0.157 eV (i.e. which is greater than the "
                f"`error_tolerance`: 0.050 eV). You may want to check the accuracy of the correction "
                f"by plotting the site potential differences (using "
                f"`defect_entry.get_kumagai_correction()` with `plot=True`). Large errors are often due "
                f"to unstable or shallow defect charge states (which can't be accurately modelled with "
                f"the supercell approach; see "
                f"https://doped.readthedocs.io/en/latest/Tips.html#perturbed-host-states). "
                f"If this error is not acceptable, you may need to use a larger supercell for more "
                f"accurate energies." in str(w[1].message)
            )

        assert np.isclose(
            parsed_int_Te_2_fake_aniso.get_ediff() - sum(parsed_int_Te_2_fake_aniso.corrections.values()),
            -7.105,
            atol=3e-3,
        )  # uncorrected energy
        assert np.isclose(parsed_int_Te_2_fake_aniso.get_ediff(), -4.991240009587045, atol=1e-3)

        # test isotropic dielectric but only OUTCAR present:
        with warnings.catch_warnings(record=True) as w:
            parsed_int_Te_2 = defect_entry_from_paths(
                defect_path=f"{self.CdTe_EXAMPLE_DIR}/Int_Te_3_2/vasp_ncl",
                bulk_path=self.CdTe_BULK_DATA_DIR,
                dielectric=self.CdTe_dielectric,
                charge_state=2,
                load_phs_data=False,
            )
        assert len(w) == 1  # no charge correction warning with iso dielectric, parsing from OUTCARs,
        # but multiple OUTCARs present -> warning
        assert np.isclose(parsed_int_Te_2.get_ediff(), -6.2009, atol=1e-3)

        # test warning when only OUTCAR present but no core level info (ICORELEVEL != 0)
        shutil.move(
            f"{self.CdTe_EXAMPLE_DIR}/Int_Te_3_2/vasp_ncl/OUTCAR.gz",
            f"{self.CdTe_EXAMPLE_DIR}/Int_Te_3_2/vasp_ncl/hidden_otcr.gz",
        )

        with warnings.catch_warnings(record=True) as w:
            parsed_int_Te_2_fake_aniso = self._check_no_icorelevel_warning_int_te(
                fake_aniso_dielectric,
                w,
                1,
                "-> Charge corrections will not be applied for this defect.",
            )
        assert np.isclose(
            parsed_int_Te_2_fake_aniso.get_ediff() - sum(parsed_int_Te_2_fake_aniso.corrections.values()),
            -7.105,
            atol=3e-3,
        )  # uncorrected energy
        assert np.isclose(parsed_int_Te_2_fake_aniso.get_ediff(), -7.105, atol=1e-3)

        # test warning when no core level info in OUTCAR (ICORELEVEL != 0), but LOCPOT
        # files present, but anisotropic dielectric:
        shutil.copyfile(
            f"{self.CdTe_EXAMPLE_DIR}/v_Cd_-2/vasp_ncl/LOCPOT.gz",
            f"{self.CdTe_EXAMPLE_DIR}/Int_Te_3_2/vasp_ncl/LOCPOT.gz",
        )

        with warnings.catch_warnings(record=True) as w:
            parsed_int_Te_2_fake_aniso = self._check_no_icorelevel_warning_int_te(
                fake_aniso_dielectric,
                w,
                2,
                "`LOCPOT` files were found in both defect & bulk folders, and so the Freysoldt (FNV) "
                "charge correction developed for _isotropic_ materials will be applied here, "
                "which corresponds to using the effective isotropic average of the supplied anisotropic "
                "dielectric. This could lead to significant errors for very anisotropic systems and/or "
                "relatively small supercells!",
            )

        assert np.isclose(
            parsed_int_Te_2_fake_aniso.get_ediff() - sum(parsed_int_Te_2_fake_aniso.corrections.values()),
            -7.105,
            atol=3e-3,
        )  # uncorrected energy
        assert np.isclose(
            parsed_int_Te_2_fake_aniso.get_ediff(), -4.7620, atol=1e-3
        )  # -4.734 with old voronoi frac coords

        if_present_rm(f"{self.CdTe_EXAMPLE_DIR}/Int_Te_3_2/vasp_ncl/LOCPOT.gz")

        # rename files back to original:
        shutil.move(
            f"{self.CdTe_EXAMPLE_DIR}/Int_Te_3_2/vasp_ncl/hidden_otcr.gz",
            f"{self.CdTe_EXAMPLE_DIR}/Int_Te_3_2/vasp_ncl/OUTCAR.gz",
        )

        # test warning when no OUTCAR or LOCPOT file found:
        defect_path = f"{self.CdTe_EXAMPLE_DIR}/v_Cd_-2/vasp_ncl"
        shutil.move(
            f"{defect_path}/LOCPOT.gz",
            f"{defect_path}/hidden_lcpt.gz",
        )
        with warnings.catch_warnings(record=True) as w:
            parsed_v_cd_m2 = DefectParser.from_paths(
                defect_path=defect_path,
                bulk_path=self.CdTe_BULK_DATA_DIR,
                dielectric=self.CdTe_dielectric,
                load_phs_data=False,
            ).defect_entry
            assert len(w) == 1
            assert all(issubclass(warning.category, UserWarning) for warning in w)
            assert (
                "`LOCPOT` or `OUTCAR` files are missing from the defect or bulk folder. These are needed "
                "to perform the finite-size charge corrections. Charge corrections will not be applied "
                "for this defect." in str(w[0].message)
            )

        assert np.isclose(
            parsed_v_cd_m2.get_ediff() - sum(parsed_v_cd_m2.corrections.values()), 7.661, atol=3e-3
        )  # uncorrected energy
        assert np.isclose(parsed_v_cd_m2.get_ediff(), 7.661, atol=1e-3)
        assert parsed_v_cd_m2.corrections == {}

        # move LOCPOT back to original:
        shutil.move(f"{defect_path}/hidden_lcpt.gz", f"{defect_path}/LOCPOT.gz")

        # test no warning when no OUTCAR or LOCPOT file found, but charge is zero:
        defect_path = f"{self.CdTe_EXAMPLE_DIR}/v_Cd_0/vasp_ncl"  # no LOCPOT/OUTCAR

        with warnings.catch_warnings(record=True) as w:
            parsed_v_cd_0 = defect_entry_from_paths(
                defect_path=defect_path,
                bulk_path=self.CdTe_BULK_DATA_DIR,
                dielectric=self.CdTe_dielectric,
                load_phs_data=False,
            )
            assert len(w) == 0

        assert np.isclose(
            parsed_v_cd_0.get_ediff() - sum(parsed_v_cd_0.corrections.values()), 4.166, atol=3e-3
        )  # uncorrected energy
        assert np.isclose(parsed_v_cd_0.get_ediff(), 4.166, atol=1e-3)

    def _check_no_icorelevel_warning_int_te(self, dielectric, warnings, num_warnings, action):
        print(
            f"Running _check_no_icorelevel_warning_int_te with dielectric {dielectric}, expecting "
            f"{num_warnings} warnings and action: {action}"
        )  # for debugging
        result = defect_entry_from_paths(
            defect_path=f"{self.CdTe_EXAMPLE_DIR}/Int_Te_3_2/vasp_ncl",
            bulk_path=self.CdTe_BULK_DATA_DIR,
            dielectric=dielectric,
            charge_state=2,
            load_phs_data=False,
        )
        print([warn.message for warn in warnings])  # for debugging
        assert len(warnings) == num_warnings
        assert all(issubclass(warning.category, UserWarning) for warning in warnings)
        assert (  # different warning start depending on whether isotropic or anisotropic dielectric
            f"in the defect or bulk folder were unable to be parsed, giving the following error message:\n"
            f"Unable to parse atomic core potentials from defect `OUTCAR` at "
            f"{self.CdTe_EXAMPLE_DIR}/Int_Te_3_2/vasp_ncl/OUTCAR_no_core_levels.gz. This can happen if "
            f"`ICORELEVEL` was not set to 0 (= default) in the `INCAR`, or if the calculation was "
            f"finished prematurely with a `STOPCAR`. The Kumagai charge correction cannot be computed "
            f"without this data!\n{action}" in str(warnings[0].message)
        )

        return result

    def _parse_Int_Te_3_2_and_count_warnings(self, fake_aniso_dielectric, w, num_warnings):
        print(
            f"Running _parse_Int_Te_3_2_and_count_warnings with dielectric {fake_aniso_dielectric}, "
            f"expecting {num_warnings} warnings"
        )  # for debugging
        defect_entry_from_paths(
            defect_path=f"{self.CdTe_EXAMPLE_DIR}/Int_Te_3_2/vasp_ncl",
            bulk_path=self.CdTe_BULK_DATA_DIR,
            dielectric=fake_aniso_dielectric,
            charge_state=2,
            load_phs_data=False,
        )
        print([warn.message for warn in w])  # for debugging
        assert len(w) == num_warnings
        assert all(issubclass(warning.category, UserWarning) for warning in w)

    def test_multiple_outcars(self):
        shutil.copyfile(
            f"{self.CdTe_BULK_DATA_DIR}/OUTCAR.gz",
            f"{self.CdTe_BULK_DATA_DIR}/another_OUTCAR.gz",
        )
        fake_aniso_dielectric = [1, 2, 3]
        with warnings.catch_warnings(record=True) as w:
            self._parse_Int_Te_3_2_and_count_warnings(fake_aniso_dielectric, w, 3)
            assert (
                f"Multiple `OUTCAR` files found in bulk directory: {self.CdTe_BULK_DATA_DIR}. Using "
                f"OUTCAR.gz to parse core levels and compute the Kumagai (eFNV) image charge "
                f"correction." in str(w[0].message)
            )
            assert (
                f"Multiple `OUTCAR` files found in defect directory: "
                f"{self.CdTe_EXAMPLE_DIR}/Int_Te_3_2/vasp_ncl. Using "
                f"OUTCAR.gz to parse core levels and compute the Kumagai (eFNV) image charge "
                f"correction." in str(w[1].message)
            )
            # other warnings is charge correction error warning, already tested

        with warnings.catch_warnings(record=True) as w:
            self._parse_Int_Te_3_2_and_count_warnings(fake_aniso_dielectric, w, 3)

    def test_multiple_locpots(self):
        defect_path = f"{self.CdTe_EXAMPLE_DIR}/v_Cd_-2/vasp_ncl"

        shutil.copyfile(f"{defect_path}/LOCPOT.gz", f"{defect_path}/another_LOCPOT.gz")
        shutil.copyfile(
            f"{self.CdTe_BULK_DATA_DIR}/LOCPOT.gz",
            f"{self.CdTe_BULK_DATA_DIR}/another_LOCPOT.gz",
        )

        with warnings.catch_warnings(record=True) as w:
            defect_entry_from_paths(
                defect_path=defect_path,
                bulk_path=self.CdTe_BULK_DATA_DIR,
                dielectric=self.CdTe_dielectric,
                charge_state=-2,
                load_phs_data=False,
            )
            assert len(w) == 2  # multiple LOCPOTs (both defect and bulk)
            assert all(issubclass(warning.category, UserWarning) for warning in w)
            assert (
                f"Multiple `LOCPOT` files found in bulk directory: {self.CdTe_BULK_DATA_DIR}. Using "
                f"LOCPOT.gz to parse the electrostatic potential and compute the Freysoldt (FNV) charge "
                f"correction." in str(w[0].message)
            )
            assert (
                f"Multiple `LOCPOT` files found in defect directory: {defect_path}. Using LOCPOT.gz to "
                f"parse the electrostatic potential and compute the Freysoldt (FNV) charge correction."
                in str(w[1].message)
            )

    def test_multiple_vaspruns(self):
        defect_path = f"{self.CdTe_EXAMPLE_DIR}/v_Cd_-2/vasp_ncl"

        shutil.copyfile(f"{defect_path}/vasprun.xml.gz", f"{defect_path}/another_vasprun.xml.gz")
        shutil.copyfile(
            f"{self.CdTe_BULK_DATA_DIR}/vasprun.xml.gz",
            f"{self.CdTe_BULK_DATA_DIR}/another_vasprun.xml.gz",
        )

        with warnings.catch_warnings(record=True) as w:
            defect_entry_from_paths(
                defect_path=defect_path,
                bulk_path=self.CdTe_BULK_DATA_DIR,
                dielectric=self.CdTe_dielectric,
                charge_state=-2,  # test manually specifying charge state
                load_phs_data=False,
            )
            assert len(w) == 2  # multiple `vasprun.xml`s (both defect and bulk)
            assert all(issubclass(warning.category, UserWarning) for warning in w)
            assert (
                f"Multiple `vasprun.xml` files found in bulk directory: {self.CdTe_BULK_DATA_DIR}. Using "
                f"vasprun.xml.gz to parse the calculation energy and metadata." in str(w[0].message)
            )
            assert (
                f"Multiple `vasprun.xml` files found in defect directory: {defect_path}. Using "
                f"vasprun.xml.gz to parse the calculation energy and metadata." in str(w[1].message)
            )

    def test_dielectric_initialisation(self):
        """
        Test that dielectric can be supplied as float or int or 3x1 array/list
        or 3x3 array/list.
        """
        defect_path = f"{self.CdTe_EXAMPLE_DIR}/v_Cd_-2/vasp_ncl"
        # get correct Freysoldt correction energy:
        parsed_v_cd_m2 = defect_entry_from_paths(  # defect charge determined automatically
            defect_path=defect_path,
            bulk_path=self.CdTe_BULK_DATA_DIR,
            dielectric=self.CdTe_dielectric,
            charge_state=-2,
            load_phs_data=False,
        )

        # Check that the correct Freysoldt correction is applied
        correct_correction_dict = {
            "freysoldt_charge_correction": 0.7376460317828045,
        }
        for correction_name, correction_energy in correct_correction_dict.items():
            assert np.isclose(
                parsed_v_cd_m2.corrections[correction_name],
                correction_energy,
                atol=1e-3,
            )

        # test float
        new_parsed_v_cd_m2 = defect_entry_from_paths(
            defect_path=defect_path,
            bulk_path=self.CdTe_BULK_DATA_DIR,
            dielectric=9.13,
            load_phs_data=False,
        )
        for correction_name, correction_energy in correct_correction_dict.items():
            assert np.isclose(
                new_parsed_v_cd_m2.corrections[correction_name],
                correction_energy,
                atol=1e-3,
            )

        # test int
        new_parsed_v_cd_m2 = defect_entry_from_paths(
            defect_path=defect_path,
            bulk_path=self.CdTe_BULK_DATA_DIR,
            dielectric=9,
            charge_state=-2,
            load_phs_data=False,
        )
        for correction_name, correction_energy in correct_correction_dict.items():
            assert np.isclose(
                new_parsed_v_cd_m2.corrections[correction_name],
                correction_energy,
                atol=0.1,  # now slightly off because using int()
            )

        # test 3x1 array
        new_parsed_v_cd_m2 = defect_entry_from_paths(
            defect_path=defect_path,
            bulk_path=self.CdTe_BULK_DATA_DIR,
            dielectric=np.array([9.13, 9.13, 9.13]),
            load_phs_data=False,
        )
        for correction_name, correction_energy in correct_correction_dict.items():
            assert np.isclose(
                new_parsed_v_cd_m2.corrections[correction_name],
                correction_energy,
                atol=1e-3,
            )

        # test 3x1 list
        new_parsed_v_cd_m2 = defect_entry_from_paths(
            defect_path=defect_path,
            bulk_path=self.CdTe_BULK_DATA_DIR,
            dielectric=[9.13, 9.13, 9.13],
            charge_state=-2,
            load_phs_data=False,
        )
        for correction_name, correction_energy in correct_correction_dict.items():
            assert np.isclose(
                new_parsed_v_cd_m2.corrections[correction_name],
                correction_energy,
                atol=1e-3,
            )

        # test 3x3 array
        new_parsed_v_cd_m2 = defect_entry_from_paths(
            defect_path=defect_path,
            bulk_path=self.CdTe_BULK_DATA_DIR,
            dielectric=self.CdTe_dielectric,
            load_phs_data=False,
        )
        for correction_name, correction_energy in correct_correction_dict.items():
            assert np.isclose(
                new_parsed_v_cd_m2.corrections[correction_name],
                correction_energy,
                atol=1e-3,
            )

        # test 3x3 list
        new_parsed_v_cd_m2 = defect_entry_from_paths(
            defect_path=defect_path,
            bulk_path=self.CdTe_BULK_DATA_DIR,
            dielectric=self.CdTe_dielectric.tolist(),
            charge_state=-2,
            load_phs_data=False,
        )
        for correction_name, correction_energy in correct_correction_dict.items():
            assert np.isclose(
                new_parsed_v_cd_m2.corrections[correction_name],
                correction_energy,
                atol=1e-3,
            )

    def test_vacancy_parsing_and_freysoldt(self):
        """
        Test parsing of Cd vacancy calculations and correct Freysoldt
        correction calculated.
        """
        parsed_vac_Cd_dict = {}

        for i in os.listdir(self.CdTe_EXAMPLE_DIR):
            # loop folders and parse those with "v_Cd" in name:
            if os.path.isdir(f"{self.CdTe_EXAMPLE_DIR}/{i}") and "v_Cd" in i:
                defect_path = f"{self.CdTe_EXAMPLE_DIR}/{i}/vasp_ncl"
                int(i[-2:].replace("_", ""))
                # parse with no transformation.json
                parsed_vac_Cd_dict[i] = defect_entry_from_paths(
                    defect_path=defect_path,
                    bulk_path=self.CdTe_BULK_DATA_DIR,
                    dielectric=self.CdTe_dielectric,
                    load_phs_data=False,
                )  # Keep dictionary of parsed defect entries

        assert len(parsed_vac_Cd_dict) == 3
        assert all(f"v_Cd_{i}" in parsed_vac_Cd_dict for i in [0, -1, -2])
        # Check that the correct Freysoldt correction is applied
        for name, energy, correction_dict in [
            (
                "v_Cd_0",
                4.166,
                {},
            ),
            (
                "v_Cd_-1",
                6.355,
                {
                    "freysoldt_charge_correction": 0.22517150393292082,
                },
            ),
            (
                "v_Cd_-2",
                8.398,
                {
                    "freysoldt_charge_correction": 0.7376460317828045,
                },
            ),
        ]:
            assert np.isclose(parsed_vac_Cd_dict[name].get_ediff(), energy, atol=1e-3)
            for correction_name, correction_energy in correction_dict.items():
                assert np.isclose(
                    parsed_vac_Cd_dict[name].corrections[correction_name],
                    correction_energy,
                    atol=1e-3,
                )

            # assert auto-determined vacancy site is correct
            # should be: PeriodicSite: Cd (6.5434, 6.5434, 6.5434) [0.5000, 0.5000, 0.5000]
            if name == "v_Cd_0":
                np.testing.assert_array_almost_equal(
                    parsed_vac_Cd_dict[name].defect_supercell_site.frac_coords, [0.5, 0.5, 0.5]
                )
            else:
                np.testing.assert_array_almost_equal(
                    parsed_vac_Cd_dict[name].defect_supercell_site.frac_coords, [0, 0, 0]
                )

    def test_interstitial_parsing_and_kumagai(self):
        """
        Test parsing of Te (split-)interstitial and Kumagai-Oba (eFNV)
        correction.
        """
        if_present_rm(os.path.join(self.CdTe_BULK_DATA_DIR, "voronoi_nodes.json"))
        with patch("builtins.print") as mock_print:
            te_i_2_ent = defect_entry_from_paths(
                defect_path=f"{self.CdTe_EXAMPLE_DIR}/Int_Te_3_2/vasp_ncl",
                bulk_path=self.CdTe_BULK_DATA_DIR,
                dielectric=self.CdTe_dielectric,
                charge_state=+2,  # test manually specifying charge state
                load_phs_data=False,
            )

        self._check_defect_entry_corrections(te_i_2_ent, -6.2009, 0.9038318161163628)
        # assert auto-determined interstitial site is correct
        # initial position is: PeriodicSite: Te (12.2688, 12.2688, 8.9972) [0.9375, 0.9375, 0.6875]
        np.testing.assert_array_almost_equal(
            te_i_2_ent.defect_supercell_site.frac_coords, [0.834511, 0.943944, 0.69776]
        )

        # run again to check parsing of previous Voronoi sites
        with patch("builtins.print") as mock_print:
            te_i_2_ent = defect_entry_from_paths(
                defect_path=f"{self.CdTe_EXAMPLE_DIR}/Int_Te_3_2/vasp_ncl",
                bulk_path=self.CdTe_BULK_DATA_DIR,
                dielectric=self.CdTe_dielectric,
                charge_state=+2,  # test manually specifying charge state
                load_phs_data=False,
            )

        mock_print.assert_not_called()
        if_present_rm(os.path.join(self.CdTe_BULK_DATA_DIR, "voronoi_nodes.json"))

    def test_substitution_parsing_and_kumagai(self):
        """
        Test parsing of Te_Cd_1 and Kumagai-Oba (eFNV) correction.
        """
        for i in os.listdir(self.CdTe_EXAMPLE_DIR):
            if "Te_Cd" in i:  # loop folders and parse those with "Te_Cd" in name
                defect_path = f"{self.CdTe_EXAMPLE_DIR}/{i}/vasp_ncl"
                defect_charge = int(i[-2:].replace("_", ""))
                # parse with no transformation.json:
                te_cd_1_ent = defect_entry_from_paths(
                    defect_path=defect_path,
                    bulk_path=self.CdTe_BULK_DATA_DIR,
                    dielectric=self.CdTe_dielectric,
                    charge_state=defect_charge,
                    load_phs_data=False,
                )

        self._check_defect_entry_corrections(te_cd_1_ent, -2.6676, 0.23840982963691623)
        # assert auto-determined substitution site is correct
        # should be: PeriodicSite: Te (6.5434, 6.5434, 6.5434) [0.5000, 0.5000, 0.5000]
        np.testing.assert_array_almost_equal(
            te_cd_1_ent.defect_supercell_site.frac_coords, [0.475139, 0.475137, 0.524856]
        )

    def test_extrinsic_interstitial_defect_ID(self):
        """
        Test parsing of extrinsic F in YTOS interstitial.
        """
        bulk_sc_structure = Structure.from_file(f"{self.YTOS_EXAMPLE_DIR}/Bulk/POSCAR")
        initial_defect_structure = Structure.from_file(f"{self.YTOS_EXAMPLE_DIR}/Int_F_-1/Relaxed_CONTCAR")
        (def_type, comp_diff) = get_defect_type_and_composition_diff(
            bulk_sc_structure, initial_defect_structure
        )
        assert def_type == "interstitial"
        assert comp_diff == {"F": 1}
        (
            bulk_site_idx,
            defect_site_idx,
            unrelaxed_defect_structure,
        ) = get_defect_site_idxs_and_unrelaxed_structure(
            bulk_sc_structure, initial_defect_structure, def_type, comp_diff
        )
        assert bulk_site_idx is None
        assert defect_site_idx == len(unrelaxed_defect_structure) - 1

        # assert auto-determined interstitial site is correct
        assert np.isclose(
            unrelaxed_defect_structure[defect_site_idx].distance_and_image_from_frac_coords(
                [-0.0005726049122470, -0.0001544430438804, 0.47800736578014720]
            )[0],
            0.0,
            atol=1e-2,
        )  # approx match, not exact because relaxed bulk supercell

    def test_extrinsic_substitution_defect_ID(self):
        """
        Test parsing of extrinsic U_on_Cd in CdTe.
        """
        bulk_sc_structure = Structure.from_file(
            f"{self.CdTe_EXAMPLE_DIR}/CdTe_bulk/CdTe_bulk_supercell_POSCAR"
        )
        initial_defect_structure = Structure.from_file(f"{self.CdTe_EXAMPLE_DIR}/U_on_Cd_POSCAR")
        (
            def_type,
            comp_diff,
        ) = get_defect_type_and_composition_diff(bulk_sc_structure, initial_defect_structure)
        assert def_type == "substitution"
        assert comp_diff == {"Cd": -1, "U": 1}
        (
            bulk_site_idx,
            defect_site_idx,
            unrelaxed_defect_structure,
        ) = get_defect_site_idxs_and_unrelaxed_structure(
            bulk_sc_structure, initial_defect_structure, def_type, comp_diff
        )
        assert bulk_site_idx == 0
        assert defect_site_idx == 63  # last site in structure

        # assert auto-determined substitution site is correct
        np.testing.assert_array_almost_equal(
            unrelaxed_defect_structure[defect_site_idx].frac_coords,
            [0.00, 0.00, 0.00],
            decimal=2,  # exact match because perfect supercell
        )

    def test_extrinsic_interstitial_parsing_and_kumagai(self):
        """
        Test parsing of extrinsic F in YTOS interstitial and Kumagai-Oba (eFNV)
        correction.
        """
        defect_path = f"{self.YTOS_EXAMPLE_DIR}/Int_F_-1/"

        # parse with no transformation.json or explicitly-set-charge:
        with warnings.catch_warnings(record=True) as w:
            int_F_minus1_ent = defect_entry_from_paths(
                defect_path=defect_path,
                bulk_path=f"{self.YTOS_EXAMPLE_DIR}/Bulk/",
                dielectric=self.ytos_dielectric,
                load_phs_data=False,
            )
        assert not [warning for warning in w if issubclass(warning.category, UserWarning)]

        correction_dict = self._check_defect_entry_corrections(
            int_F_minus1_ent, 0.7478967131628451, -0.0036182568370900017
        )
        # assert auto-determined interstitial site is correct
        assert np.isclose(
            int_F_minus1_ent.defect_supercell_site.distance_and_image_from_frac_coords(
                [-0.0005726049122470, -0.0001544430438804, 0.4780073657801472]
            )[
                0
            ],  # relaxed site
            0.0,
            atol=1e-2,
        )  # approx match, not exact because relaxed bulk supercell

        if_present_rm(os.path.join(self.YTOS_EXAMPLE_DIR, "Bulk", "voronoi_nodes.json"))

        # test error_tolerance setting:
        with warnings.catch_warnings(record=True) as w:
            int_F_minus1_ent = defect_entry_from_paths(
                defect_path=defect_path,
                bulk_path=f"{self.YTOS_EXAMPLE_DIR}/Bulk/",
                dielectric=self.ytos_dielectric,
                error_tolerance=0.001,
                load_phs_data=False,
            )
        assert (
            f"Estimated error in the Kumagai (eFNV) charge correction for defect "
            f"{int_F_minus1_ent.name} is 0.003 eV (i.e. which is greater than the `error_tolerance`: "
            f"0.001 eV). You may want to check the accuracy of the correction by plotting the site "
            f"potential differences (using `defect_entry.get_kumagai_correction()` with "
            f"`plot=True`). Large errors are often due to unstable or shallow defect charge states ("
            f"which can't be accurately modelled with the supercell approach; see "
            f"https://doped.readthedocs.io/en/latest/Tips.html#perturbed-host-states). If this error is "
            f"not acceptable, you may need to use a larger supercell for more accurate energies."
            in str(w[0].message)
        )

        with warnings.catch_warnings(record=True) as w:
            int_F_minus1_ent.get_kumagai_correction()  # default error tolerance, no warning
        assert not [warning for warning in w if issubclass(warning.category, UserWarning)]

        with warnings.catch_warnings(record=True) as w:
            int_F_minus1_ent.get_kumagai_correction(error_tolerance=0.001)
        assert "Estimated error in the Kumagai (eFNV)" in str(w[0].message)

        # test returning correction error:
        corr, corr_error = int_F_minus1_ent.get_kumagai_correction(return_correction_error=True)
        assert np.isclose(corr.correction_energy, correction_dict["kumagai_charge_correction"], atol=1e-3)
        assert np.isclose(corr_error, 0.003, atol=1e-3)
        assert np.isclose(
            int_F_minus1_ent.corrections_metadata["kumagai_charge_correction_error"], 0.003, atol=1e-3
        )

        # test returning correction error with plot:
        corr, fig, corr_error = int_F_minus1_ent.get_kumagai_correction(
            return_correction_error=True, plot=True
        )
        assert np.isclose(corr.correction_energy, correction_dict["kumagai_charge_correction"], atol=1e-3)
        assert np.isclose(corr_error, 0.003, atol=1e-3)
        assert np.isclose(
            int_F_minus1_ent.corrections_metadata["kumagai_charge_correction_error"], 0.003, atol=1e-3
        )

        # test just correction returned with plot = False and return_correction_error = False:
        corr = int_F_minus1_ent.get_kumagai_correction()
        assert np.isclose(corr.correction_energy, correction_dict["kumagai_charge_correction"], atol=1e-3)

        # test symmetry determination (periodicity breaking does not affect F_i):
        with warnings.catch_warnings(record=True) as w:
            warnings.resetwarnings()
            relaxed_defect_name = get_defect_name_from_entry(int_F_minus1_ent)
            assert not w  # this supercell is not periodicity breaking
        assert relaxed_defect_name == "F_i_C4v_O2.67"
        assert get_defect_name_from_entry(int_F_minus1_ent, relaxed=False) == "F_i_Cs_O2.67"

    def _check_defect_entry_corrections(self, defect_entry, ediff, correction):
        assert np.isclose(defect_entry.get_ediff(), ediff, atol=0.001)
        assert np.isclose(
            defect_entry.get_ediff() - sum(defect_entry.corrections.values()),
            ediff - correction,
            atol=0.003,
        )
        correction_dict = {"kumagai_charge_correction": correction}
        for correction_name, correction_energy in correction_dict.items():
            assert np.isclose(defect_entry.corrections[correction_name], correction_energy, atol=0.001)
        return correction_dict

    def test_extrinsic_substitution_parsing_and_freysoldt_and_kumagai(self):
        """
        Test parsing of extrinsic F-on-O substitution in YTOS, w/Kumagai-Oba
        (eFNV) and Freysoldt (FNV) corrections.
        """
        # first using Freysoldt (FNV) correction
        defect_path = f"{self.YTOS_EXAMPLE_DIR}/F_O_1/"
        # hide OUTCAR file:
        shutil.move(f"{defect_path}/OUTCAR.gz", f"{defect_path}/hidden_otcr.gz")

        # parse with no transformation.json or explicitly-set-charge:
        with warnings.catch_warnings(record=True) as w:
            F_O_1_ent = defect_entry_from_paths(
                defect_path=defect_path,
                bulk_path=f"{self.YTOS_EXAMPLE_DIR}/Bulk/",
                dielectric=self.ytos_dielectric,
                load_phs_data=False,
            )  # check no correction error warning with default tolerance:
        assert len([warning for warning in w if issubclass(warning.category, UserWarning)]) == 1
        assert "An anisotropic dielectric constant was supplied, but `OUTCAR`" in str(w[0].message)

        # test error_tolerance setting:
        with warnings.catch_warnings(record=True) as w:
            F_O_1_ent = defect_entry_from_paths(
                defect_path=defect_path,
                bulk_path=f"{self.YTOS_EXAMPLE_DIR}/Bulk/",
                dielectric=self.ytos_dielectric,
                error_tolerance=0.00001,
                load_phs_data=False,
            )  # check no correction error warning with default tolerance:

        assert any(
            f"Estimated error in the Freysoldt (FNV) charge correction for defect {F_O_1_ent.name} is "
            f"0.000 eV (i.e. which is greater than the `error_tolerance`: 0.000 eV). You may want to "
            f"check the accuracy of the correction by plotting the site potential differences (using "
            f"`defect_entry.get_freysoldt_correction()` with `plot=True`). Large errors are often due to "
            f"to unstable or shallow defect charge states (which can't be accurately modelled with "
            f"the supercell approach; see "
            f"https://doped.readthedocs.io/en/latest/Tips.html#perturbed-host-states). "
            f"If this error is not acceptable, you may need to use a larger supercell for more "
            f"accurate energies." in str(warning.message)
            for warning in w
        )

        with warnings.catch_warnings(record=True) as w:
            F_O_1_ent.get_freysoldt_correction()  # default error tolerance, no warning
        assert not [warning for warning in w if issubclass(warning.category, UserWarning)]

        with warnings.catch_warnings(record=True) as w:
            F_O_1_ent.get_freysoldt_correction(error_tolerance=0.00001)
        assert "Estimated error in the Freysoldt (FNV)" in str(w[0].message)

        # test returning correction error:
        corr, corr_error = F_O_1_ent.get_freysoldt_correction(return_correction_error=True)
        assert np.isclose(corr.correction_energy, 0.11670254204631794, atol=1e-3)
        assert np.isclose(corr_error, 0.000, atol=1e-3)
        assert np.isclose(
            F_O_1_ent.corrections_metadata["freysoldt_charge_correction_error"], 0.000, atol=1e-3
        )

        # test returning correction error with plot:
        corr, fig, corr_error = F_O_1_ent.get_freysoldt_correction(return_correction_error=True, plot=True)
        assert np.isclose(corr.correction_energy, 0.11670254204631794, atol=1e-3)
        assert np.isclose(corr_error, 0.000, atol=1e-3)
        assert np.isclose(
            F_O_1_ent.corrections_metadata["freysoldt_charge_correction_error"], 0.000, atol=1e-3
        )

        # test just correction returned with plot = False and return_correction_error = False:
        corr = F_O_1_ent.get_freysoldt_correction()
        assert np.isclose(corr.correction_energy, 0.11670254204631794, atol=1e-3)

        # move OUTCAR file back to original:
        shutil.move(f"{defect_path}/hidden_otcr.gz", f"{defect_path}/OUTCAR.gz")

        self._test_F_O_1_ent(
            F_O_1_ent,
            0.03146836204627482,
            "freysoldt_charge_correction",
            0.11670254204631794,
        )
        # now using Kumagai-Oba (eFNV) correction
        defect_path = f"{self.YTOS_EXAMPLE_DIR}/F_O_1/"
        # parse with no transformation.json or explicitly-set-charge:
        F_O_1_ent = defect_entry_from_paths(
            defect_path=defect_path,
            bulk_path=f"{self.YTOS_EXAMPLE_DIR}/Bulk/",
            dielectric=self.ytos_dielectric,
            charge_state=1,
            load_phs_data=False,
        )

        self._test_F_O_1_ent(F_O_1_ent, 0.04176, "kumagai_charge_correction", 0.12699488572686776)

        # test symmetry determination (no warning here because periodicity breaking doesn't affect F_O):
        with warnings.catch_warnings(record=True) as w:
            warnings.resetwarnings()
            relaxed_defect_name = get_defect_name_from_entry(F_O_1_ent)
            assert len(w) == 0
        assert relaxed_defect_name == "F_O_D4h_Ti1.79"
        assert get_defect_name_from_entry(F_O_1_ent, relaxed=False) == "F_O_D4h_Ti1.79"

    def _test_F_O_1_ent(self, F_O_1_ent, ediff, correction_name, correction):
        assert np.isclose(F_O_1_ent.get_ediff(), ediff, atol=1e-3)
        correction_test_dict = {correction_name: correction}
        for correction_name, correction_energy in correction_test_dict.items():
            assert np.isclose(F_O_1_ent.corrections[correction_name], correction_energy, atol=1e-3)
        # assert auto-determined interstitial site is correct
        assert np.isclose(
            F_O_1_ent.defect_supercell_site.distance_and_image_from_frac_coords([0, 0, 0])[0],
            0.0,
            atol=1e-2,
        )

        return correction_test_dict

    def test_voronoi_structure_mismatch_and_reparse(self):
        """
        Test that a mismatch in bulk_supercell structure from previously parsed
        Voronoi nodes json file with current defect bulk supercell is detected
        and re-parsed.
        """
        with patch("builtins.print"):
            for i in os.listdir(self.CdTe_EXAMPLE_DIR):
                if "Int_Te" in i:  # loop folders and parse those with "Int_Te" in name
                    defect_path = f"{self.CdTe_EXAMPLE_DIR}/{i}/vasp_ncl"
                    # parse with no transformation.json or explicitly-set-charge:
                    defect_entry_from_paths(
                        defect_path=defect_path,
                        bulk_path=self.CdTe_BULK_DATA_DIR,
                        dielectric=self.CdTe_dielectric,
                        load_phs_data=False,
                    )
        shutil.copyfile(
            os.path.join(self.CdTe_BULK_DATA_DIR, "voronoi_nodes.json"),
            f"{self.YTOS_EXAMPLE_DIR}/Bulk/voronoi_nodes.json",
        )  # mismatching voronoi nodes

        with warnings.catch_warnings(record=True) as w:
            defect_path = f"{self.YTOS_EXAMPLE_DIR}/Int_F_-1/"
            # parse with no transformation.json or explicitly-set-charge:
            defect_entry_from_paths(
                defect_path=defect_path,
                bulk_path=f"{self.YTOS_EXAMPLE_DIR}/Bulk/",
                dielectric=self.ytos_dielectric,
                charge_state=-1,  # test manually specifying charge state
                load_phs_data=False,
            )

        warning_message = (
            "Previous bulk voronoi_nodes.json detected, but does not match current bulk supercell. "
            "Recalculating Voronoi nodes."
        )
        user_warnings = [warning for warning in w if warning.category == UserWarning]
        assert len(user_warnings) == 1
        assert warning_message in str(user_warnings[0].message)
        if_present_rm(os.path.join(self.YTOS_EXAMPLE_DIR, "Bulk", "voronoi_nodes.json"))

    def test_tricky_relaxed_interstitial_corrections_kumagai(self):
        """
        Test the eFNV correction performance with tricky-to-locate relaxed
        interstitial sites (Te_i^+1 ground-state and metastable from Kavanagh
        et al.

        2022 doi.org/10.1039/D2FD00043A).
        """
        from pydefect.analyzer.calc_results import CalcResults
        from pydefect.cli.vasp.make_efnv_correction import make_efnv_correction

        def _make_calc_results(directory) -> CalcResults:
            vasprun = get_vasprun(f"{directory}/vasprun.xml.gz")
            outcar = get_outcar(f"{directory}/OUTCAR.gz")
            return CalcResults(
                structure=vasprun.final_structure,
                energy=outcar.final_energy,
                magnetization=outcar.total_mag or 0.0,
                potentials=[-p for p in outcar.electrostatic_potential],
                electronic_conv=vasprun.converged_electronic,
                ionic_conv=vasprun.converged_ionic,
            )

        bulk_calc_results = _make_calc_results(f"{self.CdTe_BULK_DATA_DIR}")

        for name, correction_energy in [
            ("Int_Te_3_Unperturbed_1", 0.2974374231312522),
            ("Int_Te_3_1", 0.3001740745077274),
        ]:
            print("Testing", name)
            defect_calc_results = _make_calc_results(f"{self.CdTe_EXAMPLE_DIR}/{name}/vasp_ncl")
            raw_efnv = make_efnv_correction(
                +1, defect_calc_results, bulk_calc_results, self.CdTe_dielectric
            )

            Te_i_ent = defect_entry_from_paths(
                defect_path=f"{self.CdTe_EXAMPLE_DIR}/{name}/vasp_ncl",
                bulk_path=self.CdTe_BULK_DATA_DIR,
                dielectric=9.13,
                load_phs_data=False,
            )

            efnv_w_doped_site = make_efnv_correction(
                +1,
                defect_calc_results,
                bulk_calc_results,
                self.CdTe_dielectric,
                defect_coords=Te_i_ent.sc_defect_frac_coords,
            )

            assert np.isclose(raw_efnv.correction_energy, efnv_w_doped_site.correction_energy, atol=1e-3)
            assert np.isclose(raw_efnv.correction_energy, sum(Te_i_ent.corrections.values()), atol=1e-3)
            assert np.isclose(raw_efnv.correction_energy, correction_energy, atol=1e-3)

            efnv_w_fcked_site = make_efnv_correction(
                +1,
                defect_calc_results,
                bulk_calc_results,
                self.CdTe_dielectric,
                defect_coords=Te_i_ent.sc_defect_frac_coords + 0.1,  # shifting to wrong defect site
                # affects correction as expected (~0.02 eV = 7% in this case)
            )
            assert not np.isclose(efnv_w_fcked_site.correction_energy, correction_energy, atol=1e-3)
            assert np.isclose(efnv_w_fcked_site.correction_energy, correction_energy, atol=1e-1)

    def test_no_dielectric_warning(self):
        """
        Test the warning about charge corrections not being possible when no
        dielectric is provided.
        """
        defect_path = f"{self.YTOS_EXAMPLE_DIR}/Int_F_-1/"

        # parse with no transformation.json or explicitly-set-charge:
        with warnings.catch_warnings(record=True) as w:
            warnings.resetwarnings()
            defect_entry_from_paths(
                defect_path=defect_path,
                bulk_path=f"{self.YTOS_EXAMPLE_DIR}/Bulk/",
                load_phs_data=False,
            )
        assert len([warning for warning in w if issubclass(warning.category, UserWarning)]) == 1
        assert all(
            i in str(w[-1].message)
            for i in [
                "The dielectric constant (`dielectric`) is needed to compute finite-size charge correct",
                "Formation energies and transition levels of charged defects will likely be very inacc",
            ]
        )

        with warnings.catch_warnings(record=True) as w:
            warnings.resetwarnings()
            defect_entry_from_paths(
                defect_path=f"{self.CdTe_EXAMPLE_DIR}/v_Cd_0/vasp_ncl",
                bulk_path=f"{self.CdTe_BULK_DATA_DIR}",
                load_phs_data=False,
            )
        assert not [warning for warning in w if issubclass(warning.category, UserWarning)]


class DopedParsingFunctionsTestCase(unittest.TestCase):
    def setUp(self):
        DopedParsingTestCase.setUp(self)  # get attributes from DopedParsingTestCase
        self.data_dir = os.path.join(os.path.dirname(__file__), "data")
        self.prim_cdte = Structure.from_file(f"{self.EXAMPLE_DIR}/CdTe/relaxed_primitive_POSCAR")
        self.ytos_bulk_supercell = Structure.from_file(f"{self.EXAMPLE_DIR}/YTOS/Bulk/POSCAR")
        self.lmno_primitive = Structure.from_file(f"{self.data_dir}/Li2Mn3NiO8_POSCAR")
        self.non_diagonal_ZnS = Structure.from_file(f"{self.data_dir}/non_diagonal_ZnS_supercell_POSCAR")
        self.ZnS_DATA_DIR = os.path.join(self.module_path, "data/ZnS")

    def tearDown(self):
        if_present_rm(os.path.join(self.CdTe_BULK_DATA_DIR, "voronoi_nodes.json"))
        if_present_rm(os.path.join(self.YTOS_EXAMPLE_DIR, "Bulk", "voronoi_nodes.json"))
        if_present_rm("./vasprun.xml")

    def test_defect_name_from_structures(self):
        # by proxy also tests defect_from_structures
        for struct in [
            self.prim_cdte,
            self.ytos_bulk_supercell,
            self.lmno_primitive,
            self.non_diagonal_ZnS,
        ]:
            defect_gen = DefectsGenerator(struct)
            for defect_entry in [entry for entry in defect_gen.values() if entry.charge_state == 0]:
                print(
                    defect_from_structures(defect_entry.bulk_supercell, defect_entry.defect_supercell),
                    defect_entry.defect_supercell_site,
                )
                assert defect_name_from_structures(
                    defect_entry.bulk_supercell, defect_entry.defect_supercell
                ) == get_defect_name_from_defect(defect_entry.defect)

                # Can't use defect.structure/defect.defect_structure because might be vacancy in a 1/2
                # atom cell etc.:
                # assert defect_name_from_structures(
                #     defect_entry.defect.structure, defect_entry.defect.defect_structure
                # ) == get_defect_name_from_defect(defect_entry.defect)

    def test_defect_from_structures_rattled(self):
        """
        Test the robustness of the defect_from_structures function using
        rattled structures (note that this function is already extensively
        tested indirectly through the defect parsing tests).
        """
        from shakenbreak.distortions import rattle

        from doped.analysis import defect_from_structures

        zns_defect_thermo = loadfn(f"{self.ZnS_DATA_DIR}/ZnS_thermo.json")
        v_Zn_0 = next(
            defect_entry
            for defect_entry in zns_defect_thermo.defect_entries
            if defect_entry.name == "vac_1_Zn_0"
        )
        Al_Zn_m1 = next(
            defect_entry
            for defect_entry in zns_defect_thermo.defect_entries
            if defect_entry.name == "sub_1_Al_on_Zn_-1"
        )
        Al_i_2 = next(
            defect_entry
            for defect_entry in zns_defect_thermo.defect_entries
            if defect_entry.name == "inter_26_Al_2"
        )

        # test increasing stdev still gets correct site IDs:
        for defect_entry, type in [
            (v_Zn_0, "vacancy"),
            (Al_Zn_m1, "substitution"),
            (Al_i_2, "interstitial"),
        ]:
            for stdev in np.linspace(0.1, 1, 10):
                print(f"{defect_entry.name}, stdev: {stdev}, rattling defect supercell")
                rattled_defect_supercell = rattle(defect_entry.defect_supercell, stdev=stdev).copy()
                with warnings.catch_warnings(record=True) as w:
                    (
                        defect,
                        defect_site,  # _relaxed_ defect site in supercell (if substitution/interstitial)
                        defect_site_in_bulk,  # bulk site for vacancies/substitutions, relaxed defect site
                        # w/interstitials
                        defect_site_index,
                        bulk_site_index,
                        guessed_initial_defect_structure,
                        unrelaxed_defect_structure,
                        bulk_voronoi_node_dict,
                    ) = defect_from_structures(
                        defect_entry.bulk_supercell,
                        rattled_defect_supercell,
                        return_all_info=True,
                    )
                print([str(warn.message) for warn in w])  # for debugging
                if stdev >= 0.5:
                    assert (
                        "Detected atoms far from the defect site (>6.62 Å) with major displacements ("
                        ">0.5 Å) in the defect supercell. This likely indicates a mismatch"
                    ) in str(w[-1].message)
                rattled_relaxed_defect_coords = (
                    rattled_defect_supercell[
                        defect_entry.calculation_metadata["defect_site_index"]
                    ].frac_coords
                    if type != "vacancy"
                    else None
                )
                if type != "interstitial":
                    assert np.allclose(
                        defect_site_in_bulk.frac_coords,
                        defect_entry.calculation_metadata["bulk_site"].frac_coords,
                        atol=1e-2,
                    )
                    assert np.allclose(
                        defect.site.frac_coords, defect_entry.defect_supercell_site.frac_coords, atol=1e-2
                    )
                    assert (
                        unrelaxed_defect_structure
                        == defect_entry.calculation_metadata["unrelaxed_defect_structure"]
                    )
                else:  # interstitial
                    assert np.allclose(defect.site.frac_coords, rattled_relaxed_defect_coords)
                    assert np.allclose(
                        defect_site_in_bulk.frac_coords,
                        rattled_relaxed_defect_coords,
                        atol=1e-2,
                    )

                if type == "vacancy":
                    assert np.allclose(
                        defect_site_in_bulk.frac_coords,
                        defect_entry.defect_supercell_site.frac_coords,
                        atol=1e-2,
                    )
                    assert np.allclose(
                        defect_site.frac_coords, defect_entry.defect_supercell_site.frac_coords, atol=1e-2
                    )
                else:  # substitution/interstitial
                    assert np.allclose(
                        defect_site.frac_coords,
                        rattled_relaxed_defect_coords,
                        atol=1e-2,
                    )

                assert defect_site_index == defect_entry.calculation_metadata["defect_site_index"]
                assert bulk_site_index == defect_entry.calculation_metadata["bulk_site_index"]
                if stdev < 0.31 or type != "interstitial":  # otherwise nearest Voronoi node can differ!
                    assert (
                        guessed_initial_defect_structure
                        == defect_entry.calculation_metadata["guessed_initial_defect_structure"]
                    )

                print(f"{defect_entry.name}, stdev: {stdev}, rattling bulk supercell")  # now rattle bulk:
                with warnings.catch_warnings(record=True) as w:
                    (
                        defect,
                        defect_site,  # _relaxed_ defect site in supercell (if substitution/interstitial)
                        defect_site_in_bulk,  # bulk site for vacancies/substitutions, relaxed defect site
                        # w/interstitials
                        defect_site_index,
                        bulk_site_index,
                        guessed_initial_defect_structure,
                        unrelaxed_defect_structure,
                        bulk_voronoi_node_dict,
                    ) = defect_from_structures(
                        rattle(defect_entry.bulk_supercell, stdev=stdev).copy(),
                        defect_entry.defect_supercell,
                        return_all_info=True,
                    )
                print([str(warn.message) for warn in w])  # for debugging
                if stdev >= 0.5:
                    assert (
                        "Detected atoms far from the defect site (>6.62 Å) with major displacements ("
                        ">0.5 Å) in the defect supercell. This likely indicates a mismatch"
                    ) in str(w[-1].message)
                assert np.allclose(
                    defect_site_in_bulk.frac_coords,
                    defect_entry.defect_supercell_site.frac_coords,
                    atol=stdev * 3,
                )
                assert np.allclose(
                    defect_site.frac_coords, defect_entry.defect_supercell_site.frac_coords, atol=stdev * 3
                )
                assert np.allclose(
                    defect.site.frac_coords, defect_entry.defect_supercell_site.frac_coords, atol=stdev * 3
                )
                assert defect_site_index == defect_entry.calculation_metadata["defect_site_index"]
                assert bulk_site_index == defect_entry.calculation_metadata["bulk_site_index"]

    def test_bulk_defect_compatibility_checks(self):
        """
        Test our bulk/defect INCAR/POSCAR/KPOINTS/POTCAR compatibility checks.

        Note that _compatible_ cases are indirectly tested above, by checking
        the number of warnings is as expected (i.e. no compatibility warnings
        when matching defect/bulk settings used).
        """
        with warnings.catch_warnings(record=True) as w:
            warnings.resetwarnings()
            defect_entry_from_paths(
                defect_path=f"{self.CdTe_EXAMPLE_DIR}/Int_Te_3_Unperturbed_1/vasp_ncl",
                bulk_path=self.CdTe_BULK_DATA_DIR,
                dielectric=9.13,
                skip_corrections=True,
                load_phs_data=False,
            )
            assert len(w) == 1
            assert all(
                i in str(w[-1].message)
                for i in [
                    "There are mismatching INCAR tags for your bulk and defect calculations",
                    "[('ADDGRID', True, False)]",
                ]
            )

        # edit vasprun.xml.gz to have different INCAR tags:
        with (
            gzip.open(
                f"{self.CdTe_EXAMPLE_DIR}/Int_Te_3_Unperturbed_1/vasp_ncl/vasprun.xml.gz", "rb"
            ) as f_in,
            open("./vasprun.xml", "wb") as f_out,
        ):
            shutil.copyfileobj(f_in, f_out)

        # open vasprun.xml, edit ENCUT and add LDAU to INCAR but with default value:
        with open("./vasprun.xml") as f:  # line 11 (10 in python indexing) is start of INCAR
            lines = f.readlines()
            for i, line in enumerate(lines):
                if '<i name="ENCUT">' in line:
                    lines[i] = lines[i].replace("450", "500")
                    break

            new_vr_lines = lines[:11] + ['  <i type="logical" name="LDAU"> F  </i>\n'] + lines[11:]

        with open("./vasprun.xml", "w") as f_out:
            f_out.writelines(new_vr_lines)

        with warnings.catch_warnings(record=True) as w:
            warnings.resetwarnings()
            defect_entry_from_paths(
                defect_path=".",
                bulk_path=self.CdTe_BULK_DATA_DIR,
                dielectric=9.13,
                skip_corrections=True,
                load_phs_data=False,
            )
            assert len(w) == 1
            assert all(
                i in str(w[-1].message)
                for i in [
                    "There are mismatching INCAR tags for your bulk and defect calculations",
                    "[('ADDGRID', True, False), ('ENCUT', 450.0, 500.0)]",
                ]
            )

        # edit KPOINTS:
        for i, line in enumerate(lines):  # vasprun lines already loaded above
            if "   <v>       0.50000000       0.50000000       0.50000000 </v>" in line:
                lines[i] = lines[i].replace("0.500000", "0.125")
                break

        with open("./vasprun.xml", "w") as f_out:
            f_out.writelines(lines)

        with warnings.catch_warnings(record=True) as w:
            warnings.resetwarnings()
            defect_entry_from_paths(
                defect_path=".",
                bulk_path=self.CdTe_BULK_DATA_DIR,
                dielectric=9.13,
                skip_corrections=True,
                load_phs_data=False,
            )
            assert len(w) == 2  # now INCAR and KPOINTS warnings!
            assert any(
                all(
                    i in str(warning.message)
                    for i in [
                        "The KPOINTS for your bulk and defect calculations do not match",
                        "[0.125, 0.125, 0.125]",
                    ]
                )
                for warning in w
            )

        # edit POTCAR symbols:
        for i, line in enumerate(lines):  # vasprun lines already loaded above
            if "PAW_PBE Cd 06Sep2000" in line:
                lines[i] = lines[i].replace("Cd", "Cd_GW")
                break

        with open("./vasprun.xml", "w") as f_out:
            f_out.writelines(lines)

        with warnings.catch_warnings(record=True) as w:
            warnings.resetwarnings()
            defect_entry_from_paths(
                defect_path=".",
                bulk_path=self.CdTe_BULK_DATA_DIR,
                dielectric=9.13,
                skip_corrections=True,
                charge_state=+1,  # manually specify charge state here, as our edited POTCAR doesn't exist
                load_phs_data=False,
            )
            assert len(w) == 3  # now INCAR and KPOINTS and POTCAR warnings!
            assert any(
                all(
                    i in str(warning.message)
                    for i in [
                        "The POTCAR symbols for your bulk and defect calculations do not match",
                        "PAW_PBE Cd 06Sep2000",
                        "PAW_PBE Cd_GW 06Sep2000",
                    ]
                )
                for warning in w
            )

        # edit POSCAR volume:
        for i, line in enumerate(lines[-1000:]):  # vasprun lines already loaded above
            if "13.08676800" in line:
                lines[i + len(lines) - 1000] = line.replace("13.08676800", "3000")  # went to the year 3000
                break

        with open("./vasprun.xml", "w") as f_out:
            f_out.writelines(lines)

        with warnings.catch_warnings(record=True) as w:
            warnings.resetwarnings()
            defect_entry_from_paths(
                defect_path=".",
                bulk_path=self.CdTe_BULK_DATA_DIR,
                dielectric=9.13,
                skip_corrections=True,
                charge_state=+1,  # manually specify charge state here, as our edited POTCAR doesn't exist
                load_phs_data=False,
            )
            assert any(
                "The defect and bulk supercells are not the same size, having volumes of 513790.5 and "
                "2241.3 Å^3 respectively." in str(warning.message)
                for warning in w
            )

    def test_checking_defect_bulk_cell_definitions(self):
        with warnings.catch_warnings(record=True) as w:
            DefectParser.from_paths(
                defect_path=f"{self.data_dir}/Doped_CdTe",
                bulk_path=self.CdTe_BULK_DATA_DIR,
                skip_corrections=True,
                load_phs_data=False,
            )
        assert any("Detected atoms far from the defect site" in str(warning.message) for warning in w)

    # no longer warned because actually can have orientational degeneracy < 1 for non-trivial defects
    # like split-vacancies, antisite swaps, split-interstitials etc
    # def test_orientational_degeneracy_error(self):
    #     # note most usages of get_orientational_degeneracy are tested (indirectly) via the
    #     # DefectsParser/DefectThermodynamics tests
    #     for defect_type in ["vacancy", "substitution", DefectType.Vacancy, DefectType.Substitution]:
    #         print(defect_type)  # for debugging
    #         with pytest.raises(ValueError) as exc:
    #             get_orientational_degeneracy(
    #                 relaxed_point_group="Td", bulk_site_point_group="C3v", defect_type=defect_type
    #             )
    #         assert (
    #             "From the input/determined point symmetries, an orientational degeneracy factor of 0.25 "
    #             "is predicted, which is less than 1, which is not reasonable for "
    #             "vacancies/substitutions, indicating an error in the symmetry determination!"
    #         ) in str(exc.value)
    #
    #     for defect_type in ["interstitial", DefectType.Interstitial]:
    #         print(defect_type)  # for debugging
    #         orientational_degeneracy = get_orientational_degeneracy(
    #             relaxed_point_group="Td", bulk_site_point_group="C3v", defect_type=defect_type
    #         )
    #         assert np.isclose(orientational_degeneracy, 0.25, atol=1e-2)


class ReorderedParsingTestCase(unittest.TestCase):
    """
    Test cases where the atoms bulk and defect supercells have been reordered
    with respect to each other, but that site-matching and charge corrections
    are still correctly performed.
    """

    def setUp(self):
        self.module_path = os.path.dirname(os.path.abspath(__file__))
        self.CdTe_corrections_dir = os.path.join(self.module_path, "data/CdTe_charge_correction_tests")
        self.v_Cd_m2_path = f"{self.CdTe_corrections_dir}/v_Cd_-2_vasp_gam"
        self.CdTe_dielectric = np.array([[9.13, 0, 0], [0.0, 9.13, 0], [0, 0, 9.13]])  # CdTe

    def test_parsing_cdte(self):
        """
        Test parsing CdTe bulk vasp_gam example.
        """
        parsed_v_cd_m2 = defect_entry_from_paths(
            defect_path=self.v_Cd_m2_path,
            bulk_path=f"{self.CdTe_corrections_dir}/bulk_vasp_gam",
            dielectric=self.CdTe_dielectric,
            charge_state=-2,
            load_phs_data=False,
        )
        uncorrected_energy = 7.4475896
        assert np.isclose(
            parsed_v_cd_m2.get_ediff() - sum(parsed_v_cd_m2.corrections.values()),
            uncorrected_energy,
            atol=1e-3,
        )

    def test_kumagai_order(self):
        """
        Test Kumagai defect correction parser can handle mismatched atomic
        orders.
        """
        parsed_v_cd_m2_orig = defect_entry_from_paths(
            defect_path=self.v_Cd_m2_path,
            bulk_path=f"{self.CdTe_corrections_dir}/bulk_vasp_gam",
            dielectric=self.CdTe_dielectric,
            charge_state=-2,
            load_phs_data=False,
        )
        parsed_v_cd_m2_alt = defect_entry_from_paths(
            defect_path=self.v_Cd_m2_path,
            bulk_path=f"{self.CdTe_corrections_dir}/bulk_vasp_gam_alt",
            dielectric=self.CdTe_dielectric,
            charge_state=-2,
            load_phs_data=False,
        )
        # should use Kumagai correction by default when OUTCARs available
        assert np.isclose(parsed_v_cd_m2_orig.get_ediff(), parsed_v_cd_m2_alt.get_ediff())
        assert np.isclose(
            sum(parsed_v_cd_m2_orig.corrections.values()), sum(parsed_v_cd_m2_alt.corrections.values())
        )

        # test where the ordering is all over the shop; v_Cd_-2 POSCAR with a Te atom, then 31 randomly
        # ordered Cd atoms, then 31 randomly ordered Te atoms:
        parsed_v_cd_m2_alt2 = defect_entry_from_paths(
            defect_path=f"{self.CdTe_corrections_dir}/v_Cd_-2_choppy_changy_vasp_gam",
            bulk_path=f"{self.CdTe_corrections_dir}/bulk_vasp_gam_alt",
            dielectric=self.CdTe_dielectric,
            charge_state=-2,
            load_phs_data=False,
        )
        # should use Kumagai correction by default when OUTCARs available
        assert np.isclose(parsed_v_cd_m2_orig.get_ediff(), parsed_v_cd_m2_alt2.get_ediff())
        assert np.isclose(
            sum(parsed_v_cd_m2_orig.corrections.values()), sum(parsed_v_cd_m2_alt2.corrections.values())
        )

    def test_freysoldt_order(self):
        """
        Test Freysoldt defect correction parser can handle mismatched atomic
        orders.
        """
        shutil.move(f"{self.v_Cd_m2_path}/OUTCAR.gz", f"{self.v_Cd_m2_path}/hidden_otcr.gz")  # use FNV
        parsed_v_cd_m2_orig = defect_entry_from_paths(
            defect_path=self.v_Cd_m2_path,
            bulk_path=f"{self.CdTe_corrections_dir}/bulk_vasp_gam",
            dielectric=self.CdTe_dielectric,
            charge_state=-2,
            load_phs_data=False,
        )
        parsed_v_cd_m2_alt = defect_entry_from_paths(
            defect_path=self.v_Cd_m2_path,
            bulk_path=f"{self.CdTe_corrections_dir}/bulk_vasp_gam_alt",
            dielectric=self.CdTe_dielectric,
            charge_state=-2,
            load_phs_data=False,
        )
        shutil.move(f"{self.v_Cd_m2_path}/hidden_otcr.gz", f"{self.v_Cd_m2_path}/OUTCAR.gz")  # move back

        # should use Freysoldt correction by default when OUTCARs not available
        assert np.isclose(parsed_v_cd_m2_orig.get_ediff(), parsed_v_cd_m2_alt.get_ediff())
        assert np.isclose(
            sum(parsed_v_cd_m2_orig.corrections.values()), sum(parsed_v_cd_m2_alt.corrections.values())
        )

        # test where the ordering is all over the shop; v_Cd_-2 POSCAR with a Te atom, then 31 randomly
        # ordered Cd atoms, then 31 randomly ordered Te atoms:
        shutil.move(
            f"{self.CdTe_corrections_dir}/v_Cd_-2_choppy_changy_vasp_gam/OUTCAR.gz",
            f"{self.CdTe_corrections_dir}/v_Cd_-2_choppy_changy_vasp_gam/hidden_otcr.gz",
        )  # use FNV
        parsed_v_cd_m2_alt2 = defect_entry_from_paths(
            defect_path=f"{self.CdTe_corrections_dir}/v_Cd_-2_choppy_changy_vasp_gam",
            bulk_path=f"{self.CdTe_corrections_dir}/bulk_vasp_gam",
            dielectric=self.CdTe_dielectric,
            charge_state=-2,
            load_phs_data=False,
        )
        shutil.move(
            f"{self.CdTe_corrections_dir}/v_Cd_-2_choppy_changy_vasp_gam/hidden_otcr.gz",
            f"{self.CdTe_corrections_dir}/v_Cd_-2_choppy_changy_vasp_gam/OUTCAR.gz",
        )  # move back

        # should use Freysoldt correction by default when OUTCARs not available
        assert np.isclose(parsed_v_cd_m2_orig.get_ediff(), parsed_v_cd_m2_alt2.get_ediff())
        assert np.isclose(
            sum(parsed_v_cd_m2_orig.corrections.values()), sum(parsed_v_cd_m2_alt2.corrections.values())
        )<|MERGE_RESOLUTION|>--- conflicted
+++ resolved
@@ -428,11 +428,7 @@
     def test_DefectsParser_CdTe_unrecognised_subfolder(self):
         # test setting subfolder to unrecognised one:
         with pytest.raises(FileNotFoundError) as exc:
-<<<<<<< HEAD
-            DefectsParser(output_path=self.CdTe_EXAMPLE_DIR, subfolder="vasp_gam", load_phs_data=False)
-=======
-            DefectsParser(output_path=self.CdTe_EXAMPLE_DIR, subfolder="vasp_std")
->>>>>>> 83097924
+            DefectsParser(output_path=self.CdTe_EXAMPLE_DIR, subfolder="vasp_std", load_phs_data=False)
         assert (
             f"`vasprun.xml(.gz)` files (needed for defect parsing) not found in bulk folder at: "
             f"{self.CdTe_EXAMPLE_DIR}/CdTe_bulk or subfolder: vasp_std - please ensure `vasprun.xml(.gz)` "
