--- conflicted
+++ resolved
@@ -41,15 +41,10 @@
 
 [project.optional-dependencies]
 tests = [
-<<<<<<< HEAD
-    "pytest<8.2",  # with pytest==8.2.0, seemed to cause memory issue on GH Actions mpl tests, python=3.10
-    "pytest-mpl>=0.16.1",
-    "py-sc-fermi"
-=======
-    "pytest>=8.3",  # with pytest==8.2.0, seemed to cause memory issue on GH Actions mpl tests, python=3.10
+    "pytest>=8.3",
     "pytest-mpl>=0.16.1",
     "mp-api",  # not required by default as user can use legacy API, but needed for tests
->>>>>>> 058d7b7e
+    "py-sc-fermi",  # not required, but allows `FermiSolver` with `py-sc-fermi` backend to be tested
 ]
 docs = ["sphinx", "sphinx-book-theme", "sphinx_design"]
 analysis = [
