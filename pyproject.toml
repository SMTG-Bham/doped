[project]
name = "doped"
<<<<<<< HEAD
version = "2.0.5"
=======
version = "2.1.0"
>>>>>>> 22cc9741
description = "Python package to setup, process and analyse solid-state defect calculations with VASP"
authors = [{name = "Seán Kavanagh", email = "sean.kavanagh.19@ucl.ac.uk"}]
readme = "README.md"
license = {file = "LICENSE"}
classifiers = [
    "License :: OSI Approved :: MIT License",
    "Programming Language :: Python :: 3",
    "Intended Audience :: Science/Research",
    "License :: OSI Approved :: MIT License",
    "Operating System :: OS Independent",
    "Topic :: Scientific/Engineering :: Information Analysis",
    "Topic :: Scientific/Engineering :: Physics",
    "Topic :: Scientific/Engineering :: Chemistry",
    "Topic :: Software Development :: Libraries :: Python Modules",
    ]
requires-python = ">=3.8"
dependencies = [
    "tabulate",
    "matplotlib>=3.5.2",
    "numpy>=1.21.0",
    "pymatgen>=2023.8.10",
    "pymatgen-analysis-defects>=2023.8.22",
    "shakenbreak>=3.2.0",
    "pandas",
    "pydefect",  # for Kumagai (eFNV) correction
]

[project.urls]
Homepage = "https://doped.readthedocs.io/en/latest/"
Documentation = "https://doped.readthedocs.io/en/latest/"
Package = "https://pypi.org/project/doped/"
Repository = "https://github.com/SMTG-Bham/doped"

[project.optional-dependencies]
tests = ["pytest>=7.1.3", "pytest-mpl>=0.16.1"]
docs = ["sphinx", "sphinx-book-theme", "sphinx_design"]
analysis = [
    "easyunfold",
    "py-sc-fermi",
    "sumo",
    "nonrad",
    #"CarrierCapture.jl"
]
pdf = ["pycairo"]

[tool.setuptools.packages.find]
exclude = ["examples*", "*testing", "tests*", "docs*"]

[tool.setuptools.package-data]
"doped.VASP_sets" = ["*.yaml"]
"doped.utils" = ["*.dat", "*.mplstyle"]
"doped.utils.legacy_pmg" = ["*.rst"]

[tool.black]
line-length = 107

[tool.ruff]
line-length = 107
pydocstyle.convention = "google"
isort.split-on-trailing-comma = false
select = [  # from pymatgen
  "B",   # flake8-bugbear
  "C4",  # flake8-comprehensions
  "D",   # pydocstyle
  "E",   # pycodestyle error
  "EXE", # flake8-executable
  "F",   # pyflakes
  "FLY", # flynt
  "I",   # isort
  "ICN", # flake8-import-conventions
  "ISC", # flake8-implicit-str-concat
  "PD",  # pandas-vet
  "PIE", # flake8-pie
  "PL",  # pylint
  "PT",  # flake8-pytest-style
  "PYI", # flakes8-pyi
  "Q",   # flake8-quotes
  "RET", # flake8-return
  "RSE", # flake8-raise
  "RUF", # Ruff-specific rules
  "SIM", # flake8-simplify
  "TCH", # flake8-type-checking
  "TID", # tidy imports
  "TID", # flake8-tidy-imports
  "UP",  # pyupgrade
  "W",   # pycodestyle warning
  "YTT", # flake8-2020
]
ignore = [
  "B028",    # No explicit stacklevel keyword argument found
  "D101",    # Missing docstring in public class (docstring in init instead)
  "D200",    # One-line docstring should fit on one line with quotes
  "D205",    # 1 blank line required between summary line and description
  "D212",    # Multi-line docstring summary should start at the first line
  "PLR2004", # Magic number
  "PLR",     # pylint refactor
]

[tool.ruff.per-file-ignores]
"tests/*" = ["D102"]

[[tool.mypy.overrides]]
module = ["tabulate.*"]
ignore_missing_imports = true

[tool.docformatter]
recursive = true
pre-summary-newline = true
make-summary-multi-line = true
wrap-summaries = 79
wrap-descriptions = 79

[tool.codespell]
ignore-words-list = """
titel,te,bu,aack,unx,nd,efect,vise
"""<|MERGE_RESOLUTION|>--- conflicted
+++ resolved
@@ -1,10 +1,6 @@
 [project]
 name = "doped"
-<<<<<<< HEAD
-version = "2.0.5"
-=======
 version = "2.1.0"
->>>>>>> 22cc9741
 description = "Python package to setup, process and analyse solid-state defect calculations with VASP"
 authors = [{name = "Seán Kavanagh", email = "sean.kavanagh.19@ucl.ac.uk"}]
 readme = "README.md"
