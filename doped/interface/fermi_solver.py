"""
Module for solving the Fermi level and defect concentrations self-consistently
over various parameter spaces including chemical potentials, temperatures, and
effective_dopant_concentrations.

This is done using both Doped and py-sc-fermi. The aim of this module is to
implement a unified interface for both "backends".
"""

import contextlib
import functools
import warnings
from copy import deepcopy
from itertools import product
from typing import TYPE_CHECKING, Any, Optional, Union

import numpy as np
import pandas as pd
from joblib import Parallel, delayed
from monty.json import MSONable
from pymatgen.electronic_structure.dos import FermiDos
from pymatgen.io.vasp import Vasprun
from scipy.interpolate import griddata
from scipy.spatial import ConvexHull, Delaunay

from doped.thermodynamics import (
    _add_effective_dopant_concentration,
    _parse_chempots,
    get_rich_poor_limit_dict,
)
from doped.utils.parsing import get_neutral_nelect_from_vasprun

if TYPE_CHECKING:
    from doped.thermodynamics import DefectThermodynamics

    with contextlib.suppress(ImportError):
        from py_sc_fermi.defect_species import DefectSpecies
        from py_sc_fermi.defect_system import DefectSystem


def _get_label_and_charge(name: str) -> tuple[str, int]:
    """
    Extracts the label and charge from a defect name string.

    Args:
        name (str): Name of the defect.

    Returns:
        tuple: A tuple containing the label and charge.
    """
    last_underscore = name.rfind("_")
    label = name[:last_underscore] if last_underscore != -1 else name
    charge_str = name[last_underscore + 1 :] if last_underscore != -1 else None

    # Initialize charge with a default value
    charge = 0
    if charge_str is not None:
        with contextlib.suppress(ValueError):
            charge = int(charge_str)
            # If charge_str cannot be converted to int, charge remains its default value

    return label, charge


# TODO: Add link to Beth & Jiayi paper in py-sc-fermi tutorial, showing the utility of the effective
#  dopant concentration analysis
# TODO: Docstrings, typing
# TODO: Update DefectThermodynamics docstrings after `py-sc-fermi` interface written, to point toward it
#  for more advanced analysis


class FermiSolver(MSONable):
    """
    Class to manage the calculation of self-consistent Fermi levels and defect/
    carrier concentrations from ``DefectThermodynamics`` objects.
    """

    def __init__(
        self,
        defect_thermodynamics: "DefectThermodynamics",
        bulk_dos_vr_path: str,
        chempots: Optional[dict] = None,
        el_refs: Optional[dict] = None,
    ):
        """
        Initialize the FermiSolver object.
        """
        self.defect_thermodynamics = defect_thermodynamics
        self.bulk_dos = bulk_dos_vr_path

        # Parse chemical potentials, either using input values (after formatting them in the doped format)
        # or using the class attributes if set:
        self.chempots, self.el_refs = _parse_chempots(
            chempots or self.defect_thermodynamics.chempots, el_refs or self.defect_thermodynamics.el_refs
        )

        if self.chempots is None:
            raise ValueError(
                "You must supply a chemical potentials dictionary or have them present in the "
                "DefectThermodynamics object."
            )

        self._not_implemented_message = (
            "This method is implemented in the derived class, "
            "use FermiSolverDoped or FermiSolverPyScFermi instead."
        )

    def _get_limits(self, limit):
        limit_dict = get_rich_poor_limit_dict(self.chempots)
        limit = next(v for k, v in limit_dict.items() if k == limit)
        return self.chempots["limits_wrt_el_refs"][limit]

    def equilibrium_solve(self, *args, **kwargs) -> None:
        """
        Not implemented in the base class, implemented in the derived class.
        """
        raise NotImplementedError(self._not_implemented_message)

    def pseudo_equilibrium_solve(self, *args, **kwargs) -> None:
        """
        Not implemented in the base class, implemented in the derived class.
        """
        raise NotImplementedError(self._not_implemented_message)

    def scan_temperature(
        self,
        temperature_range: Union[float, list[float]],
        chempots: Optional[dict[str, float]] = None,
        limit: Optional[str] = None,
        annealing_temperature_range: Optional[Union[float, list[float]]] = None,
        quenching_temperature_range: Optional[Union[float, list[float]]] = None,
        processes: int = 1,
        **kwargs,
    ) -> pd.DataFrame:
        """
        Scan over a range of temperatures and solve for the defect
        concentrations, carrier concentrations, and Fermi energy at each
        temperature.

        Args:
            chempots (dict):
                Dictionary of chemical potentials to use for calculating the defect
                formation energies (and thus concentrations and Fermi level).
                This can be a dictionary of chemical potentials for a
                single limit (limit), in the format: ``{element symbol: chemical potential}``.
                If manually specifying chemical potentials this way, you can set the
                ``el_refs`` option with the DFT reference energies of the elemental phases,
                in which case it is the formal chemical potentials (i.e. relative to the
                elemental references) that should be given here, otherwise the absolute
                (DFT) chemical potentials should be given.
            limit (str):
                The chemical potential limit for which to
                determine the equilibrium Fermi level. Can be either:
                - ``None``, if ``chempots`` corresponds to a single chemical potential
                  limit - otherwise will use the first chemical potential limit in the
                  ``chempots`` dict.
                - ``"X-rich"/"X-poor"`` where X is an element in the system, in which
                  case the most X-rich/poor limit will be used (e.g. "Li-rich").
                - A key in the ``(self.)chempots["limits"]`` dictionary.
            temperature_range (Union[float, list[float]]): temperature range to solve over
            annealing_temperature_range (Optional[Union[float, list[float]]], optional):
              annealing temperature range to solve over. Defaults to None.
            quenching_temperature_range (Optional[Union[float, list[float]]], optional):
              quenching temperature range to solve over. Defaults to None.
            processes (int, optional): number of processes to use for parallelization. Defaults to 1.
            kwargs: Additional keyword arguments (e.g. passing free_defects to
              a py-sc-fermi solver).

        Raises:
            ValueError: You must specify both annealing and quenching temperature, or just temperature.

        Returns:
            pd.DataFrame: DataFrame containing defect and carrier concentrations
        """
        # Ensure temperature ranges are lists
        if isinstance(temperature_range, float):
            temperature_range = [temperature_range]
        if annealing_temperature_range is not None and isinstance(annealing_temperature_range, float):
            annealing_temperature_range = [annealing_temperature_range]
        if quenching_temperature_range is not None and isinstance(quenching_temperature_range, float):
            quenching_temperature_range = [quenching_temperature_range]

        if chempots is None and limit is not None:
            chempots = self._get_limits(limit)
        elif chempots is None:
            raise ValueError("You must specify a limit or chempots dictionary.")

        if annealing_temperature_range is not None and quenching_temperature_range is not None:
            all_data = Parallel(n_jobs=processes)(
                delayed(self._solve_and_append_chempots_pseudo)(
                    chempots=chempots,
                    quenched_temperature=quench_temp,
                    annealing_temperature=anneal_temp,
                    **kwargs,
                )
                for quench_temp, anneal_temp in product(
                    quenching_temperature_range, annealing_temperature_range
                )
            )
            all_data_df = pd.concat(all_data)

        elif annealing_temperature_range is None and quenching_temperature_range is None:
            all_data = Parallel(n_jobs=processes)(
                delayed(self._solve_and_append_chempots)(
                    chempots=chempots, temperature=temperature, **kwargs
                )
                for temperature in temperature_range
            )
            all_data_df = pd.concat(all_data)

        else:
            raise ValueError(
                "You must specify both annealing and quenching temperature, or just temperature."
            )
        return all_data_df

    def scan_chempots(
        self,
        chempots: list[dict[str, float]],
        temperature: float,
        annealing_temperature: float,
        quenching_temperature: float,
        processes: int = 1,
        **kwargs,
    ) -> pd.DataFrame:
        """
        Scan over a range of chemical potentials and solve for the defect
        concentrations and Fermi energy at each set of chemical potentials.

        Args:
            chempots (list): The chemical potentials to scan over.
            temperature (float): The temperature to solve at.
            annealing_temperature (float): The temperature to anneal at.
            quenching_temperature (float): The temperature to quench to.
            processes (int): The number of processes to use for parallelization.
            kwargs: Additional keyword arguments (e.g. passing free_defects to
              a py-sc-fermi solver).

        Returns:
            pd.DataFrame: DataFrame containing defect and carrier concentrations
        """
        if annealing_temperature is not None and quenching_temperature is not None:
            all_data = Parallel(n_jobs=processes)(
                delayed(self._solve_and_append_chempots_pseudo)(
                    chempots=chempots,
                    quenched_temperature=quenching_temperature,
                    annealing_temperature=annealing_temperature,
                    **kwargs,
                )
            )
            all_data_df = pd.concat(all_data)

        elif annealing_temperature is None and quenching_temperature is None:
            all_data = Parallel(n_jobs=processes)(
                delayed(self._solve_and_append_chempots)(
                    chempots=chempots, temperature=temperature, **kwargs
                )
            )
            all_data_df = pd.concat(all_data)

        else:
            raise ValueError(
                "You must specify both annealing and quenching temperature, or just temperature."
            )

        return all_data_df

    def scan_dopant_concentration(
        self,
        effective_dopant_concentration_range: Union[float, list[float]],
        chempots: Optional[dict[str, float]] = None,
        limit: Optional[str] = None,
        temperature: Optional[float] = None,
        annealing_temperature: Optional[float] = None,
        quenching_temperature: Optional[float] = None,
        processes: int = 1,
        **kwargs,
    ) -> pd.DataFrame:
        """
        Calculate the defect concentrations under a range of effective dopant
        concentrations.

        Args:
            effective_dopant_concentration_range (Union[float, list[float]]):
              The range of effective dopant concentrations.
            chempots (dict[str, float]): Chemical potentials for the elements.
            limit (str): The limit to solve at.
            temperature (Optional[float]): The temperature to solve at.
            annealing_temperature (Optional[float]): The temperature to anneal at.
            quenching_temperature (Optional[float]): The temperature to quench to.
            processes (int): The number of processes to use for parallelization.
            kwargs: Additional keyword arguments (e.g. passing free_defects to
              a py-sc-fermi solver).

        Raises:
            ValueError: You must specify both annealing and quenching temperature, or just temperature.

        Returns:
            pd.DataFrame: DataFrame containing defect and carrier concentrations
        """
        # Ensure effective_dopant_concentration_range is a list
        if isinstance(effective_dopant_concentration_range, float):
            effective_dopant_concentration_range = [effective_dopant_concentration_range]

        if chempots is None and limit is not None:
            chempots = self._get_limits(limit)
        elif chempots is None:
            raise ValueError("You must specify a limit or chempots dictionary.")

        # Existing logic here, now correctly handling floats and lists
        if annealing_temperature is not None and quenching_temperature is not None:
            all_data = Parallel(n_jobs=processes)(
                delayed(self._add_effective_dopant_concentration_and_solve_pseudo)(
                    chempots=chempots,
                    quenched_temperature=quenching_temperature,
                    annealing_temperature=annealing_temperature,
                    effective_dopant_concentration=effective_dopant_concentration,
                    **kwargs,
                )
                for effective_dopant_concentration in effective_dopant_concentration_range
            )
            all_data_df = pd.concat(all_data)

        elif annealing_temperature is None and quenching_temperature is None:
            all_data = Parallel(n_jobs=processes)(
                delayed(self._add_effective_dopant_concentration_and_solve)(
                    chempots=chempots,
                    temperature=temperature,
                    effective_dopant_concentration=effective_dopant_concentration,
                    **kwargs,
                )
                for effective_dopant_concentration in effective_dopant_concentration_range
            )
            all_data_df = pd.concat(all_data)

        else:
            raise ValueError(
                "You must specify both annealing and quenching temperature, or just temperature."
            )

        return all_data_df

    def interpolate_chempots(
        self,
        n_points: int,
        temperature: Optional[float] = 300.0,
        chempots: Optional[list[dict]] = None,
        limits: Optional[list[str]] = None,
        annealing_temperature: Optional[float] = None,
        quenching_temperature: Optional[float] = None,
        processes: int = 1,
        **kwargs,
    ) -> pd.DataFrame:
        """
        Interpolate between two sets of chemical potentials and solve for the
        defect concentrations and Fermi energy at each interpolated point.

        Args:
            n_points (int): The number of points to generate.
            temperature (float): The temperature to solve at.
            chempots (list): The chemical potentials to interpolate between.
            limits (list): The limits to interpolate between.
            annealing_temperature (float): The temperature to anneal at.
            quenching_temperature (float): The temperature to quench to.
            processes (int): The number of processes to use for parallelization.
            kwargs: Additional keyword arguments (e.g. passing free_defects to
              a py-sc-fermi solver).

        Returns:
            pd.DataFrame: DataFrame containing defect and carrier concentrations
        """
        if chempots is None and limits is not None:
            chempots_1 = self._get_limits(limits[0])
            chempots_2 = self._get_limits(limits[1])
        elif chempots is not None:
            chempots_1 = chempots[0]
            chempots_2 = chempots[1]

        interpolated_chem_pots = self._get_interpolated_chempots(chempots_1, chempots_2, n_points)
        if annealing_temperature is not None and quenching_temperature is not None:
            all_data = Parallel(n_jobs=processes)(
                delayed(self._solve_and_append_chempots_pseudo)(
                    chempots=chempots,
                    quenched_temperature=quenching_temperature,
                    annealing_temperature=annealing_temperature,
                    **kwargs,
                )
                for chempots in interpolated_chem_pots
            )
            all_data_df = pd.concat(all_data)

        elif annealing_temperature is None and quenching_temperature is None:
            all_data = Parallel(n_jobs=processes)(
                delayed(self._solve_and_append_chempots)(
                    chempots=chem_pots, temperature=temperature, **kwargs
                )
                for chem_pots in interpolated_chem_pots
            )
            all_data_df = pd.concat(all_data)

        else:
            raise ValueError(
                "You must specify both annealing and quenching temperature, or just temperature."
            )

        return all_data_df

    def _get_interpolated_chempots(
        self,
        chem_pot_start,
        chem_pot_end,
        n_points,
    ):
        """
        Generate a set of interpolated chemical potentials between two points.

        Args:
            chem_pot_start (dict): The starting chemical potentials.
            chem_pot_end (dict): The ending chemical potentials.
            n_points (int): The number of points to generate.

        Returns:
            list: A list of dictionaries containing the interpolated chemical potentials.
        """
        return [
            {
                key: chem_pot_start[key] + (chem_pot_end[key] - chem_pot_start[key]) * i / (n_points - 1)
                for key in chem_pot_start
            }
            for i in range(n_points)
        ]

    def _solve_and_append_chempots(self, chempots: dict[str, float], temperature: float, **kwargs):
        """
        Solve for the defect concentrations at a given temperature and chemical
        potentials.

        Args:
            chempots (dict): Chemical potentials for the elements.
            temperature (float): Temperature in K.
            kwargs: Additional keyword arguments (e.g. passing free_defects to
              a py-sc-fermi solver).

        Returns:
            pd.DataFrame: DataFrame containing defect and carrier concentrations
              and the self-consistent Fermi energy
        """
        results_df = self.equilibrium_solve(chempots, temperature, **kwargs)  # type: ignore
        for key, value in chempots.items():
            results_df[key] = value
        return results_df

    def _solve_and_append_chempots_pseudo(
        self, chempots, quenched_temperature, annealing_temperature, **kwargs
    ):
        results_df = self.pseudo_equilibrium_solve(
            chempots, quenched_temperature, annealing_temperature, **kwargs
        )
        for key, value in chempots.items():
            results_df[key] = value
        return results_df

    def _add_effective_dopant_concentration_and_solve(
        self,
        chempots,
        temperature,
        **kwargs,
    ):
        if "effective_dopant_concentration" not in kwargs:
            raise ValueError("You must specify the effective dopant concentration.")
        results_df = self._solve_and_append_chempots(chempots=chempots, temperature=temperature, **kwargs)
        results_df["Dopant (cm^-3)"] = abs(kwargs["effective_dopant_concentration"])
        return results_df

    def _add_effective_dopant_concentration_and_solve_pseudo(
        self,
        chempots,
        quenched_temperature,
        annealing_temperature,
        **kwargs,
    ):
        if "effective_dopant_concentration" not in kwargs:
            raise ValueError("You must specify the effective dopant concentration.")
        results_df = self._solve_and_append_chempots_pseudo(
            chempots=chempots,
            quenched_temperature=quenched_temperature,
            annealing_temperature=annealing_temperature,
            **kwargs,
        )
        results_df["Dopant (cm^-3)"] = abs(kwargs["effective_dopant_concentration"])
        return results_df

    def scan_chemical_potential_grid(
        self,
<<<<<<< HEAD
        chempots=None,
=======
        dependent_variable: str,
        chempots: Optional[dict] = None,
        el_refs: Optional[dict] = None,
>>>>>>> 85598f1a
        n_points: int = 10,
        temperature: float = 300,
        annealing_temperature: Optional[float] = None,
        quenching_temperature: Optional[float] = None,
        processes: int = 1,
        **kwargs,
    ):
        """
        Given a doped-formatted chemical potential dictionary, generate a
        ChemicalPotentialGrid object and return the Fermi energy solutions at
        the grid points.

        Args:
<<<<<<< HEAD
            chempots (dict): chemical potentials to scan
=======
            dependent_variable (str): the dependent variable to scan
            chempots (dict): chemical potentials to scan. Uses ``self.chempots`` if not provided.
            el_refs (dict): elemental reference energies for the chemical potentials (optional)
>>>>>>> 85598f1a
            n_points (int): number of points to scan
            temperature (float): temperature to solve at
            annealing_temperature (float): temperature to anneal at
            quenching_temperature (float): temperature to quench to
            processes (int): number of processes to use for parallelization
            kwargs: Additional keyword arguments (e.g. passing free_defects to
              a py-sc-fermi solver).

        Returns:
            pd.DataFrame: DataFrame containing the Fermi energy solutions at the grid points
        """
<<<<<<< HEAD
        if chempots is None:
            if self.chempots is None or "limits_wrt_el_refs" not in self.chempots:
                raise ValueError(
                    "self.chempots or self.chempots['limits_wrt_el_refs'] is None or missing."
                )
            chempots = self.chempots["limits_wrt_el_refs"]

        grid = ChemicalPotentialGrid.from_chempots(chempots).get_grid(n_points)
        print(len(grid))
=======
        # Parse chemical potentials, either using input values (after formatting them in the doped format)
        # or using the class attributes if set:
        chempots, _el_refs = _parse_chempots(chempots or self.chempots, el_refs or self.el_refs)
        assert chempots is not None
        grid = ChemicalPotentialGrid.from_chempots(chempots).get_grid(dependent_variable, n_points)
>>>>>>> 85598f1a

        if annealing_temperature is not None and quenching_temperature is not None:
            all_data = Parallel(n_jobs=processes)(
                delayed(self._solve_and_append_chempots_pseudo)(
                    chempots=chempots[1].to_dict(),
                    quenched_temperature=quenching_temperature,
                    annealing_temperature=annealing_temperature,
                    **kwargs,
                )
                for chempots in grid.iterrows()
            )
            all_data_df = pd.concat(all_data)

        elif annealing_temperature is None and quenching_temperature is None:
            all_data = Parallel(n_jobs=processes)(
                delayed(self._solve_and_append_chempots)(
                    chempots=chempots[1].to_dict(), temperature=temperature, **kwargs
                )
                for chempots in grid.iterrows()
            )
            all_data_df = pd.concat(all_data)

        else:
            raise ValueError(
                "You must specify both annealing and quenching temperature, or just temperature."
            )

        return all_data_df

    def min_max_X(
        self,
        target,
        min_or_max,
        chempots: Optional[dict] = None,
        el_refs: Optional[dict] = None,
        tolerance=0.01,
        n_points=10,
        temperature=300,
        annealing_temperature=None,
        quenching_temperature=None,
        processes=1,
        **kwargs,
    ):
        """
        Given a doped-formatted chemical potential dictionary, search in
        chemical potential space for the chemical potentials that minimize or
        maximize the target variable, e.g. electron concentration by iterating
        over a grid of chemical potentials and then "zooming in" on the
        chemical potential that minimizes or maximizes the target variable
        until the target value no longer changes by more than the tolerance.
        """
        chempots, _el_refs = _parse_chempots(chempots or self.chempots, el_refs or self.el_refs)
        assert chempots is not None
        starting_grid = ChemicalPotentialGrid.from_chempots(chempots)
        current_vertices = starting_grid.vertices
        print(current_vertices)
        chempots_labels = list(current_vertices.columns)
        previous_value = None
        print(starting_grid)

        while True:
            # Solve and append chemical potentials
            print(f"Scanning with grid size {starting_grid.vertices.shape}")
            print(starting_grid.vertices)  # debugging, remove when fixed! TODO
            if annealing_temperature is not None and quenching_temperature is not None:
                all_data = Parallel(n_jobs=processes)(
                    delayed(self._solve_and_append_chempots_pseudo)(
                        chempots=chempots[1].to_dict(),
                        quenched_temperature=quenching_temperature,
                        annealing_temperature=annealing_temperature,
                        **kwargs,
                    )
                    for chempots in starting_grid.get_grid(n_points).iterrows()
                )
                results_df = pd.concat(all_data)

            elif annealing_temperature is None and quenching_temperature is None:
                all_data = Parallel(n_jobs=processes)(
                    delayed(self._solve_and_append_chempots)(
                        chempots=chempots[1].to_dict(), temperature=temperature, **kwargs
                    )
                    for chempots in starting_grid.get_grid(n_points).iterrows()
                )
                results_df = pd.concat(all_data)

            else:
                raise ValueError(
                    "You must specify both annealing and quenching temperature, or just temperature."
                )

            # Find chemical potentials value where target is lowest or highest
            if min_or_max == "min":
                target_chem_pot = results_df[results_df[target] == results_df[target].min()][
                    chempots_labels
                ]
                target_dataframe = results_df[results_df[target] == results_df[target].min()]
            elif min_or_max == "max":
                target_chem_pot = results_df[results_df[target] == results_df[target].max()][
                    chempots_labels
                ]
                target_dataframe = results_df[results_df[target] == results_df[target].max()]

            # Check if the change in the target value is less than the tolerance
            current_value = results_df[target].min() if min_or_max == "min" else results_df[target].max()
            if (
                previous_value is not None
                and abs((current_value - previous_value) / previous_value) < tolerance
            ):
                break
            previous_value = current_value
            target_chem_pot = target_chem_pot.drop_duplicates(ignore_index=True)

            new_vertices = [  # get midpoint between current vertices and target_chem_pot
                (current_vertices + row[1]) / 2 for row in target_chem_pot.iterrows()
            ]
            # Generate a new grid around the target_chem_pot that
            # does not go outside the bounds of the starting grid
            new_vertices_df = pd.DataFrame(new_vertices[0], columns=chempots_labels)
            starting_grid = ChemicalPotentialGrid(new_vertices_df.to_dict("index"))

        return target_dataframe


class FermiSolverDoped(FermiSolver):
    """
    Class to calculate the self-consistent Fermi level using the ``doped``
    backend.

    Args:
        defect_thermodynamics (DefectThermodynamics): The DefectThermodynamics object
          to use for the calculations.
        bulk_dos_vr_path (str): The path to the vasprun.xml file containing the bulk DOS.
    """

    def __init__(
        self,
        defect_thermodynamics: "DefectThermodynamics",
        bulk_dos_vr_path: str,
        chempots: Optional[dict] = None,
        el_refs: Optional[dict] = None,
    ):
        """
        Initialize the FermiSolverDoped object.

        Args:
            defect_thermodynamics (DefectThermodynamics): A DefectThermodynamics object.
            bulk_dos_vr_path (str): Path to the VASP run XML file (vasprun.xml) for bulk DOS.
            chempots (Optional): Chemical potentials, if any.
            el_refs (Optional): Elemental reference energies for the chemical potentials, if any.
        """
        super().__init__(
            defect_thermodynamics=defect_thermodynamics,
            bulk_dos_vr_path=bulk_dos_vr_path,
            chempots=chempots,
            el_refs=el_refs,
        )

        # Load the Vasprun object from the given file path
        bulk_dos_vr = Vasprun(bulk_dos_vr_path)

        # Now that bulk_dos_vr is correctly an instance of Vasprun, we can access its attributes
        self.bulk_dos = FermiDos(
            bulk_dos_vr.complete_dos, nelecs=get_neutral_nelect_from_vasprun(bulk_dos_vr)
        )

    def _get_fermi_level_and_carriers(
        self,
        chempots: dict[str, float],
        temperature: float,
        effective_dopant_concentration: Optional[float] = None,
    ) -> tuple[float, float, float]:
        """
        Calculate the Fermi level and carrier concentrations under a given
        chemical potential regime and temperature.

        Args:
            chempots (dict[str, float]): chemical potentials to solve at
            temperature (float): temperature in to solve at
            effective_dopant_concentration (float):
                Fixed concentration (in cm^-3) of an arbitrary dopant/impurity in the
                material to include in the charge neutrality condition, in order to
                analyse the Fermi level / doping response under hypothetical doping
                conditions. If a negative value is given, the dopant is assumed to be
                an acceptor dopant (i.e. negative defect charge state), while a positive
                value corresponds to donor doping.
                (Default: None; no extrinsic dopant)

        Returns:
            float: fermi level
            float: electron concentration
            float: hole concentration
        """
        fermi_level, electrons, holes = self.defect_thermodynamics.get_equilibrium_fermi_level(  # type: ignore
            bulk_dos=self.bulk_dos,
            chempots=chempots,
            limit=None,
            temperature=temperature,
            return_concs=True,
            effective_dopant_concentration=effective_dopant_concentration,
        )
        return fermi_level, electrons, holes

    def equilibrium_solve(
        self,
        chempots: dict[str, float],
        temperature: float,
        effective_dopant_concentration: Optional[float] = None,
    ) -> pd.DataFrame:
        """
        Calculate the defect concentrations under thermodynamic equilibrium
        given a set of elemental chemical potentials and a temperature.

        Args:
            chempots (dict): chemical potentials to solve
            temperature (float): temperature to solve
            effective_dopant_concentration (float):
                Fixed concentration (in cm^-3) of an arbitrary dopant/impurity in the
                material to include in the charge neutrality condition, in order to
                analyse the Fermi level / doping response under hypothetical doping
                conditions. If a negative value is given, the dopant is assumed to be
                an acceptor dopant (i.e. negative defect charge state), while a positive
                value corresponds to donor doping.
                (Default: None; no extrinsic dopant)

        returns:
           pd.DataFrame: DataFrame containing defect and carrier concentrations
              and the self consistent Fermi energy
        """
        fermi_level, electrons, holes = self._get_fermi_level_and_carriers(
            chempots=chempots,
            temperature=temperature,
            effective_dopant_concentration=effective_dopant_concentration,
        )
        concentrations = self.defect_thermodynamics.get_equilibrium_concentrations(
            chempots=chempots,
            fermi_level=fermi_level,
            temperature=temperature,
            per_charge=False,
            per_site=False,
            skip_formatting=False,
        )
        concentrations = _add_effective_dopant_concentration(
            concentrations, effective_dopant_concentration
        )
        new_columns = {
            "Fermi Level": fermi_level,
            "Electrons (cm^-3)": electrons,
            "Holes (cm^-3)": holes,
            "Temperature": temperature,
        }
        for column, value in new_columns.items():
            concentrations[column] = value
        excluded_columns = ["Defect", "Charge", "Charge State Population"]
        for column in concentrations.columns.difference(excluded_columns):
            concentrations[column] = concentrations[column].astype(float)
        return concentrations

    def pseudo_equilibrium_solve(
        self,
        chempots: dict[str, float],
        quenched_temperature: float,
        annealing_temperature: float,
        effective_dopant_concentration: Optional[float] = None,
    ) -> pd.DataFrame:
        """
        Calculate the defect concentrations under pseudo equilibrium given a
        set of elemental chemical potentials, a quenching temperature and an
        annealing temperature.

        Args:
            chempots (dict): chemical potentials to solve
            quenched_temperature (float): temperature to quench to
            annealing_temperature (float): temperature to anneal at
            effective_dopant_concentration (float):
                Fixed concentration (in cm^-3) of an arbitrary dopant/impurity in the
                material to include in the charge neutrality condition, in order to
                analyse the Fermi level / doping response under hypothetical doping
                conditions. If a negative value is given, the dopant is assumed to be
                an acceptor dopant (i.e. negative defect charge state), while a positive
                value corresponds to donor doping.
                (Default: None; no extrinsic dopant)

        Returns:
            pd.DataFrame: DataFrame containing defect and carrier concentrations
                and the self-consistent Fermi energy
        """
        (
            fermi_level,
            electrons,
            holes,
            concentrations,
        ) = self.defect_thermodynamics.get_quenched_fermi_level_and_concentrations(  # type: ignore
            bulk_dos=self.bulk_dos,
            chempots=chempots,
            limit=None,
            annealing_temperature=annealing_temperature,
            quenched_temperature=quenched_temperature,
            effective_dopant_concentration=effective_dopant_concentration,
        )
        concentrations = concentrations.drop(
            columns=[
                "Charge",
                "Charge State Population",
                "Concentration (cm^-3)",
                "Formation Energy (eV)",
            ],
        )

        new_columns = {
            "Fermi Level": fermi_level,
            "Electrons (cm^-3)": electrons,
            "Holes (cm^-3)": holes,
            "Annealing Temperature": annealing_temperature,
            "Quenched Temperature": quenched_temperature,
        }

        for column, value in new_columns.items():
            concentrations[column] = value

        # trimmed_concentrations =
        trimmed_concentrations_sub_duplicates = concentrations.drop_duplicates()
        excluded_columns = ["Defect"]
        for column in concentrations.columns.difference(excluded_columns):
            concentrations[column] = concentrations[column].astype(float)

        renamed_concentrations = trimmed_concentrations_sub_duplicates.rename(
            columns={"Total Concentration (cm^-3)": "Concentration (cm^-3)"},
        )
        return renamed_concentrations.set_index("Defect", drop=True)


def _import_py_sc_fermi(cls):
    @functools.wraps(cls)
    def wrapper(*args, **kwargs):
        if not hasattr(cls, "_py_sc_fermi_imported"):
            try:
                # Suppress warnings before importing py_sc_fermi
                from py_sc_fermi.defect_charge_state import DefectChargeState
                from py_sc_fermi.defect_species import DefectSpecies
                from py_sc_fermi.defect_system import DefectSystem
                from py_sc_fermi.dos import DOS

                cls.DefectSystem = DefectSystem
                cls.DefectSpecies = DefectSpecies
                cls.DefectChargeState = DefectChargeState
                cls.DOS = DOS
            except ImportError:
                warnings.warn("py-sc-fermi not installed, will only be able to use doped backend")
            cls._py_sc_fermi_imported = True
        return cls(*args, **kwargs)

    return wrapper


@_import_py_sc_fermi
class FermiSolverPyScFermi(FermiSolver):
    """
    Class to calculate the self-consistent Fermi level using the py-sc-fermi
    backend.

    This class is a wrapper around the ``py-sc-fermi`` package.

    Args:
        defect_thermodynamics (DefectThermodynamics): The DefectThermodynamics object
          to use for the calculations.
        bulk_dos_vr_path (str): The path to the vasprun.xml file containing the bulk DOS.
    """

    def __init__(
        self,
        defect_thermodynamics: "DefectThermodynamics",
        bulk_dos_vr_path: str,
        multiplicity_scaling=None,
        chempots: Optional[dict] = None,
        el_refs: Optional[dict] = None,
    ):
        """
        Initialize the FermiSolverPyScFermi object.
        """
        super().__init__(defect_thermodynamics, bulk_dos_vr_path, chempots, el_refs)
        vr = Vasprun(self.bulk_dos)
        self.bulk_dos = self.DOS.from_vasprun(self.bulk_dos, nelect=vr.parameters["NELECT"])
        self.volume = vr.final_structure.volume

        if multiplicity_scaling is None:
            ms = self.defect_thermodynamics.defect_entries[0].defect.structure.volume / self.volume
            # check multiplicity scaling is almost an integer
            if not np.isclose(ms, round(ms)):
                raise ValueError(
                    "The multiplicity scaling factor is not almost an integer. "
                    "Please specify a multiplicity scaling factor."
                )
            self.multiplicity_scaling = round(ms)
        else:
            self.multiplicity_scaling = multiplicity_scaling

    def _handle_chempots(self, chempots: dict[str, float]) -> dict[str, float]:
        """
        Handle the chemical potentials for the py-sc-fermi backend.

        Args:
            chempots (dict): The chemical potentials to solve at.

        Returns:
            dict: The handled chemical potentials.
        """
        if self.chempots is not None and self.chempots.get("elemental_refs") is not None:
            elemental_refs = self.chempots["elemental_refs"]
        else:
            # Handle the case where self.chempots or self.chempots["elemental_refs"] is None
            raise ValueError("self.chempots or self.chempots['elemental_refs'] is None")
        return {k: v + elemental_refs.get(k, 0) for k, v in chempots.items()}

    def _generate_dopant(self, effective_dopant_concentration: float) -> "DefectSpecies":
        """
        Generate a dopant defect charge state object.

        Args:
            effective_dopant_concentration (float):
                Fixed concentration (in cm^-3) of an arbitrary dopant/impurity in the
                material to include in the charge neutrality condition, in order to
                analyse the Fermi level / doping response under hypothetical doping
                conditions. If a negative value is given, the dopant is assumed to be
                an acceptor dopant (i.e. negative defect charge state), while a positive
                value corresponds to donor doping. (Default: None; no extrinsic dopant)

        Returns:
            DefectChargeState: The initialized DefectChargeState.
        """
        if effective_dopant_concentration > 0:
            charge = 1
            effective_dopant_concentration = abs(effective_dopant_concentration) / 1e24 * self.volume
        elif effective_dopant_concentration < 0:
            charge = -1
            effective_dopant_concentration = abs(effective_dopant_concentration) / 1e24 * self.volume
        dopant = self.DefectChargeState(
            charge=charge, fixed_concentration=effective_dopant_concentration, degeneracy=1
        )
        return self.DefectSpecies(nsites=1, charge_states={charge: dopant}, name="Dopant")

    def generate_defect_system(
        self,
        temperature: float,
        chempots: dict[str, float],
        effective_dopant_concentration: Optional[float] = None,
    ) -> "DefectSystem":
        """
        Generates a DefectSystem object from the DefectPhaseDiagram and a set
        of chemical potentials.

        Args:
            temperature (float): Temperature in K.
            chempots (dict): Chemical potentials for the elements.
            effective_dopant_concentration (float):
                Fixed concentration (in cm^-3) of an arbitrary dopant/impurity in the
                material to include in the charge neutrality condition, in order to
                analyse the Fermi level / doping response under hypothetical doping
                conditions. If a negative value is given, the dopant is assumed to be
                an acceptor dopant (i.e. negative defect charge state), while a positive
                value corresponds to donor doping. (Default: None; no extrinsic dopant)

        Returns:
            DefectSystem: The initialized DefectSystem.
        """
        entries = sorted(self.defect_thermodynamics.defect_entries, key=lambda x: x.name)
        labels = {_get_label_and_charge(entry.name)[0] for entry in entries}
        defect_species: dict[str, Any] = {}
        defect_species = {label: {"charge_states": {}, "nsites": None, "name": label} for label in labels}
        chempots = self._handle_chempots(chempots)

        for entry in entries:
            label, charge = _get_label_and_charge(entry.name)
            defect_species[label]["nsites"] = entry.defect.multiplicity / self.multiplicity_scaling

            formation_energy = self.defect_thermodynamics.get_formation_energy(
                entry, chempots=chempots, fermi_level=0
            )
            total_degeneracy = np.prod(list(entry.degeneracy_factors.values()))
            defect_species[label]["charge_states"][charge] = {
                "charge": charge,
                "energy": formation_energy,
                "degeneracy": total_degeneracy,
            }

        all_defect_species = [self.DefectSpecies.from_dict(v) for k, v in defect_species.items()]
        if effective_dopant_concentration is not None:
            dopant = self._generate_dopant(effective_dopant_concentration)
            all_defect_species.append(dopant)

        return self.DefectSystem(
            defect_species=all_defect_species,
            dos=self.bulk_dos,
            volume=self.volume,
            temperature=temperature,
            convergence_tolerance=1e-20,
        )

    def equilibrium_solve(
        self,
        chempots: dict[str, float],
        temperature: float,
        **kwargs,
    ) -> pd.DataFrame:
        """
        Solve for the defect concentrations at a given temperature and chemical
        potentials.

        Args:
            chempots (dict): Chemical potentials for the elements.
            temperature (float): Temperature in K.
            kwargs: Additional keyword arguments (e.g. passing free_defects to
              a py-sc-fermi solver).

        Returns:
            pd.DataFrame: DataFrame containing defect and carrier concentrations
            and the self consistent Fermi energy
        """
        defect_system = self.generate_defect_system(
            chempots=chempots,
            temperature=temperature,
            **kwargs,
        )

        with np.errstate(all="ignore"):
            conc_dict = defect_system.concentration_dict()
        data = []

        for k, v in conc_dict.items():
            if k not in ["Fermi Energy", "n0", "p0", "Dopant"]:
                row = {
                    "Temperature": defect_system.temperature,
                    "Fermi Level": conc_dict["Fermi Energy"],
                    "Holes (cm^-3)": conc_dict["p0"],
                    "Electrons (cm^-3)": conc_dict["n0"],
                }
                if "Dopant" in conc_dict:
                    row["Dopant (cm^-3)"] = conc_dict["Dopant"]
                row.update({"Defect": k, "Concentration (cm^-3)": v})
                data.append(row)

        results_df = pd.DataFrame(data)
        return results_df.set_index("Defect", drop=True)

    def pseudo_equilibrium_solve(
        self,
        chempots: dict[str, float],
        quenched_temperature: float,
        annealing_temperature: float,
        **kwargs,
    ):
        """
        Solve for the defect concentrations at a given quenching and annealing
        temperature and chemical potentials.

        Args:
            chempots (dict): Chemical potentials for the elements.
            quenched_temperature (float): Temperature to quench to.
            annealing_temperature (float): Temperature to anneal at.
            kwargs: Additional keyword arguments (e.g. passing free_defects to
              a py-sc-fermi solver).

        Returns:
            pd.DataFrame: DataFrame containing defect and carrier concentrations
                and the self consistent Fermi energy
        """
        defect_system = self.generate_annealed_defect_system(
            chempots=chempots,
            quenched_temperature=quenched_temperature,
            annealing_temperature=annealing_temperature,
            **kwargs,
        )

        with np.errstate(all="ignore"):
            conc_dict = defect_system.concentration_dict()

        data = []
        for k, v in conc_dict.items():
            if k not in ["Fermi Energy", "n0", "p0"]:
                row = {
                    "Annealing Temperature": annealing_temperature,
                    "Quenched Temperature": quenched_temperature,
                    "Fermi Level": conc_dict["Fermi Energy"],
                    "Holes (cm^-3)": conc_dict["p0"],
                    "Electrons (cm^-3)": conc_dict["n0"],
                }
                row.update({"Defect": k, "Concentration (cm^-3)": v})
                if "Dopant" in conc_dict:
                    row["Dopant (cm^-3)"] = conc_dict["Dopant"]
                row.update({"Defect": k, "Concentration (cm^-3)": v})
                data.append(row)

        results_df = pd.DataFrame(data)
        return results_df.set_index("Defect", drop=True)

    def generate_annealed_defect_system(
        self,
        chempots,
        quenched_temperature,
        annealing_temperature,
        fix_charge_states=False,
        effective_dopant_concentration=None,
        free_defects=None,
    ) -> "DefectSystem":
        """
        Generate a py-sc-fermi ``DefectSystem`` object that has defect
        concentrations fixed to the values determined at a high temperature
        (annealing_temperature), and then set to a lower temperature
        (quenching_temperature).

        Args:
            chempots (dict[str, float]):
                Set of chemical potentials used to generate the ``DefectSystem``.
            annealing_temperature (float):
                High temperature at which to generate the initial ``DefectSystem``
                for concentration fixing.
            quenched_temperature (float, optional):
                The low temperature (in Kelvin) at which to generate the final
                ``DefectSystem``. Default is 300.0.
            fix_charge_states (bool):
                If annealing temperature is set, this controls whether the
                concentrations of individual defect charge states are fixed to
                their high temperature values (i.e. assuming kinetic trapping of
                charge states), or whether the total concentrations of inequivalent
                defects are fixed but with charge states allowed to vary - the latter
                of which is the typical assumption within the 'frozen defect' model.
                (Default is False).
            effective_dopant_concentration (float, optional):
                Fixed concentration (in cm^-3) of an arbitrary dopant/impurity in the
                material to include in the charge neutrality condition, in order to
                analyse the Fermi level / doping response under hypothetical doping
                conditions. If a negative value is given, the dopant is assumed to be
                an acceptor dopant (i.e. negative defect charge state), while a positive
                value corresponds to donor doping. (Default: None; no extrinsic dopant)
            free_defects (list):
                If ``annealing_temperature`` is set, this lists the defects to be
                excluded from the high-temperature concentration fixing. This may be
                important in systems with highly mobile defects that are not
                expected to be "frozen-in". (Default is None).

        Returns:
            DefectSystem:
             A low temperature defect system (``target_temperature``), with defect
             concentrations fixed to high temperature (``annealing_temperature``) values.
        """
        # Calculate concentrations at initial temperature
        if free_defects is None:
            free_defects = []
        defect_system = self.generate_defect_system(
            chempots=chempots,
            temperature=annealing_temperature,
            effective_dopant_concentration=effective_dopant_concentration,
        )
        initial_conc_dict = defect_system.concentration_dict()
        chempots = self._handle_chempots(chempots)

        # Exclude the free_defects, carrier concentrations and
        # Fermi energy from fixing
        all_free_defects = ["Fermi Energy", "n0", "p0"]
        all_free_defects.extend(free_defects)

        # Get the fixed concentrations of non-exceptional defects
        decomposed_conc_dict = defect_system.concentration_dict(decomposed=True)
        additional_data = {}
        for k, v in decomposed_conc_dict.items():
            if k not in all_free_defects:
                for k1, v1 in v.items():
                    additional_data[k + "_" + str(k1)] = v1
        initial_conc_dict.update(additional_data)

        fixed_concs = {k: v for k, v in initial_conc_dict.items() if k not in all_free_defects}

        # Apply the fixed concentrations
        for defect_species in defect_system.defect_species:
            if fix_charge_states:
                for k, v in defect_species.charge_states.items():
                    key = f"{defect_species.name}_{int(k)}"
                    if key in list(fixed_concs.keys()):
                        v.fix_concentration(fixed_concs[key] / 1e24 * defect_system.volume)

            elif defect_species.name in fixed_concs:
                defect_species.fix_concentration(
                    fixed_concs[defect_species.name] / 1e24 * defect_system.volume
                )

        target_system = deepcopy(defect_system)
        target_system.temperature = quenched_temperature
        return target_system


class ChemicalPotentialGrid:
    """
    A class to represent a grid of chemical potentials and to perform
    operations such as generating a grid within the convex hull of given
    vertices.
    """

    def __init__(self, chempots: dict[str, Any]) -> None:
        """
        Initializes the ``ChemicalPotentialGrid`` with chemical potential data.

        Parameters:
        chempots (dict[str, Any]): A dictionary containing chemical
                                               potential information.
        """
        self.vertices = pd.DataFrame.from_dict(chempots, orient="index")

    def get_grid(self, n_points: int = 100) -> pd.DataFrame:
        """
        Generates a grid within the convex hull of the vertices and
        interpolates the dependent variable values.

        Parameters:
        n_points (int): The number of points to generate along each axis of the grid.

        Returns:
        pd.DataFrame: A DataFrame of points within the convex hull with their corresponding
                    interpolated chemical potential values.
        """
        return self.grid_from_dataframe(self.vertices, n_points)

    @classmethod
    def from_chempots(
        cls,
        chempots: dict[str, Any],
        el_refs: Optional[dict] = None,
    ) -> "ChemicalPotentialGrid":
        """
        Initializes the ``ChemicalPotentialGrid`` with chemical potential data.

        Parameters:
        chempots (dict[str, Any]): A dictionary containing chemical
                                               potential information.

        Returns:
        ChemicalPotentialGrid: The initialized ChemicalPotentialGrid.
        """
        if el_refs is not None:
            chempots, _el_refs = _parse_chempots(chempots, el_refs)

        return cls(chempots["limits_wrt_el_refs"])

    @staticmethod
    def grid_from_dataframe(mu_dataframe: pd.DataFrame, n_points: int = 100) -> pd.DataFrame:
        """
        Generates a grid within the convex hull of the vertices.

        Parameters:
        n_points (int): The number of points to generate along each axis of the grid. Note that this will
                        not always be the number of points in the final grid, as points outside the convex
                        hull will be excluded.

        Returns:
        pd.DataFrame: A DataFrame of points within the convex hull with their corresponding
                    interpolated dependent variable values.
        """
        # Exclude the dependent variable from the vertices
        dependent_variable = mu_dataframe.columns[-1]
        dependent_var = mu_dataframe[dependent_variable].to_numpy()
        independent_vars = mu_dataframe.drop(columns=dependent_variable)

        # Generate the complex number for grid spacing
        complex_num = complex(0, n_points)

        # Get the convex hull of the vertices
        hull = ConvexHull(independent_vars.values)

        # Create a dense grid that covers the entire range of the vertices
        x_min, y_min = independent_vars.min(axis=0)
        x_max, y_max = independent_vars.max(axis=0)
        grid_x, grid_y = np.mgrid[x_min:x_max:complex_num, y_min:y_max:complex_num]  # type: ignore
        grid_points = np.vstack([grid_x.ravel(), grid_y.ravel()]).T

        # Delaunay triangulation to get points inside the hull
        delaunay = Delaunay(hull.points[hull.vertices])
        inside_hull = delaunay.find_simplex(grid_points) >= 0
        points_inside = grid_points[inside_hull]

        # Interpolate the values to get the dependent chemical potential
        values_inside = griddata(independent_vars.values, dependent_var, points_inside, method="linear")

        # Combine points with their corresponding interpolated values
        grid_with_values = np.hstack((points_inside, values_inside.reshape(-1, 1)))

        # add vertices to the grid
        grid_with_values = np.vstack((grid_with_values, mu_dataframe.to_numpy()))

        return pd.DataFrame(
            grid_with_values,
            columns=[*list(independent_vars.columns), dependent_variable],
        )<|MERGE_RESOLUTION|>--- conflicted
+++ resolved
@@ -492,13 +492,7 @@
 
     def scan_chemical_potential_grid(
         self,
-<<<<<<< HEAD
         chempots=None,
-=======
-        dependent_variable: str,
-        chempots: Optional[dict] = None,
-        el_refs: Optional[dict] = None,
->>>>>>> 85598f1a
         n_points: int = 10,
         temperature: float = 300,
         annealing_temperature: Optional[float] = None,
@@ -512,13 +506,7 @@
         the grid points.
 
         Args:
-<<<<<<< HEAD
             chempots (dict): chemical potentials to scan
-=======
-            dependent_variable (str): the dependent variable to scan
-            chempots (dict): chemical potentials to scan. Uses ``self.chempots`` if not provided.
-            el_refs (dict): elemental reference energies for the chemical potentials (optional)
->>>>>>> 85598f1a
             n_points (int): number of points to scan
             temperature (float): temperature to solve at
             annealing_temperature (float): temperature to anneal at
@@ -530,7 +518,6 @@
         Returns:
             pd.DataFrame: DataFrame containing the Fermi energy solutions at the grid points
         """
-<<<<<<< HEAD
         if chempots is None:
             if self.chempots is None or "limits_wrt_el_refs" not in self.chempots:
                 raise ValueError(
@@ -539,14 +526,6 @@
             chempots = self.chempots["limits_wrt_el_refs"]
 
         grid = ChemicalPotentialGrid.from_chempots(chempots).get_grid(n_points)
-        print(len(grid))
-=======
-        # Parse chemical potentials, either using input values (after formatting them in the doped format)
-        # or using the class attributes if set:
-        chempots, _el_refs = _parse_chempots(chempots or self.chempots, el_refs or self.el_refs)
-        assert chempots is not None
-        grid = ChemicalPotentialGrid.from_chempots(chempots).get_grid(dependent_variable, n_points)
->>>>>>> 85598f1a
 
         if annealing_temperature is not None and quenching_temperature is not None:
             all_data = Parallel(n_jobs=processes)(
