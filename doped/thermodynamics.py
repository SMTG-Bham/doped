"""
Code for analysing the thermodynamics of defect formation in solids, including
calculation of formation energies as functions of Fermi level and chemical
potentials, charge transition levels, defect/carrier concentrations etc.
"""

import contextlib
import os
import warnings
from copy import deepcopy
from functools import reduce
from itertools import chain, product
from typing import Optional, Union

import matplotlib.pyplot as plt
import numpy as np
import pandas as pd
from matplotlib import colors
from matplotlib.figure import Figure
from monty.json import MSONable
from monty.serialization import dumpfn, loadfn
from pymatgen.core.composition import Composition
from pymatgen.electronic_structure.dos import Dos, FermiDos, Spin, f0
from pymatgen.io.vasp.outputs import Vasprun
from pymatgen.util.typing import PathLike
from scipy.optimize import brentq
from scipy.spatial import HalfspaceIntersection

from doped import _doped_obj_properties_methods
from doped.chemical_potentials import get_X_poor_limit, get_X_rich_limit
from doped.core import DefectEntry, _no_chempots_warning, _orientational_degeneracy_warning
from doped.generation import _sort_defect_entries
from doped.utils.parsing import (
    _compare_incar_tags,
    _compare_kpoints,
    _compare_potcar_symbols,
    _get_bulk_supercell,
    _get_defect_supercell_site,
    get_nelect_from_vasprun,
    get_vasprun,
)
from doped.utils.plotting import _rename_key_and_dicts, _TLD_plot
from doped.utils.symmetry import _get_all_equiv_sites, get_sga


def bold_print(string: str) -> None:
    """
    Does what it says on the tin.

    Prints the input string in bold.
    """
    print("\033[1m" + string + "\033[0m")


def _raise_limit_with_user_chempots_error(no_chempots=True):
    problem = (
        (
            "the supplied chempots are not in the doped format (i.e. with `limits` in the chempots dict), "
            "and instead correspond to just a single chemical potential limit"
        )
        if no_chempots
        else "no `chempots` have been supplied"
    )
    raise ValueError(
        f"You have specified a chemical potential limit, but {problem}, so `limit` cannot be used here!"
    )


def _parse_limit(chempots: dict, limit: Optional[str] = None):
    if limit is not None:
        if limit in chempots["limits"]:
            return limit  # direct match, just return limit name
        if "limits" not in chempots or "User Chemical Potentials" in chempots["limits"]:
            # user specified chempots
            _raise_limit_with_user_chempots_error(no_chempots=True)
        if "No User Chemical Potentials" in chempots["limits"]:
            _raise_limit_with_user_chempots_error(no_chempots=False)
        if "rich" in limit:
            limit = get_X_rich_limit(limit.split("-")[0], chempots)
        elif "poor" in limit:
            limit = get_X_poor_limit(limit.split("-")[0], chempots)

    return limit


def get_rich_poor_limit_dict(chempots: dict) -> dict:
    """
    Get a dictionary of {"X-rich": limit, "X-poor": limit...} for each element
    X in the chempots phase diagram.

    Args:
        chempots (dict): The chempots dict, in the doped format.
    """
    if (
        "limits" not in chempots
        or "User Chemical Potentials" in chempots["limits"]
        or "No User Chemical Potentials" in chempots["limits"]
    ):
        raise ValueError(
            "The supplied chempots are not in the doped format (i.e. with `limits` in the "
            "chempots dict), and so the X-rich/poor limits cannot be determined!"
        )

    comps = {comp for key in chempots["limits"] for comp in key.split("-")}
    elts = {element.symbol for comp in comps for element in Composition(comp).elements}
    limit_dict = {f"{elt}-rich": get_X_rich_limit(elt, chempots) for elt in elts}
    limit_dict.update({f"{elt}-poor": get_X_poor_limit(elt, chempots) for elt in elts})
    return limit_dict


def _get_limit_name_from_dict(limit, limit_rich_poor_dict, bracket=False):
    if limit_rich_poor_dict and limit in limit_rich_poor_dict.values():
        # get first key with matching value:
        x_rich_poor = list(limit_rich_poor_dict.keys())[list(limit_rich_poor_dict.values()).index(limit)]
        return f"{x_rich_poor} ({limit})" if bracket else x_rich_poor
    return limit


def _update_old_chempots_dict(chempots: Optional[dict] = None) -> Optional[dict]:
    """
    Update a chempots dict in the old ``doped`` format (i.e. with ``facets``
    rather than ``limits``) to that of the new format.

    Also replaces any usages of ``"elt_refs"`` with ``"el_refs"``.
    """
    if chempots is not None:
        for key, subdict in list(chempots.items()):
            chempots[key.replace("elt_refs", "el_refs").replace("facets", "limits")] = subdict

    return chempots


def _parse_chempots(
    chempots: Optional[dict] = None, el_refs: Optional[dict] = None, update_el_refs: bool = False
) -> tuple[dict | None, dict | None]:
    """
    Parse the chemical potentials input, formatting them in the ``doped``
    format for use in analysis functions.

    Can be either ``doped`` format or user-specified format.

    Returns parsed ``chempots`` and ``el_refs``
    """
    chempots = _update_old_chempots_dict(chempots)

    if chempots is None:
        if el_refs is not None:
            chempots = {
                "limits": {"User Chemical Potentials": el_refs},
                "elemental_refs": el_refs,
                "limits_wrt_el_refs": {"User Chemical Potentials": {el: 0 for el in el_refs}},
            }

        return chempots, el_refs

    if "limits_wrt_el_refs" in chempots:  # doped format
        if not update_el_refs:
            el_refs = chempots.get("elemental_refs", el_refs)

        if el_refs is not None:  # update el_refs in chempots dict
            chempots["elemental_refs"] = el_refs
            chempots["limits"] = {
                limit: {
                    el: relative_chempot + el_refs[el]
                    for el, relative_chempot in chempots["limits_wrt_el_refs"][limit].items()
                }
                for limit in chempots["limits_wrt_el_refs"]
            }

        return chempots, chempots.get("elemental_refs")

    if el_refs is None:
        chempots = {
            "limits": {"User Chemical Potentials": chempots},
            "elemental_refs": {el: 0 for el in chempots},
            "limits_wrt_el_refs": {"User Chemical Potentials": chempots},
        }

    else:  # relative chempots and el_refs given
        relative_chempots = chempots
        chempots = {"limits_wrt_el_refs": {"User Chemical Potentials": relative_chempots}}
        chempots["elemental_refs"] = el_refs
        chempots["limits"] = {
            "User Chemical Potentials": {
                el: relative_chempot + el_refs[el] for el, relative_chempot in relative_chempots.items()
            }
        }

    return chempots, chempots.get("elemental_refs")


def raw_energy_from_chempots(composition: Union[str, dict, Composition], chempots: dict) -> float:
    """
    Given an input composition (as a ``str``, ``dict`` or ``pymatgen``
    ``Composition`` object) and chemical potentials dictionary, get the
    corresponding raw energy of the composition (i.e. taking the energies given
    in the ``'limits'`` subdicts of ``chempots``, in the ``doped`` chemical
    potentials dictionary format).

    Args:
        composition (Union[str, dict, Composition]):
            Composition to get the raw energy of.
        chempots (dict):
            Chemical potentials dictionary.

    Returns:
        Raw energy of the composition.
    """
    if not isinstance(composition, Composition):
        composition = Composition(composition)

    if "limits" not in chempots:
        chempots, _el_refs = _parse_chempots(chempots)  # type: ignore

    raw_energies_dict = dict(next(iter(chempots["limits"].values())))

    if any(el.symbol not in raw_energies_dict for el in composition.elements):
        warnings.warn(
            f"The chemical potentials dictionary (with elements {list(raw_energies_dict.keys())} does not "
            f"contain all the elements in the host composition "
            f"({[el.symbol for el in composition.elements]})!"
        )

    # note this can also be achieved with: (implements exact same code)
    # from pymatgen.core.composition import ChemicalPotential
    # raw_energy = ChemicalPotential(raw_energies_dict).get_energy(composition)

    return sum(raw_energies_dict.get(el.symbol, 0) * stoich for el, stoich in composition.items())


def group_defects_by_distance(
    entry_list: list[DefectEntry], dist_tol: float = 1.5
) -> dict[str, dict[tuple, list[DefectEntry]]]:
    """
    Given an input list of DefectEntry objects, returns a dictionary of {simple
    defect name: {(equivalent defect sites): [DefectEntry]}, where 'simple
    defect name' is the nominal defect type (e.g. ``Te_i`` for
    ``Te_i_Td_Cd2.83_+2``), ``(equivalent defect sites)`` is a tuple of the
    equivalent defect sites (in the bulk supercell), and ``[DefectEntry]`` is a
    list of DefectEntry objects with the same simple defect name and a closest
    distance between symmetry-equivalent sites less than ``dist_tol``
    (1.5 Å by default).

    If a DefectEntry's site has a closest distance less than ``dist_tol`` to
    multiple sets of equivalent sites, then it is matched to the one with
    the lowest minimum distance.

    Args:
        entry_list ([DefectEntry]):
            A list of DefectEntry objects to group together.
        dist_tol (float):
            Threshold for the closest distance (in Å) between equivalent
            defect sites, for different species of the same defect type,
            to be grouped together (for plotting and transition level
            analysis). If the minimum distance between equivalent defect
            sites is less than ``dist_tol``, then they will be grouped
            together, otherwise treated as separate defects.
            (Default: 1.5)

    Returns:
        dict: {simple defect name: {(equivalent defect sites): [DefectEntry]}
    """
    # TODO: This algorithm works well for the vast majority of cases, however it can be sensitive to how
    #  many defects are parsed at once. For instance, in the full parsed CdTe defect dicts in test data,
    #  when parsing with metastable states, all Te_i are combined as each entry is within `dist_tol =
    #  1.5` of another interstitial, but without metastable states (`wout_meta`), Te_i_+2 is excluded (
    #  because it's not within `dist_tol` of any other _stable_ Te_i). Ideally our clustering algorithm
    #  would be independent of this... but challenging to setup without complex clustering approaches (
    #  for now this works very well as is, and this is a rare case and usually not a problem anyway as
    #  dist_tol can just be adjusted as needed)

    # initial group by Defect.name (same nominal defect), then distance to equiv sites
    # first make dictionary of nominal defect name: list of entries with that name
    defect_name_dict = {}
    for entry in entry_list:
        if entry.defect.name not in defect_name_dict:
            defect_name_dict[entry.defect.name] = [entry]
        else:
            defect_name_dict[entry.defect.name].append(entry)

    defect_site_dict: dict[str, dict[tuple, list[DefectEntry]]] = (
        {}
    )  # {defect name: {(equiv defect sites): entry list}}
    bulk_supercell = _get_bulk_supercell(entry_list[0])
    bulk_lattice = bulk_supercell.lattice
    bulk_supercell_sga = get_sga(bulk_supercell)
    symm_bulk_struct = bulk_supercell_sga.get_symmetrized_structure()
    bulk_symm_ops = bulk_supercell_sga.get_symmetry_operations()

    for name, entry_list in defect_name_dict.items():
        defect_site_dict[name] = {}
        sorted_entry_list = sorted(
            entry_list, key=lambda x: abs(x.charge_state)
        )  # sort by charge, starting with closest to zero, for deterministic behaviour
        for entry in sorted_entry_list:
            entry_bulk_supercell = _get_bulk_supercell(entry)
            if entry_bulk_supercell.lattice != bulk_lattice:
                # recalculate bulk_symm_ops if bulk supercell differs
                bulk_supercell_sga = get_sga(entry_bulk_supercell)
                symm_bulk_struct = bulk_supercell_sga.get_symmetrized_structure()
                bulk_symm_ops = bulk_supercell_sga.get_symmetry_operations()

            bulk_site = entry.calculation_metadata.get("bulk_site") or _get_defect_supercell_site(entry)
            # need to use relaxed defect site if bulk_site not in calculation_metadata

            min_dist_list = [
                min(  # get min dist for all equiv site tuples, in case multiple less than dist_tol
                    bulk_site.distance_and_image(site)[0] for site in equiv_site_tuple
                )
                for equiv_site_tuple in defect_site_dict[name]
            ]
            if min_dist_list and min(min_dist_list) < dist_tol:  # less than dist_tol, add to corresponding
                idxmin = np.argmin(min_dist_list)  # entry list
                if min_dist_list[idxmin] > 0.05:  # likely interstitials, need to add equiv sites to tuple
                    # pop old tuple, add new tuple with new equiv sites, and add entry to new tuple
                    orig_tuple = list(defect_site_dict[name].keys())[idxmin]
                    defect_entry_list = defect_site_dict[name].pop(orig_tuple)
                    equiv_site_tuple = (
                        tuple(  # tuple because lists aren't hashable (can't be dict keys)
                            _get_all_equiv_sites(
                                bulk_site.frac_coords,
                                symm_bulk_struct,
                                bulk_symm_ops,
                            )
                        )
                        + orig_tuple
                    )
                    defect_entry_list.extend([entry])
                    defect_site_dict[name][equiv_site_tuple] = defect_entry_list

                else:  # less than dist_tol, add to corresponding entry list
                    defect_site_dict[name][list(defect_site_dict[name].keys())[idxmin]].append(entry)

            else:  # no match found, add new entry
                try:
                    equiv_site_tuple = tuple(  # tuple because lists aren't hashable (can't be dict keys)
                        symm_bulk_struct.find_equivalent_sites(bulk_site)
                    )
                except ValueError:  # likely interstitials, need to add equiv sites to tuple
                    equiv_site_tuple = tuple(  # tuple because lists aren't hashable (can't be dict keys)
                        _get_all_equiv_sites(
                            bulk_site.frac_coords,
                            symm_bulk_struct,
                            bulk_symm_ops,
                        )
                    )

                defect_site_dict[name][equiv_site_tuple] = [entry]

    return defect_site_dict


def group_defects_by_name(entry_list: list[DefectEntry]) -> dict[str, list[DefectEntry]]:
    """
    Given an input list of DefectEntry objects, returns a dictionary of
    ``{defect name without charge: [DefectEntry]}``, where the values are lists
    of DefectEntry objects with the same defect name (excluding charge state).

    The ``DefectEntry.name`` attributes are used to get the defect names.
    These should be in the format:
    "{defect_name}_{optional_site_info}_{charge_state}".
    If the ``DefectEntry.name`` attribute is not defined or does not end with the
    charge state, then the entry will be renamed with the doped default name
    for the `unrelaxed` defect (i.e. using the point symmetry of the defect
    site in the bulk cell).

    For example, ``v_Cd_C3v_+1``, ``v_Cd_Td_+1`` and ``v_Cd_C3v_+2`` will be grouped
    as {``v_Cd_C3v``: [``v_Cd_C3v_+1``, ``v_Cd_C3v_+2``], ``v_Cd_Td``: [``v_Cd_Td_+1``]}.

    Args:
        entry_list ([DefectEntry]):
            A list of DefectEntry objects to group together by defect name
            (without charge).

    Returns:
        dict: Dictionary of {defect name without charge: [DefectEntry]}.
    """
    from doped.analysis import check_and_set_defect_entry_name

    grouped_entries: dict[str, list[DefectEntry]] = {}  # dict for groups of entries with the same prefix

    for _i, entry in enumerate(entry_list):
        # check defect entry name and (re)define if necessary
        check_and_set_defect_entry_name(entry, entry.name)
        entry_name_wout_charge = entry.name.rsplit("_", 1)[0]

        # If the prefix is not yet in the dictionary, initialize it with empty lists
        if entry_name_wout_charge not in grouped_entries:
            grouped_entries[entry_name_wout_charge] = []

        # Append the current entry to the appropriate group
        grouped_entries[entry_name_wout_charge].append(entry)

    return grouped_entries


# TODO: Make entries sub-selectable using dict indexing like DefectsGenerator
class DefectThermodynamics(MSONable):
    """
    Class for analysing the calculated thermodynamics of defects in solids.
    Similar to a pymatgen PhaseDiagram object, allowing the analysis of
    formation energies as functions of Fermi level and chemical potentials
    (i.e. defect formation energy / transition level diagrams), charge
    transition levels, defect/carrier concentrations etc.

    This class is able to get:
        a) stability of charge states for a given defect,
        b) list of all formation energies,
        c) transition levels in the gap,
        d) used as input to doped plotting/analysis functions
    """

    def __init__(
        self,
        defect_entries: Union[dict[str, DefectEntry], list[DefectEntry]],
        chempots: Optional[dict] = None,
        el_refs: Optional[dict] = None,
        vbm: Optional[float] = None,
        band_gap: Optional[float] = None,
        dist_tol: float = 1.5,
        check_compatibility: bool = True,
        bulk_dos: Optional[FermiDos] = None,
        skip_check: bool = False,
    ):
        r"""
        Create a DefectThermodynamics object, which can be used to analyse the
        calculated thermodynamics of defects in solids (formation energies,
        transition levels, concentrations etc).

        Usually initialised using DefectsParser.get_defect_thermodynamics(), but
        can also be initialised with a list or dict of DefectEntry objects (e.g.
        from DefectsParser.defect_dict).

        Note that the ``DefectEntry.name`` attributes are used to label the defects in
        plots.

        Args:
            defect_entries (dict[str, DefectEntry] or list[DefectEntry]):
                A dict or list of ``DefectEntry`` objects. Note that ``DefectEntry.name``
                attributes are used for grouping and plotting purposes! These should
                be in the format "{defect_name}_{optional_site_info}_{charge_state}".
                If the ``DefectEntry.name`` attribute is not defined or does not end with
                the charge state, then the entry will be renamed with the doped
                default name.
            chempots (dict):
                Dictionary of chemical potentials to use for calculating the defect
                formation energies. This can have the form of
                ``{"limits": [{'limit': [chempot_dict]}]}`` (the format generated by
                ``doped``\'s chemical potential parsing functions (see tutorials)) which
                allows easy analysis over a range of chemical potentials - where limit(s)
                (chemical potential limit(s)) to analyse/plot can later be chosen using
                the ``limits`` argument.

                Alternatively this can be a dictionary of chemical potentials for a
                single limit (limit), in the format: ``{element symbol: chemical potential}``.
                If manually specifying chemical potentials this way, you can set the
                ``el_refs`` option with the DFT reference energies of the elemental phases
                in order to show the formal (relative) chemical potentials above the
                formation energy plot, in which case it is the formal chemical potentials
                (i.e. relative to the elemental references) that should be given here,
                otherwise the absolute (DFT) chemical potentials should be given.

                If ``None`` (default), sets all chemical potentials to zero. Chemical
                potentials can also be supplied later in each analysis function, or set
                using ``DefectThermodynamics.chempots = ...`` (with the same input options).
            el_refs (dict):
                Dictionary of elemental reference energies for the chemical potentials
                in the format:
                ``{element symbol: reference energy}`` (to determine the formal chemical
                potentials, when ``chempots`` has been manually specified as
                ``{element symbol: chemical potential}``). Unnecessary if ``chempots`` is
                provided in format generated by ``doped`` (see tutorials).

                If ``None`` (default), sets all elemental reference energies to zero. Reference
                energies can also be supplied later in each analysis function, or set
                using ``DefectThermodynamics.el_refs = ...`` (with the same input options).
            vbm (float):
                VBM eigenvalue to use as Fermi level reference point for analysis.
                If None (default), will use ``"vbm"`` from the ``calculation_metadata``
                dict attributes of the parsed ``DefectEntry`` objects, which by default
                is taken from the bulk supercell VBM (unless ``bulk_band_gap_vr`` is set
                during defect parsing).
                Note that ``vbm`` should only affect the reference for the Fermi level
                values output by ``doped`` (as this VBM eigenvalue is used as the zero
                reference), thus affecting the position of the band edges in the defect
                formation energy plots and doping window / dopability limit functions,
                and the reference of the reported Fermi levels.
            band_gap (float):
                Band gap of the host, to use for analysis.
                If None (default), will use "gap" from the calculation_metadata
                dict attributes of the DefectEntry objects in ``defect_entries``.
            dist_tol (float):
                Threshold for the closest distance (in Å) between equivalent
                defect sites, for different species of the same defect type,
                to be grouped together (for plotting and transition level
                analysis). If the minimum distance between equivalent defect
                sites is less than ``dist_tol``, then they will be grouped
                together, otherwise treated as separate defects.
                (Default: 1.5)
            check_compatibility (bool):
                Whether to check the compatibility of the bulk entry for each defect
                entry (i.e. that all reference bulk energies are the same).
                (Default: True)
            bulk_dos (FermiDos or Vasprun or PathLike):
                ``pymatgen`` ``FermiDos`` for the bulk electronic density of states (DOS),
                for calculating Fermi level positions and defect/carrier concentrations.
                Alternatively, can be a ``pymatgen`` ``Vasprun`` object or path to the
                ``vasprun.xml(.gz)`` output of a bulk DOS calculation in VASP.
                Can also be provided later when using ``get_equilibrium_fermi_level()``,
                ``get_quenched_fermi_level_and_concentrations`` etc, or set using
                ``DefectThermodynamics.bulk_dos = ...`` (with the same input options).

                Usually this is a static calculation with the `primitive` cell of the bulk
                material, with relatively dense `k`-point sampling (especially for materials
                with disperse band edges) to ensure an accurately-converged DOS and thus Fermi
                level. ``ISMEAR = -5`` (tetrahedron smearing) is usually recommended for best
                convergence wrt `k`-point sampling. Consistent functional settings should be
                used for the bulk DOS and defect supercell calculations.
                (Default: None)
            skip_check (bool):
                Whether to skip the warning about the DOS VBM differing from the defect
                entries VBM by >0.05 eV. Should only be used when the reason for this
                difference is known/acceptable. (Default: False)

        Key Attributes:
            defect_entries (dict[str, DefectEntry]):
                Dict of ``DefectEntry`` objects included in the ``DefectThermodynamics``
                set, with their names as keys.
            chempots (dict):
                Dictionary of chemical potentials to use for calculating the defect
                formation energies (and hence concentrations etc), in the ``doped``
                format.
            el_refs (dict):
                Dictionary of elemental reference energies for the chemical potentials.
            vbm (float):
                VBM energy to use as Fermi level reference point for analysis.
            band_gap (float):
                Band gap of the host, to use for analysis.
            dist_tol (float):
                Threshold for the closest distance (in Å) between equivalent
                defect sites, for different species of the same defect type,
                to be grouped together (for plotting and transition level
                analysis).
            transition_levels (dict):
                Dictionary of charge transition levels for each defect entry.
                (e.g. ``{defect_name: {charge: transition_level}}``).
            check_compatibility (bool):
                Whether to check the compatibility of the bulk entry for each defect
                entry (i.e. that all reference bulk energies are the same).
            bulk_formula (str):
                The reduced formula of the bulk structure (e.g. "CdTe").
            bulk_dos (FermiDos):
                ``pymatgen`` ``FermiDos`` for the bulk electronic density of states
                (DOS), used for calculating Fermi level positions and defect/carrier
                concentrations.
            skip_check (bool):
                Whether to skip the warning about the DOS VBM differing from the defect
                entries VBM by >0.05 eV. Should only be used when the reason for this
                difference is known/acceptable.
        """
        if not defect_entries:
            raise ValueError(
                "No defects found in `defect_entries`. Please check the supplied dictionary is in the "
                "correct format (i.e. {'defect_name': defect_entry}), or as a list: [defect_entry]."
            )
        if isinstance(defect_entries, list):
            defect_entries = {entry.name: entry for entry in defect_entries}

        self._defect_entries = defect_entries
        self._chempots, self._el_refs = _parse_chempots(chempots, el_refs, update_el_refs=True)
        self._dist_tol = dist_tol
        self.check_compatibility = check_compatibility
        self.skip_check = skip_check

        # get and check VBM/bandgap values:
        def _raise_VBM_band_gap_value_error(vals, type="VBM"):
            raise ValueError(
                f"{type} values for defects in `defect_dict` do not match within 0.05 eV of each other, "
                f"and so are incompatible for thermodynamic analysis with DefectThermodynamics. The "
                f"{type} values in the dictionary are: {vals}. You should recheck the correct/same bulk "
                f"files were used when parsing. If this is acceptable, you can instead manually specify "
                f"{type} in DefectThermodynamics initialisation."
            )

        self.vbm = vbm
        self.band_gap = band_gap
        if self.vbm is None or self.band_gap is None:
            vbm_vals = []
            band_gap_vals = []
            for defect_entry in self.defect_entries.values():
                if "vbm" in defect_entry.calculation_metadata:
                    vbm_vals.append(defect_entry.calculation_metadata["vbm"])
                if "gap" in defect_entry.calculation_metadata:
                    band_gap_vals.append(defect_entry.calculation_metadata["gap"])

            # get the max difference in VBM & band_gap vals:
            if vbm_vals and max(vbm_vals) - min(vbm_vals) > 0.05 and self.vbm is None:
                _raise_VBM_band_gap_value_error(vbm_vals, type="VBM")
            elif vbm_vals and self.vbm is None:
                self.vbm = vbm_vals[0]

            if band_gap_vals and max(band_gap_vals) - min(band_gap_vals) > 0.05 and self.band_gap is None:
                _raise_VBM_band_gap_value_error(band_gap_vals, type="band_gap")
            elif band_gap_vals and self.band_gap is None:
                self.band_gap = band_gap_vals[0]

        for i, name in [(self.vbm, "VBM eigenvalue"), (self.band_gap, "band gap value")]:
            if i is None:
                raise ValueError(
                    f"No {name} was supplied or able to be parsed from the defect entries "
                    f"(calculation_metadata attributes). Please specify the {name} in the function input."
                )

        self.bulk_dos = bulk_dos  # use setter method, needs to be after setting VBM

        # order entries for deterministic behaviour (particularly for plotting)
        self._sort_parse_and_check_entries()

        bulk_entry = next(iter(self.defect_entries.values())).bulk_entry
        if bulk_entry is not None:
            self.bulk_formula = bulk_entry.structure.composition.get_reduced_formula_and_factor(
                iupac_ordering=True
            )[0]
        else:
            self.bulk_formula = None

    def _sort_parse_and_check_entries(self):
        """
        Sort the defect entries, parse the transition levels, and check the
        compatibility of the bulk entries (if ``self.check_compatibility`` is
        ``True``).
        """
        defect_entries_dict: dict[str, DefectEntry] = {}
        for entry in self.defect_entries.values():
            # rename defect entry names in dict if necessary ("_a", "_b"...)
            entry_name, [
                defect_entries_dict,
            ] = _rename_key_and_dicts(
                entry.name,
                [
                    defect_entries_dict,
                ],
            )
            defect_entries_dict[entry_name] = entry

        sorted_defect_entries_dict = _sort_defect_entries(defect_entries_dict)
        self._defect_entries = sorted_defect_entries_dict
        with warnings.catch_warnings():  # ignore formation energies chempots warning when just parsing TLs
            warnings.filterwarnings("ignore", message="No chemical potentials")
            self._parse_transition_levels()
        if self.check_compatibility:
            self._check_bulk_compatibility()
            self._check_bulk_chempots_compatibility(self._chempots)

    def as_dict(self):
        """
        Returns:
            JSON-serializable dict representation of ``DefectThermodynamics``.
        """
        return {
            "@module": type(self).__module__,
            "@class": type(self).__name__,
            "defect_entries": self.defect_entries,
            "chempots": self.chempots,
            "el_refs": self.el_refs,
            "vbm": self.vbm,
            "band_gap": self.band_gap,
            "dist_tol": self.dist_tol,
            "check_compatibility": self.check_compatibility,
            "bulk_formula": self.bulk_formula,
            "bulk_dos": self.bulk_dos,
            "skip_check": self.skip_check,
        }

    @classmethod
    def from_dict(cls, d):
        """
<<<<<<< HEAD
        Reconstitute a DefectThermodynamics object from a dict representation
        created using ``as_dict()``.
=======
        Reconstitute a ``DefectThermodynamics`` object from a dict
        representation created using ``as_dict()``.
>>>>>>> eaf96cea

        Args:
            d (dict): dict representation of ``DefectThermodynamics``.

        Returns:
            ``DefectThermodynamics`` object
        """
        warnings.filterwarnings(
            "ignore", "Use of properties is"
        )  # `message` only needs to match start of message
<<<<<<< HEAD
        defect_entries = [DefectEntry.from_dict(entry_dict) for entry_dict in d.get("defect_entries")]
        bulk_dos = FermiDos.from_dict(d.get("bulk_dos")) if d.get("bulk_dos") else None
=======

        def _get_defect_entry(entry_dict):
            if isinstance(entry_dict, DefectEntry):
                return entry_dict
            return DefectEntry.from_dict(entry_dict)

        if isinstance(d.get("defect_entries"), list):
            d["defect_entries"] = [_get_defect_entry(entry_dict) for entry_dict in d.get("defect_entries")]
        else:
            d["defect_entries"] = {
                name: _get_defect_entry(entry_dict) for name, entry_dict in d.get("defect_entries").items()
            }
>>>>>>> eaf96cea

        return cls(
            defect_entries=d.get("defect_entries"),
            chempots=d.get("chempots"),
            el_refs=d.get("el_refs"),
            vbm=d.get("vbm"),
            band_gap=d.get("band_gap"),
            dist_tol=d.get("dist_tol"),
            check_compatibility=d.get("check_compatibility"),
<<<<<<< HEAD
            bulk_dos=bulk_dos,
=======
            bulk_dos=FermiDos.from_dict(d.get("bulk_dos")) if d.get("bulk_dos") else None,
>>>>>>> eaf96cea
            skip_check=d.get("skip_check"),
        )

    def to_json(self, filename: Optional[PathLike] = None):
        """
        Save the ``DefectThermodynamics`` object as a json file, which can be
        reloaded with the ``DefectThermodynamics.from_json()`` class method.

        Note that file extensions with ".gz" will be automatically compressed
        (recommended to save space)!

        Args:
            filename (PathLike): Filename to save json file as. If None, the
                filename will be set as
                ``{Chemical Formula}_defect_thermodynamics.json.gz`` where
                {Chemical Formula} is the chemical formula of the host material.
        """
        if filename is None:
            if self.bulk_formula is not None:
                filename = f"{self.bulk_formula}_defect_thermodynamics.json.gz"
            else:
                filename = "defect_thermodynamics.json.gz"

        dumpfn(self, filename)

    @classmethod
    def from_json(cls, filename: PathLike):
        """
        Load a ``DefectThermodynamics`` object from a json(.gz) file.

        Note that ``.json.gz`` files can be loaded directly.

        Args:
            filename (PathLike):
                Filename of json file to load ``DefectThermodynamics``
                object from.

        Returns:
            ``DefectThermodynamics`` object
        """
        return loadfn(filename)

    def _get_chempots(self, chempots: Optional[dict] = None, el_refs: Optional[dict] = None):
        """
        Parse chemical potentials, either using input values (after formatting
        them in the doped format) or using the class attributes if set.
        """
        chempots, el_refs = _parse_chempots(
            chempots or self.chempots, el_refs or self.el_refs, update_el_refs=True
        )
        if self.check_compatibility:
            self._check_bulk_chempots_compatibility(chempots)

        return chempots, el_refs

    def _parse_transition_levels(self):
        r"""
        Parses the charge transition levels for defect entries in the
        DefectThermodynamics object, and stores information about the stable
        charge states, transition levels etc.

        Defect entries of the same type (e.g. ``Te_i``, ``v_Cd``) are grouped together
        (for plotting and transition level analysis) based on the minimum
        distance between (equivalent) defect sites, to distinguish between
        different inequivalent sites. ``DefectEntry``\s of the same type and with
        a closest distance between equivalent defect sites less than ``dist_tol``
        (1.5 Å by default) are grouped together. If a DefectEntry's site has a
        closest distance less than ``dist_tol`` to multiple sets of equivalent
        sites, then it is matched to the one with the lowest minimum distance.

        Code for parsing the transition levels was originally templated from
        the pyCDT (pymatgen<=2022.7.25) thermodynamics code (deleted in later
        versions).

        This function uses scipy's HalfspaceIntersection
        to construct the polygons corresponding to defect stability as
        a function of the Fermi-level. The Halfspace Intersection
        constructs N-dimensional hyperplanes, in this case N=2, based
        on the equation of defect formation energy with considering chemical
        potentials:
            E_form = E_0^{Corrected} + Q_{defect}*(E_{VBM} + E_{Fermi}).

        Extra hyperplanes are constructed to bound this space so that
        the algorithm can actually find enclosed region.

        This code was modeled after the Halfspace Intersection code for
        the Pourbaix Diagram.
        """
        # determine defect charge transition levels:
        with warnings.catch_warnings():  # ignore formation energies chempots warning when just parsing TLs
            warnings.filterwarnings("ignore", message="Chemical potentials not present for elements")
            midgap_formation_energies = [  # without chemical potentials
                entry.formation_energy(
                    fermi_level=0.5 * self.band_gap, vbm=entry.calculation_metadata.get("vbm", self.vbm)
                )
                for entry in self.defect_entries.values()
            ]
        # set range to {min E_form - 30, max E_form +30} eV for y (formation energy), and
        # {VBM - 1, CBM + 1} eV for x (fermi level)
        min_y_lim = min(midgap_formation_energies) - 30
        max_y_lim = max(midgap_formation_energies) + 30
        limits = [[-1, self.band_gap + 1], [min_y_lim, max_y_lim]]  # type: ignore

        stable_entries: dict = {}
        defect_charge_map: dict = {}
        transition_level_map: dict = {}
        all_entries: dict = {}  # similar format to stable_entries, but with all (incl unstable) entries

        try:
            defect_site_dict = group_defects_by_distance(
                list(self.defect_entries.values()), dist_tol=self.dist_tol
            )
            grouped_entries_list = [
                entry_list for sub_dict in defect_site_dict.values() for entry_list in sub_dict.values()
            ]
        except Exception as e:
            grouped_entries = group_defects_by_name(list(self.defect_entries.values()))
            grouped_entries_list = list(grouped_entries.values())
            warnings.warn(
                f"Grouping (inequivalent) defects by distance failed with error: {e!r}"
                f"\nGrouping by defect names instead."
            )  # possibly different bulks (though this should be caught/warned about earlier), or not
            # parsed with recent doped versions etc

        for grouped_defect_entries in grouped_entries_list:
            sorted_defect_entries = sorted(
                grouped_defect_entries, key=lambda x: (abs(x.charge_state), x.get_ediff())
            )  # sort by charge, starting with closest to zero, and then formation energy for
            # deterministic behaviour

            # prepping coefficient matrix for half-space intersection
            # [-Q, 1, -1*(E_form+Q*VBM)] -> -Q*E_fermi+E+-1*(E_form+Q*VBM) <= 0 where E_fermi and E are
            # the variables in the hyperplanes
            hyperplanes = np.array(
                [
                    [
                        -1.0 * entry.charge_state,
                        1,
                        -1.0 * (entry.get_ediff() + entry.charge_state * self.vbm),  # type: ignore
                    ]
                    for entry in sorted_defect_entries
                ]
            )

            border_hyperplanes = [
                [-1, 0, limits[0][0]],
                [1, 0, -1 * limits[0][1]],
                [0, -1, limits[1][0]],
                [0, 1, -1 * limits[1][1]],
            ]
            hs_hyperplanes = np.vstack([hyperplanes, border_hyperplanes])
            interior_point = [self.band_gap / 2, min(midgap_formation_energies) - 1.0]  # type: ignore
            hs_ints = HalfspaceIntersection(hs_hyperplanes, np.array(interior_point))

            # Group the intersections and corresponding facets
            ints_and_facets_zip = zip(hs_ints.intersections, hs_ints.dual_facets)
            # Only include the facets corresponding to entries, not the boundaries
            total_entries = len(sorted_defect_entries)
            ints_and_facets_filter = filter(
                lambda int_and_facet: all(np.array(int_and_facet[1]) < total_entries),
                ints_and_facets_zip,
            )
            # sort based on transition level
            ints_and_facets_list = sorted(
                ints_and_facets_filter, key=lambda int_and_facet: int_and_facet[0][0]
            )

            # take simplest (shortest) possible defect name, with lowest energy, as the name for that group
            possible_defect_names_and_energies = [
                (defect_entry.name.rsplit("_", 1)[0], defect_entry.get_ediff())
                for defect_entry in sorted_defect_entries
            ]  # names without charge
            defect_name_wout_charge = min(
                possible_defect_names_and_energies, key=lambda x: (len(x[0]), x[1])
            )[0]

            defect_name_wout_charge, output_dicts = _rename_key_and_dicts(
                defect_name_wout_charge,
                [transition_level_map, all_entries, stable_entries, defect_charge_map],
            )
            transition_level_map, all_entries, stable_entries, defect_charge_map = output_dicts

            if len(ints_and_facets_list) > 0:  # unpack into lists
                _, facets = zip(*ints_and_facets_list)
                transition_level_map[defect_name_wout_charge] = {  # map of transition level: charge states
                    intersection[0]: sorted(
                        [sorted_defect_entries[i].charge_state for i in facet], reverse=True
                    )
                    for intersection, facet in ints_and_facets_list
                }
                stable_entries[defect_name_wout_charge] = sorted(
                    {sorted_defect_entries[i] for dual in facets for i in dual},
                    key=lambda x: (-x.charge_state, x.get_ediff(), len(x.name)),
                )
                defect_charge_map[defect_name_wout_charge] = sorted(
                    [entry.charge_state for entry in sorted_defect_entries], reverse=True
                )

            elif len(sorted_defect_entries) == 1:
                transition_level_map[defect_name_wout_charge] = {}
                stable_entries[defect_name_wout_charge] = [sorted_defect_entries[0]]
                defect_charge_map[defect_name_wout_charge] = [sorted_defect_entries[0].charge_state]

            else:  # if ints_and_facets is empty, then there is likely only one defect...
                # confirm formation energies dominant for one defect over other identical defects
                name_set = [entry.name for entry in sorted_defect_entries]
                with (
                    warnings.catch_warnings()
                ):  # ignore formation energies chempots warning when just parsing TLs
                    warnings.filterwarnings(
                        "ignore", message="Chemical potentials not present for elements"
                    )
                    vb_list = [
                        entry.formation_energy(
                            fermi_level=limits[0][0], vbm=entry.calculation_metadata.get("vbm", self.vbm)
                        )
                        for entry in sorted_defect_entries
                    ]
                    cb_list = [
                        entry.formation_energy(
                            fermi_level=limits[0][1], vbm=entry.calculation_metadata.get("vbm", self.vbm)
                        )
                        for entry in sorted_defect_entries
                    ]

                vbm_def_index = vb_list.index(min(vb_list))
                name_stable_below_vbm = name_set[vbm_def_index]
                cbm_def_index = cb_list.index(min(cb_list))
                name_stable_above_cbm = name_set[cbm_def_index]

                if name_stable_below_vbm != name_stable_above_cbm:
                    raise ValueError(
                        f"HalfSpace identified only one stable charge out of list: {name_set}\n"
                        f"But {name_stable_below_vbm} is stable below vbm and "
                        f"{name_stable_above_cbm} is stable above cbm.\nList of VBM formation "
                        f"energies: {vb_list}\nList of CBM formation energies: {cb_list}"
                    )

                transition_level_map[defect_name_wout_charge] = {}
                stable_entries[defect_name_wout_charge] = [sorted_defect_entries[vbm_def_index]]
                defect_charge_map[defect_name_wout_charge] = sorted(
                    [entry.charge_state for entry in sorted_defect_entries], reverse=True
                )

            all_entries[defect_name_wout_charge] = sorted_defect_entries

        self.transition_level_map = transition_level_map
        self.stable_entries = stable_entries
        self.all_entries = all_entries
        self.defect_charge_map = defect_charge_map

        # sort dictionaries deterministically:
        self.transition_level_map = dict(
            sorted(self.transition_level_map.items(), key=lambda item: self._map_sort_func(item[0]))
        )
        self.stable_entries = dict(
            sorted(self.stable_entries.items(), key=lambda item: self._map_sort_func(item[0]))
        )
        self.all_entries = dict(
            sorted(self.all_entries.items(), key=lambda item: self._map_sort_func(item[0]))
        )
        self.defect_charge_map = dict(
            sorted(self.defect_charge_map.items(), key=lambda item: self._map_sort_func(item[0]))
        )

        self.transition_levels = {
            defect_name: list(defect_tls.keys())
            for defect_name, defect_tls in transition_level_map.items()
        }
        self.stable_charges = {
            defect_name: [entry.charge_state for entry in entries]
            for defect_name, entries in stable_entries.items()
        }

    def _map_sort_func(self, name_wout_charge):
        """
        Convenience sorting function for dictionaries in and outputs from
        ``DefectThermodynamics``.
        """
        for i in range(name_wout_charge.count("_") + 1):  # number of underscores in name
            split_name = name_wout_charge.rsplit("_", i)[0]
            indices = [  # find first occurrence of name_wout_charge in defect_entries
                i for i, name in enumerate(self._defect_entries.keys()) if name.startswith(split_name)
            ]
            if indices:
                return min(indices), split_name

        return 100, split_name  # if name not in defect_entries, put at end

    def _check_bulk_compatibility(self):
        """
        Helper function to quickly check if all entries have compatible bulk
        calculation settings, by checking that the energy of
        ``defect_entry.bulk_entry`` is the same for all defect entries.

        By proxy checks that same bulk/defect calculation settings were used in
        all cases, from each bulk/defect combination already being checked when
        parsing. This is to catch any cases where defects may have been parsed
        separately and combined (rather than altogether with DefectsParser,
        which ensures the same bulk in each case), and where a different bulk
        reference calculation was (mistakenly) used.
        """
        bulk_energies = [entry.bulk_entry.energy for entry in self.defect_entries.values()]
        if max(bulk_energies) - min(bulk_energies) > 0.02:  # 0.02 eV tolerance
            warnings.warn(
                f"Note that not all defects in `defect_entries` have the same reference bulk energy (bulk "
                f"supercell calculation at `bulk_path` when parsing), with energies differing by >0.02 "
                f"eV. This can lead to inaccuracies in predicted formation energies! The bulk energies of "
                f"defect entries in `defect_entries` are:\n"
                f"{[(name, entry.bulk_entry.energy) for name, entry in self.defect_entries.items()]}\n"
                f"You can suppress this warning by setting `DefectThermodynamics.check_compatibility = "
                f"False`."
            )

    def _check_bulk_defects_compatibility(self):
        """
        Helper function to quickly check if all entries have compatible
        defect/bulk calculation settings.

        Currently not used, as the bulk/defect compatibility is checked when
        parsing, and the compatibility across bulk calculations is checked with
        ``_check_bulk_compatibility()``.
        """
        # check each defect entry against its own bulk, and also check each bulk against each other
        reference_defect_entry = next(iter(self.defect_entries.values()))
        reference_run_metadata = reference_defect_entry.calculation_metadata["run_metadata"]
        for defect_entry in self.defect_entries.values():
            with warnings.catch_warnings(record=True) as captured_warnings:
                run_metadata = defect_entry.calculation_metadata["run_metadata"]
                # compare defect and bulk:
                _compare_incar_tags(run_metadata["bulk_incar"], run_metadata["defect_incar"])
                _compare_potcar_symbols(
                    run_metadata["bulk_potcar_symbols"], run_metadata["defect_potcar_symbols"]
                )
                _compare_kpoints(
                    run_metadata["bulk_actual_kpoints"],
                    run_metadata["defect_actual_kpoints"],
                    run_metadata["bulk_kpoints"],
                    run_metadata["defect_kpoints"],
                )

                # compare bulk and reference bulk:
                _compare_incar_tags(
                    reference_run_metadata["bulk_incar"],
                    run_metadata["bulk_incar"],
                    defect_name=f"other bulk (for {reference_defect_entry.name})",
                )
                _compare_potcar_symbols(
                    reference_run_metadata["bulk_potcar_symbols"],
                    run_metadata["bulk_potcar_symbols"],
                    defect_name=f"other bulk (for {reference_defect_entry.name})",
                )
                _compare_kpoints(
                    reference_run_metadata["bulk_actual_kpoints"],
                    run_metadata["defect_actual_kpoints"],
                    reference_run_metadata["bulk_kpoints"],
                    run_metadata["defect_kpoints"],
                    defect_name=f"other bulk (for {reference_defect_entry.name})",
                )

            if captured_warnings:
                concatenated_warnings = "\n".join(str(warning.message) for warning in captured_warnings)
                warnings.warn(
                    f"Incompatible defect/bulk calculation settings detected for defect "
                    f"{defect_entry.name}: \n{concatenated_warnings}"
                )

    def _check_bulk_chempots_compatibility(self, chempots: Optional[dict] = None):
        r"""
        Helper function to quickly check if the supplied chemical potentials
        dictionary matches the bulk supercell used for the defect calculations,
        by comparing the raw energies (from the bulk supercell calculation, and
        that corresponding to the chemical potentials supplied).

        Args:
            chempots (dict, optional):
                Dictionary of chemical potentials to check compatibility with
                the bulk supercell calculations (``DefectEntry.bulk_entry``\s),
                in the ``doped`` format.

                If ``None`` (default), will use ``self.chempots`` (= 0 for all
                chemical potentials by default).
                This can have the form of ``{"limits": [{'limit': [chempot_dict]}]}``
                (the format generated by ``doped``\'s chemical potential parsing
                functions (see tutorials)), or alternatively a dictionary of chemical
                potentials for a single limit (``limit``), in the format:
                ``{element symbol: chemical potential}``.
                If manually specifying chemical potentials this way, you can set the
                ``el_refs`` option with the DFT reference energies of the elemental phases,
                in which case it is the formal chemical potentials (i.e. relative to the
                elemental references) that should be given here, otherwise the absolute
                (DFT) chemical potentials should be given.
        """
        if chempots is None and self.chempots is None:
            return

        bulk_entry = next(entry.bulk_entry for entry in self.defect_entries.values())
        bulk_supercell_energy_per_atom = bulk_entry.energy / bulk_entry.composition.num_atoms
        bulk_chempot_energy_per_atom = (
            raw_energy_from_chempots(bulk_entry.composition, chempots or self.chempots)
            / bulk_entry.composition.num_atoms
        )

        if abs(bulk_supercell_energy_per_atom - bulk_chempot_energy_per_atom) > 0.025:
            warnings.warn(  # 0.05 eV intrinsic defect formation energy error tolerance, taking per-atom
                # chempot error and multiplying by 2 to account for how this would affect antisite
                # formation energies (extreme case)
                f"Note that the raw (DFT) energy of the bulk supercell calculation ("
                f"{bulk_supercell_energy_per_atom:.2f} eV/atom) differs from that expected from the "
                f"supplied chemical potentials ({bulk_chempot_energy_per_atom:.2f} eV/atom) by >0.025 eV. "
                f"This will likely give inaccuracies of similar magnitude in the predicted formation "
                f"energies! \n"
                f"You can suppress this warning by setting `DefectThermodynamics.check_compatibility = "
                f"False`."
            )

    def add_entries(
        self,
        defect_entries: Union[dict[str, DefectEntry], list[DefectEntry]],
        check_compatibility: bool = True,
    ):
        """
        Add additional defect entries to the DefectThermodynamics object.

        Args:
            defect_entries ({str: DefectEntry} or [DefectEntry]):
                A dict or list of ``DefectEntry`` objects, to add to the
                ``DefectThermodynamics.defect_entries`` dict. Note that ``DefectEntry.name``
                attributes are used for grouping and plotting purposes! These should
                be in the format "{defect_name}_{optional_site_info}_{charge_state}".
                If the ``DefectEntry.name`` attribute is not defined or does not end with
                the charge state, then the entry will be renamed with the doped
                default name.
            check_compatibility (bool):
                Whether to check the compatibility of the bulk entry for each defect
                entry (i.e. that all reference bulk energies are the same).
                (Default: True)
        """
        self.check_compatibility = check_compatibility
        if not defect_entries:
            raise ValueError(
                "No defects found in `defect_entries`. Please check the supplied dictionary is in the "
                "correct format (i.e. {'defect_name': defect_entry}), or as a list: [defect_entry]."
            )
        if isinstance(defect_entries, list):  # append 'pre_formatting' so we don't overwrite any existing
            defect_entries = {f"{entry.name}_pre_formatting": entry for entry in defect_entries}

        self._defect_entries.update(defect_entries)  # add new entries and format names
        self._sort_parse_and_check_entries()

    @property
    def defect_entries(self):
        """
        Get the dict of parsed ``DefectEntry`` objects in the
        ``DefectThermodynamics`` analysis object.
        """
        return self._defect_entries

    @defect_entries.setter
    def defect_entries(self, input_defect_entries):
        r"""
        Set the dict of parsed ``DefectEntry``\s to include in the
        ``DefectThermodynamics`` object, and reparse the thermodynamic
        information (transition levels etc).
        """
        self._defect_entries = input_defect_entries
        self._sort_parse_and_check_entries()

    @property
    def chempots(self):
        r"""
        Get the chemical potentials dictionary used for calculating the defect
        formation energies.

        ``chempots`` is a dictionary of chemical potentials to use for calculating
        the defect formation energies, in the form of:
        ``{"limits": [{'limit': [chempot_dict]}]}`` (the format generated by
        ``doped``\'s chemical potential parsing functions (see tutorials)) which
        allows easy analysis over a range of chemical potentials - where limit(s)
        (chemical potential limit(s)) to analyse/plot can later be chosen using
        the ``limits`` argument.
        """
        return self._chempots

    @chempots.setter
    def chempots(self, input_chempots):
        r"""
        Set the chemical potentials dictionary (``chempots``), and reparse to
        have the required ``doped`` format.

        ``chempots`` is a dictionary of chemical potentials to use for calculating
        the defect formation energies, in the form of:
        ``{"limits": [{'limit': [chempot_dict]}]}`` (the format generated by
        ``doped``\'s chemical potential parsing functions (see tutorials)) which
        allows easy analysis over a range of chemical potentials - where limit(s)
        (chemical potential limit(s)) to analyse/plot can later be chosen using
        the ``limits`` argument.

        Alternatively this can be a dictionary of chemical potentials for a
        single limit (limit), in the format: ``{element symbol: chemical potential}``.
        If manually specifying chemical potentials this way, you can set the
        ``el_refs`` option with the DFT reference energies of the elemental phases
        in order to show the formal (relative) chemical potentials above the
        formation energy plot, in which case it is the formal chemical potentials
        (i.e. relative to the elemental references) that should be given here,
        otherwise the absolute (DFT) chemical potentials should be given.

        If None (default), sets all formal chemical potentials (i.e. relative
        to the elemental reference energies in ``el_refs``) to zero. Chemical
        potentials can also be supplied later in each analysis function.
        (Default: None)
        """
        self._chempots, self._el_refs = _parse_chempots(
            input_chempots, self._el_refs, update_el_refs=False
        )
        if self.check_compatibility:
            self._check_bulk_chempots_compatibility(self._chempots)

    @property
    def el_refs(self):
        """
        Get the elemental reference energies for the chemical potentials.

        This is in the form of a dictionary of elemental reference energies for
        the chemical potentials, in the format: ``{element symbol: reference
        energy}``.
        """
        return self._el_refs

    @el_refs.setter
    def el_refs(self, input_el_refs):
        """
        Set the elemental reference energies for the chemical potentials
        (``el_refs``), and reparse to have the required ``doped`` format.

        This is in the form of a dictionary of elemental reference energies for the
        chemical potentials, in the format: ``{element symbol: reference energy}``,
        and is used to determine the formal chemical potentials, when ``chempots``
        has been manually specified as ``{element symbol: chemical potential}``.
        Unnecessary if ``chempots`` is provided in format generated by ``doped``
        (see tutorials).
        """
        self._chempots, self._el_refs = _parse_chempots(self._chempots, input_el_refs, update_el_refs=True)

    @property
    def bulk_dos(self):
        """
        Get the ``pymatgen``  ``FermiDos`` for the bulk electronic density of
        states (DOS), for calculating Fermi level positions and defect/carrier
        concentrations, if set.

        Otherwise, returns None.
        """
        return self._bulk_dos

    @bulk_dos.setter
    def bulk_dos(self, input_bulk_dos: Union[FermiDos, Vasprun, PathLike]):
        r"""
        Set the ``pymatgen``  ``FermiDos`` for the bulk electronic density of
        states (DOS), for calculating Fermi level positions and defect/carrier
        concentrations.

        Should be a ``pymatgen`` ``FermiDos`` for the bulk electronic DOS, a
        ``pymatgen`` ``Vasprun`` object or path to the  ``vasprun.xml(.gz)``
        output of a bulk DOS calculation in VASP.
        Can also be provided later when using ``get_equilibrium_fermi_level()``,
        ``get_quenched_fermi_level_and_concentrations`` etc.

        Usually this is a static calculation with the `primitive` cell of the bulk
        material, with relatively dense `k`-point sampling (especially for materials
        with disperse band edges) to ensure an accurately-converged DOS and thus Fermi
        level. ``ISMEAR = -5`` (tetrahedron smearing) is usually recommended for best
        convergence wrt `k`-point sampling. Consistent functional settings should be
        used for the bulk DOS and defect supercell calculations.
        """
        self._bulk_dos = self._parse_fermi_dos(input_bulk_dos, skip_check=self.skip_check)

    @property
    def bulk_dos(self):
        """
        Get the ``pymatgen``  ``FermiDos`` for the bulk electronic density of
        states (DOS), for calculating Fermi level positions and defect/carrier
        concentrations, if set.

        Otherwise, returns None.
        """
        return self._bulk_dos

    @bulk_dos.setter
    def bulk_dos(self, input_bulk_dos: Union[FermiDos, Vasprun, PathLike]):
        r"""
        Set the ``pymatgen``  ``FermiDos`` for the bulk electronic density of
        states (DOS), for calculating Fermi level positions and defect/carrier
        concentrations.

        Should be a ``pymatgen`` ``FermiDos`` for the bulk electronic DOS, a
        ``pymatgen`` ``Vasprun`` object or path to the  ``vasprun.xml(.gz)``
        output of a bulk DOS calculation in VASP.
        Can also be provided later when using ``get_equilibrium_fermi_level()``,
        ``get_quenched_fermi_level_and_concentrations`` etc.

        Usually this is a static calculation with the `primitive` cell of the bulk
        material, with relatively dense `k`-point sampling (especially for materials
        with disperse band edges) to ensure an accurately-converged DOS and thus Fermi
        level. ``ISMEAR = -5`` (tetrahedron smearing) is usually recommended for best
        convergence wrt `k`-point sampling. Consistent functional settings should be
        used for the bulk DOS and defect supercell calculations.
        """
        self._bulk_dos = self._parse_fermi_dos(input_bulk_dos, skip_check=self.skip_check)

    @property
    def defect_names(self):
        """
        List of names of defects in the ``DefectThermodynamics`` set.
        """
        return list(self.defect_charge_map.keys())

    @property
    def all_stable_entries(self):
        """
        List all stable entries (defect + charge) in the
        ``DefectThermodynamics`` set.
        """
        return list(chain.from_iterable(self.stable_entries.values()))

    @property
    def all_unstable_entries(self):
        """
        List all unstable entries (defect + charge) in the
        ``DefectThermodynamics`` set.
        """
        return [e for e in self.defect_entries.values() if e not in self.all_stable_entries]

    @property
    def unstable_entries(self):
        """
        Dictionary of unstable entries (``{defect name without charge: [list of
        DefectEntry objects]}``) in the ``DefectThermodynamics`` set.
        """
        return {
            k: [entry for entry in v if entry not in self.stable_entries[k]]
            for k, v in self.all_entries.items()
        }

    @property
    def dist_tol(self):
        r"""
        Get the distance tolerance (in Å) used for grouping (equivalent)
        defects together (for plotting and transition level analysis).

        ``DefectEntry``\s of the same type and with a closest distance between
        equivalent defect sites less than ``dist_tol`` (1.5 Å by default) are
        grouped together. If a DefectEntry's site has a closest distance less
        than ``dist_tol`` to multiple sets of equivalent sites, then it is
        matched to the one with the lowest minimum distance.
        """
        return self._dist_tol

    @dist_tol.setter
    def dist_tol(self, input_dist_tol: float):
        r"""
        Set the distance tolerance (in Å) used for grouping (equivalent)
        defects together (for plotting and transition level analysis), and
        reparse the thermodynamic information (transition levels etc) with this
        tolerance.

        ``DefectEntry``\s of the same type and with a closest distance between
        equivalent defect sites less than ``dist_tol`` (1.5 Å by default) are
        grouped together. If a DefectEntry's site has a closest distance less
        than ``dist_tol`` to multiple sets of equivalent sites, then it is
        matched to the one with the lowest minimum distance.
        """
        self._dist_tol = input_dist_tol
        with warnings.catch_warnings():  # ignore formation energies chempots warning when just parsing TLs
            warnings.filterwarnings("ignore", message="No chemical potentials")
            self._parse_transition_levels()

    def _get_and_set_fermi_level(self, fermi_level: Optional[float] = None) -> float:
        """
        Handle the input Fermi level choice.

        If Fermi level not set, defaults to mid-gap Fermi level (E_g/2) and
        prints an info message to the user.
        """
        if fermi_level is None:
            fermi_level = 0.5 * self.band_gap  # type: ignore
            print(
                f"Fermi level was not set, so using mid-gap Fermi level (E_g/2 = {fermi_level:.2f} eV "
                f"relative to the VBM)."
            )
        return fermi_level

    def get_equilibrium_concentrations(
        self,
        chempots: Optional[dict] = None,
        limit: Optional[str] = None,
        el_refs: Optional[dict] = None,
        fermi_level: Optional[float] = None,
        temperature: float = 300,
        per_charge: bool = True,
        per_site: bool = False,
        skip_formatting: bool = False,
        lean: bool = False,
    ) -> pd.DataFrame:
        r"""
        Compute the `equilibrium` concentrations (in cm^-3) for all
        ``DefectEntry``\s in the ``DefectThermodynamics`` object, at a given
        chemical potential limit, fermi_level and temperature, assuming the
        dilute limit approximation.

        Note that these are the `equilibrium` defect concentrations!
        ``DefectThermodynamics.get_quenched_fermi_level_and_concentrations()``
        can instead be used to calculate the Fermi level and defect
        concentrations for a material grown/annealed at higher temperatures
        and then cooled (quenched) to room/operating temperature (where defect
        concentrations are assumed to remain fixed) - this is known as the
        frozen defect approach and is typically the most valid approximation
        (see its docstring for more information).

        The degeneracy/multiplicity factor "g" is an important parameter in the defect
        concentration equation (see discussion in https://doi.org/10.1039/D2FD00043A
        and https://doi.org/10.1039/D3CS00432E), affecting the final concentration by
        up to ~2 orders of magnitude. This factor is taken from the product of the
        ``defect_entry.defect.multiplicity`` and ``defect_entry.degeneracy_factors``
        attributes.

        Args:
            chempots (dict):
                Dictionary of chemical potentials to use for calculating the defect
                formation energies (and thus concentrations). If ``None`` (default),
                will use ``self.chempots`` (= 0 for all chemical potentials by default).
                This can have the form of ``{"limits": [{'limit': [chempot_dict]}]}``
                (the format generated by ``doped``\'s chemical potential parsing
                functions (see tutorials)) and specific limits (chemical potential
                limits) can then be chosen using ``limit``.

                Alternatively this can be a dictionary of chemical potentials for a
                single limit (``limit``), in the format:
                ``{element symbol: chemical potential}``.
                If manually specifying chemical potentials this way, you can set the
                ``el_refs`` option with the DFT reference energies of the elemental phases,
                in which case it is the formal chemical potentials (i.e. relative to the
                elemental references) that should be given here, otherwise the absolute
                (DFT) chemical potentials should be given.

                Note that you can also set ``DefectThermodynamics.chempots = ...``
                (with the same input options) to set the default chemical potentials
                for all calculations.
                (Default: None)
            limit (str):
                The chemical potential limit for which to
                obtain the equilibrium concentrations. Can be either:

                - ``None``, if ``chempots`` corresponds to a single chemical potential
                  limit - otherwise will use the first chemical potential limit in the
                  ``chempots`` dict.
                - ``"X-rich"/"X-poor"`` where X is an element in the system, in which
                  case the most X-rich/poor limit will be used (e.g. "Li-rich").
                - A key in the ``(self.)chempots["limits"]`` dictionary.

                The latter two options can only be used if ``chempots`` is in the
                ``doped`` format (see chemical potentials tutorial).
                (Default: None)
            el_refs (dict):
                Dictionary of elemental reference energies for the chemical potentials
                in the format:
                ``{element symbol: reference energy}`` (to determine the formal chemical
                potentials, when ``chempots`` has been manually specified as
                ``{element symbol: chemical potential}``). Unnecessary if ``chempots`` is
                provided/present in format generated by ``doped`` (see tutorials).

                Note that you can also set ``DefectThermodynamics.el_refs = ...``
                (with the same input options) to set the default elemental reference
                energies for all calculations.
                (Default: None)
            fermi_level (float):
                Value corresponding to the electron chemical potential, referenced
                to the VBM (using ``self.vbm``, which is the VBM of the `bulk supercell`
                calculation by default). If None (default), set to the mid-gap Fermi
                level (E_g/2).
            temperature (float):
                Temperature in Kelvin at which to calculate the equilibrium concentrations.
                Default is 300 K.
            per_charge (bool):
                Whether to break down the defect concentrations into individual defect charge
                states (e.g. ``v_Cd_0``, ``v_Cd_-1``, ``v_Cd_-2`` instead of ``v_Cd``).
                (default: True)
            per_site (bool):
                Whether to return the concentrations as percent concentrations per site,
                rather than the default of per cm^3. (default: False)
            skip_formatting (bool):
                Whether to skip formatting the defect charge states and concentrations as
                strings (and keep as ``int``\s and ``float``\s instead). (default: False)
            lean (bool):
                Whether to return a leaner ``DataFrame`` with only the defect name, charge
                state, and concentration in cm^-3 (assumes ``skip_formatting=True``). Only
                really intended for internal ``doped`` usage, to reduce compute times when
                calculating defect concentrations repeatedly. (default: False)
                strings (and keep as ints and floats instead). (default: False)

        Returns:
            ``pandas`` ``DataFrame`` of defect concentrations (and formation energies)
            for each ``DefectEntry`` in the ``DefectThermodynamics`` object.
        """
        fermi_level = self._get_and_set_fermi_level(fermi_level)
        chempots, el_refs = self._get_chempots(
            chempots, el_refs
        )  # returns self.chempots/self.el_refs if chempots is None
        skip_formatting = skip_formatting or lean

        energy_concentration_list = []

        with warnings.catch_warnings():  # avoid double warning, already warned about 0 chemical potentials
            warnings.filterwarnings("ignore", "Chemical potentials not present")
            for defect_entry in self.defect_entries.values():
                formation_energy = defect_entry.formation_energy(
                    chempots=chempots,
                    limit=limit,
                    el_refs=el_refs,
                    fermi_level=fermi_level,
                    vbm=defect_entry.calculation_metadata.get("vbm", self.vbm),
                )
                raw_concentration = defect_entry.equilibrium_concentration(
                    chempots=chempots,
                    limit=limit,
                    el_refs=el_refs,
                    fermi_level=fermi_level,
                    vbm=self.vbm,
                    temperature=temperature,
                    per_site=per_site,
                    formation_energy=formation_energy,  # reduce compute times
                )

                defect_name = defect_entry.name.rsplit("_", 1)[0]  # name without charge
                charge = (
                    defect_entry.charge_state
                    if skip_formatting
                    else f"{'+' if defect_entry.charge_state > 0 else ''}{defect_entry.charge_state}"
                )
                if lean:
                    energy_concentration_list.append(
                        {
                            "Defect": defect_name,
                            "Charge": charge,
                            "Concentration (cm^-3)": raw_concentration,
                        }
                    )
                else:
                    energy_concentration_list.append(
                        {
                            "Defect": defect_name,
                            "Raw Charge": defect_entry.charge_state,  # for sorting
                            "Charge": charge,
                            "Formation Energy (eV)": round(formation_energy, 3),
                            "Raw Concentration": raw_concentration,
                            (
                                "Concentration (per site)" if per_site else "Concentration (cm^-3)"
                            ): _format_concentration(
                                raw_concentration, per_site=per_site, skip_formatting=skip_formatting
                            ),
                        }
                    )

        conc_df = pd.DataFrame(energy_concentration_list)

        if per_charge:
            if lean:
                return conc_df

            conc_df["Charge State Population"] = conc_df["Raw Concentration"] / conc_df.groupby("Defect")[
                "Raw Concentration"
            ].transform("sum")
            conc_df["Charge State Population"] = conc_df["Charge State Population"].apply(
                lambda x: f"{x:.2%}"
            )
            conc_df = conc_df.drop(columns=["Raw Charge", "Raw Concentration"])
            return conc_df.reset_index(drop=True)

        # group by defect and sum concentrations:
        return _group_defect_charge_state_concentrations(
            conc_df, per_site=per_site, skip_formatting=skip_formatting
        )

    def _parse_fermi_dos(
        self, bulk_dos: Optional[Union[PathLike, Vasprun, FermiDos]] = None, skip_check: bool = False
    ) -> FermiDos:
        if bulk_dos is None:
            return None

        if isinstance(bulk_dos, FermiDos):
            fdos = bulk_dos
            # most similar settings to Vasprun.eigenvalue_band_properties:
            fdos_vbm = fdos.get_cbm_vbm(tol=1e-4, abs_tol=True)[1]  # tol 1e-4 is lowest possible, as VASP
            fdos_band_gap = fdos.get_gap(tol=1e-4, abs_tol=True)  # rounds the DOS outputs to 4 dp

        if isinstance(bulk_dos, PathLike):
            bulk_dos = get_vasprun(bulk_dos, parse_dos=True)  # converted to fdos in next block

        if isinstance(bulk_dos, Vasprun):  # either supplied Vasprun or parsed from string there
            fdos_band_gap, _cbm, fdos_vbm, _ = bulk_dos.eigenvalue_band_properties
            fdos = get_fermi_dos(bulk_dos)

        if abs(fdos_vbm - self.vbm) > 0.05 and not skip_check:
            warnings.warn(
                f"The VBM eigenvalue of the bulk DOS calculation ({fdos_vbm:.2f} eV, band gap = "
                f"{fdos_band_gap:.2f} eV) differs by >0.05 eV from `DefectThermodynamics.vbm/gap` "
                f"({self.vbm:.2f} eV, band gap = {self.band_gap:.2f} eV; which are taken from the bulk "
                f"supercell calculation by default, unless `bulk_band_gap_vr` is set during defect "
                f"parsing). If this is only due to differences in kpoint sampling for the bulk DOS vs "
                f"supercell calculations, then you should use the `bulk_band_gap_vr` option during "
                f"defect parsing to set the bulk band gap and VBM eigenvalue "
                f"(`DefectThermodynamics.gap/vbm`) to the correct values (though the absolute values of "
                f"predictions should not be affected as the eigenvalue references in the calculations "
                f"are consistent, just the reported Fermi levels will be referenced to "
                f"`DefectThermodynamics.vbm` which may not be the exact VBM position here).\n"
                f"Otherwise if this is due to changes in functional settings (LHFCALC, AEXX etc), then "
                f"the calculations should be redone with consistent settings to ensure accurate "
                f"predictions.\n"
                f"Note that the Fermi level will be always referenced to `DefectThermodynamics.vbm`!"
            )
        return fdos

    def get_equilibrium_fermi_level(
        self,
        bulk_dos: Optional[Union[FermiDos, Vasprun, PathLike]] = None,
        chempots: Optional[dict] = None,
        limit: Optional[str] = None,
        el_refs: Optional[dict] = None,
        temperature: float = 300,
        return_concs: bool = False,
        skip_check: bool = False,
        effective_dopant_concentration: Optional[float] = None,
    ) -> Union[float, tuple[float, float, float]]:
        r"""
        Calculate the self-consistent Fermi level, at a given chemical
        potential limit and temperature, assuming `equilibrium` defect
        concentrations (i.e. under annealing) and the dilute limit
        approximation, by self-consistently solving for the Fermi level which
        yields charge neutrality.

        Note that the returned Fermi level is given relative to ``self.vbm``,
        which is the VBM eigenvalue of the bulk supercell calculation by
        default, unless ``bulk_band_gap_vr`` is set during defect parsing.

        Note that this assumes `equilibrium` defect concentrations!
        ``DefectThermodynamics.get_quenched_fermi_level_and_concentrations()``
        can instead be used to calculate the Fermi level and defect
        concentrations for a material grown/annealed at higher temperatures and
        then cooled (quenched) to room/operating temperature (where defect
        concentrations are assumed to remain fixed) - this is known as the
        frozen defect approach and is typically the most valid approximation
        (see its docstring for more information).

        Note that the bulk DOS calculation should be well-converged with respect to
        k-points for accurate Fermi level predictions!

        The degeneracy/multiplicity factor "g" is an important parameter in the defect
        concentration equation and thus Fermi level calculation (see discussion in
        https://doi.org/10.1039/D2FD00043A and https://doi.org/10.1039/D3CS00432E),
        affecting the final concentration by up to ~2 orders of magnitude. This factor
        is taken from the product of the ``defect_entry.defect.multiplicity`` and
        ``defect_entry.degeneracy_factors`` attributes.

        Args:
            bulk_dos (FermiDos or Vasprun or PathLike):
                ``pymatgen`` ``FermiDos`` for the bulk electronic density of states (DOS),
                for calculating carrier concentrations. Alternatively, can be a ``pymatgen``
                ``Vasprun`` object or path to the ``vasprun.xml(.gz)`` output of a bulk DOS
                calculation in VASP -- however this will be much slower when looping over many
                conditions as it will re-parse the DOS each time! (So preferably use
                ``get_fermi_dos()`` as shown in the defect thermodynamics tutorial).

                Usually this is a static calculation with the `primitive` cell of the bulk
                material, with relatively dense `k`-point sampling (especially for materials
                with disperse band edges) to ensure an accurately-converged DOS and thus Fermi
                level. ``ISMEAR = -5`` (tetrahedron smearing) is usually recommended for best
                convergence wrt `k`-point sampling. Consistent functional settings should be
                used for the bulk DOS and defect supercell calculations.

                ``bulk_dos`` can also be left as ``None`` (default), if it has previously
                been provided and parsed, and thus is set as the ``self.bulk_dos`` attribute.
            chempots (dict):
                Dictionary of chemical potentials to use for calculating the defect
                formation energies (and thus concentrations and Fermi level).
                If ``None`` (default), will use ``self.chempots`` (= 0 for all chemical
                potentials by default).
                This can have the form of ``{"limits": [{'limit': [chempot_dict]}]}``
                (the format generated by ``doped``\'s chemical potential parsing
                functions (see tutorials)) and specific limits (chemical potential
                limits) can then be chosen using ``limit``.

                Alternatively this can be a dictionary of chemical potentials for a
                single limit (limit), in the format: ``{element symbol: chemical potential}``.
                If manually specifying chemical potentials this way, you can set the
                ``el_refs`` option with the DFT reference energies of the elemental phases,
                in which case it is the formal chemical potentials (i.e. relative to the
                elemental references) that should be given here, otherwise the absolute
                (DFT) chemical potentials should be given.

                Note that you can also set ``DefectThermodynamics.chempots = ...``
                (with the same input options) to set the default chemical potentials
                for all calculations.
                (Default: None)
            limit (str):
                The chemical potential limit for which to
                determine the equilibrium Fermi level. Can be either:

                - ``None``, if ``chempots`` corresponds to a single chemical potential
                  limit - otherwise will use the first chemical potential limit in the
                  ``chempots`` dict.
                - ``"X-rich"/"X-poor"`` where X is an element in the system, in which
                  case the most X-rich/poor limit will be used (e.g. "Li-rich").
                - A key in the ``(self.)chempots["limits"]`` dictionary.

                The latter two options can only be used if ``chempots`` is in the
                ``doped`` format (see chemical potentials tutorial).
                (Default: None)
            el_refs (dict):
                Dictionary of elemental reference energies for the chemical potentials
                in the format:
                ``{element symbol: reference energy}`` (to determine the formal chemical
                potentials, when ``chempots`` has been manually specified as
                ``{element symbol: chemical potential}``). Unnecessary if ``chempots`` is
                provided/present in format generated by ``doped`` (see tutorials).

                Note that you can also set ``DefectThermodynamics.el_refs = ...``
                (with the same input options) to set the default elemental reference
                energies for all calculations.
                (Default: None)
            temperature (float):
                Temperature in Kelvin at which to calculate the equilibrium Fermi level.
                Default is 300 K.
            return_concs (bool):
                Whether to return the corresponding electron and hole concentrations
                (in cm^-3) as well as the Fermi level. (default: False)
            skip_check (bool):
                Whether to skip the warning about the DOS VBM differing from ``self.vbm``
                by >0.05 eV. Should only be used when the reason for this difference is
                known/acceptable. (default: False)
            effective_dopant_concentration (float):
                Fixed concentration (in cm^-3) of an arbitrary dopant/impurity in the
                material to include in the charge neutrality condition, in order to
                analyse the Fermi level / doping response under hypothetical doping
                conditions. If a negative value is given, the dopant is assumed to be
                an acceptor dopant (i.e. negative defect charge state), while a positive
                value corresponds to donor doping.
                (Default: None; no extrinsic dopant)

        Returns:
            Self consistent Fermi level (in eV from the VBM (``self.vbm``)), and the
            corresponding electron and hole concentrations (in cm^-3) if ``return_concs=True``.
        """
        if bulk_dos is not None:
            self.bulk_dos = self._parse_fermi_dos(bulk_dos, skip_check=skip_check)

        if self.bulk_dos is None:  # none provided, and none previously set
            raise ValueError(
                "No bulk DOS calculation (`bulk_dos`) provided or previously parsed to "
                "`DefectThermodynamics.bulk_dos`, which is required for calculating carrier "
                "concentrations and solving for Fermi level position."
            )

        chempots, el_refs = self._get_chempots(
            chempots, el_refs
        )  # returns self.chempots/self.el_refs if chempots is None
        if chempots is None:  # handle once here, as otherwise brentq function results in this being
            # called many times
            _no_chempots_warning()

        def _get_total_q(fermi_level):
            conc_df = self.get_equilibrium_concentrations(
                chempots=chempots,
                limit=limit,
                el_refs=el_refs,
                temperature=temperature,
                fermi_level=fermi_level,
                lean=True,
            )
            # add effective dopant concentration if supplied:
            conc_df = _add_effective_dopant_concentration(conc_df, effective_dopant_concentration)
            qd_tot = (conc_df["Charge"] * conc_df["Concentration (cm^-3)"]).sum()
            qd_tot += get_doping(
                fermi_dos=self.bulk_dos, fermi_level=fermi_level + self.vbm, temperature=temperature
            )
            return qd_tot

        with warnings.catch_warnings():
            warnings.filterwarnings("ignore", "No chemical potentials")  # ignore chempots warning,
            # as given once above

            eq_fermi_level: float = brentq(_get_total_q, -1.0, self.band_gap + 1.0)  # type: ignore
            if return_concs:
                e_conc, h_conc = get_e_h_concs(
                    self.bulk_dos, eq_fermi_level + self.vbm, temperature  # type: ignore
                )
                return eq_fermi_level, e_conc, h_conc

        return eq_fermi_level

    def get_quenched_fermi_level_and_concentrations(
        self,
        bulk_dos: Optional[Union[FermiDos, Vasprun, PathLike]] = None,
        chempots: Optional[dict] = None,
        limit: Optional[str] = None,
        el_refs: Optional[dict] = None,
        annealing_temperature: float = 1000,
        quenched_temperature: float = 300,
        delta_gap: float = 0,
        per_charge: bool = True,
        per_site: bool = False,
        skip_formatting: bool = False,
        return_annealing_values: bool = False,
        effective_dopant_concentration: Optional[float] = None,
        **kwargs,
    ) -> Union[
        tuple[float, float, float, pd.DataFrame],
        tuple[float, float, float, pd.DataFrame, float, float, float, pd.DataFrame],
    ]:
        r"""
        Calculate the self-consistent Fermi level and corresponding
        carrier/defect calculations, for a given chemical potential limit,
        annealing temperature and quenched/operating temperature, using the
        frozen defect and dilute limit approximations under the constraint of
        charge neutrality.

        According to the 'frozen defect' approximation, we typically expect defect
        concentrations to reach equilibrium during annealing/crystal growth
        (at elevated temperatures), but `not` upon quenching (i.e. at
        room/operating temperature) where we expect kinetic inhibition of defect
        annhiliation and hence non-equilibrium defect concentrations / Fermi level.
        Typically this is approximated by computing the equilibrium Fermi level and
        defect concentrations at the annealing temperature, and then assuming the
        total concentration of each defect is fixed to this value, but that the
        relative populations of defect charge states (and the Fermi level) can
        re-equilibrate at the lower (room) temperature. See discussion in
        https://doi.org/10.1039/D3CS00432E (brief),
        https://doi.org/10.1016/j.cpc.2019.06.017 (detailed) and
        ``doped``/``py-sc-fermi`` tutorials for more information.
        In certain cases (such as Li-ion battery materials or extremely slow charge
        capture/emission), these approximations may have to be adjusted such that some
        defects/charge states are considered fixed and some are allowed to
        re-equilibrate (e.g. highly mobile Li vacancies/interstitials). Modelling
        these specific cases is demonstrated in:
        https://doped.readthedocs.io/en/latest/fermisolver_tutorial.html

        This function works by calculating the self-consistent Fermi level and total
        concentration of each defect at the annealing temperature, then fixing the
        total concentrations to these values and re-calculating the self-consistent
        (constrained equilibrium) Fermi level and relative charge state concentrations
        under this constraint at the quenched/operating temperature.

        Note that the bulk DOS calculation should be well-converged with respect to
        k-points for accurate Fermi level predictions!

        The degeneracy/multiplicity factor "g" is an important parameter in the defect
        concentration equation and thus Fermi level calculation (see discussion in
        https://doi.org/10.1039/D2FD00043A and https://doi.org/10.1039/D3CS00432E),
        affecting the final concentration by up to 2 orders of magnitude. This factor
        is taken from the product of the ``defect_entry.defect.multiplicity`` and
        ``defect_entry.degeneracy_factors`` attributes.

        If you use this code in your work, please also cite:
        Squires et al., (2023). Journal of Open Source Software, 8(82), 4962
        https://doi.org/10.21105/joss.04962

        Args:
            bulk_dos (FermiDos or Vasprun or PathLike):
                ``pymatgen`` ``FermiDos`` for the bulk electronic density of states (DOS),
                for calculating carrier concentrations. Alternatively, can be a ``pymatgen``
                ``Vasprun`` object or path to the ``vasprun.xml(.gz)`` output of a bulk DOS
                calculation in VASP -- however this will be much slower when looping over many
                conditions as it will re-parse the DOS each time! (So preferably use
                ``get_fermi_dos()`` as shown in the defect thermodynamics tutorial).

                Usually this is a static calculation with the `primitive` cell of the bulk
                material, with relatively dense `k`-point sampling (especially for materials
                with disperse band edges) to ensure an accurately-converged DOS and thus Fermi
                level. ``ISMEAR = -5`` (tetrahedron smearing) is usually recommended for best
                convergence wrt `k`-point sampling. Consistent functional settings should be
                used for the bulk DOS and defect supercell calculations.

                ``bulk_dos`` can also be left as ``None`` (default), if it has previously
                been provided and parsed, and thus is set as the ``self.bulk_dos`` attribute.
            chempots (dict):
                Dictionary of chemical potentials to use for calculating the defect
                formation energies (and thus concentrations and Fermi level).
                If ``None`` (default), will use ``self.chempots`` (= 0 for all chemical
                potentials by default).
                This can have the form of ``{"limits": [{'limit': [chempot_dict]}]}``
                (the format generated by ``doped``\'s chemical potential parsing
                functions (see tutorials)) and specific limits (chemical potential
                limits) can then be chosen using ``limit``.

                Alternatively this can be a dictionary of chemical potentials for a
                single limit (limit), in the format: ``{element symbol: chemical potential}``.
                If manually specifying chemical potentials this way, you can set the
                ``el_refs`` option with the DFT reference energies of the elemental phases,
                in which case it is the formal chemical potentials (i.e. relative to the
                elemental references) that should be given here, otherwise the absolute
                (DFT) chemical potentials should be given.

                Note that you can also set ``DefectThermodynamics.chempots = ...``
                (with the same input options) to set the default chemical potentials
                for all calculations.
                (Default: None)
            limit (str):
                The chemical potential limit for which to
                determine the Fermi level and concentrations. Can be either:

                - ``None``, if ``chempots`` corresponds to a single chemical potential
                  limit - otherwise will use the first chemical potential limit in the
                  ``chempots`` dict.
                - ``"X-rich"/"X-poor"`` where X is an element in the system, in which
                  case the most X-rich/poor limit will be used (e.g. "Li-rich").
                - A key in the ``(self.)chempots["limits"]`` dictionary.

                The latter two options can only be used if ``chempots`` is in the
                ``doped`` format (see chemical potentials tutorial).
                (Default: None)
            el_refs (dict):
                Dictionary of elemental reference energies for the chemical potentials
                in the format:
                ``{element symbol: reference energy}`` (to determine the formal chemical
                potentials, when ``chempots`` has been manually specified as
                ``{element symbol: chemical potential}``). Unnecessary if ``chempots`` is
                provided/present in format generated by ``doped`` (see tutorials).

                Note that you can also set ``DefectThermodynamics.el_refs = ...``
                (with the same input options) to set the default elemental reference
                energies for all calculations.
                (Default: None)
            annealing_temperature (float):
                Temperature in Kelvin at which to calculate the high temperature
                (fixed) total defect concentrations, which should correspond to the
                highest temperature during annealing/synthesis of the material (at
                which we assume equilibrium defect concentrations) within the frozen
                defect approach. Default is 1000 K.
            quenched_temperature (float):
                Temperature in Kelvin at which to calculate the self-consistent
                (constrained equilibrium) Fermi level and carrier concentrations,
                given the fixed total concentrations, which should correspond to
                operating temperature of the material (typically room temperature).
                Default is 300 K.
            delta_gap (float):
                Change in band gap (in eV) of the host material at the annealing
                temperature (e.g. due to thermal renormalisation), relative to the
                original band gap of the ``FermiDos`` object (assumed to correspond to the
                quenched temperature). If set, applies a scissor correction to ``fermi_dos``
                which renormalises the band gap symmetrically about the VBM and CBM (i.e.
                assuming equal up/downshifts of the band-edges around their original
                eigenvalues) while the defect levels remain fixed.
                (Default: 0)
            per_charge (bool):
                Whether to break down the defect concentrations into individual defect charge
                states (e.g. ``v_Cd_0``, ``v_Cd_-1``, ``v_Cd_-2`` instead of ``v_Cd``).
                (default: True)
            per_site (bool):
                Whether to return the concentrations as percent concentrations per site,
                rather than the default of per cm^3. (default: False)
            skip_formatting (bool):
                Whether to skip formatting the defect charge states and concentrations as
                strings (and keep as ``int``\s and ``float``\s instead). (default: False)
            return_annealing_values (bool):
                If True, also returns the Fermi level, electron and hole concentrations and
                defect concentrations at the annealing temperature. (default: False)
            effective_dopant_concentration (float):
                Fixed concentration (in cm^-3) of an arbitrary dopant/impurity in the
                material to include in the charge neutrality condition, in order to
                analyse the Fermi level / doping response under hypothetical doping
                conditions. If a negative value is given, the dopant is assumed to be
                an acceptor dopant (i.e. negative defect charge state), while a positive
                value corresponds to donor doping.
                (Default: None; no extrinsic dopant)
            **kwargs:
                Additional keyword arguments to pass to ``scissor_dos`` (if ``delta_gap``
                is not 0) or ``_parse_fermi_dos`` (``skip_check``; to skip the warning about
                the DOS VBM differing from ``self.vbm`` by >0.05 eV; default is False).

        Returns:
            Predicted quenched Fermi level (in eV from the VBM (``self.vbm``)), the
            corresponding electron and hole concentrations (in cm^-3) and a dataframe of the
            quenched defect concentrations (in cm^-3); ``(fermi_level, e_conc, h_conc, conc_df)``.
            If ``return_annealing_values=True``, also returns the annealing Fermi level, electron
            and hole concentrations and a dataframe of the annealing defect concentrations (in cm^-3);
            ``(fermi_level, e_conc, h_conc, conc_df, annealing_fermi_level, annealing_e_conc,
            annealing_h_conc, annealing_conc_df)``.
        """
        if kwargs and any(i not in ["verbose", "tol", "skip_check"] for i in kwargs):
            raise ValueError(f"Invalid keyword arguments: {', '.join(kwargs.keys())}")

        if bulk_dos is not None:
            self.bulk_dos = self._parse_fermi_dos(bulk_dos, skip_check=kwargs.get("skip_check", False))

        if self.bulk_dos is None:  # none provided, and none previously set
            raise ValueError(
                "No bulk DOS calculation (`bulk_dos`) provided or previously parsed to "
                "`DefectThermodynamics.bulk_dos`, which is required for calculating carrier "
                "concentrations and solving for Fermi level position."
            )
        orig_fermi_dos = deepcopy(self.bulk_dos)  # can get modified during annealing loops

        chempots, el_refs = self._get_chempots(
            chempots, el_refs
        )  # returns self.chempots/self.el_refs if chempots is None
        if chempots is None:  # handle once here, as otherwise brentq function results in this being
            # called many times
            _no_chempots_warning()

        annealing_dos = (
            self.bulk_dos
            if delta_gap == 0
            else scissor_dos(
                delta_gap,
                self.bulk_dos,
                verbose=kwargs.get("verbose", False),
                tol=kwargs.get("tol", 1e-8),
            )
        )

        with warnings.catch_warnings():
            warnings.filterwarnings("ignore", "No chemical potentials")  # ignore chempots warning,
            # as given once above

            annealing_fermi_level = self.get_equilibrium_fermi_level(
                annealing_dos,
                chempots=chempots,
                limit=limit,
                el_refs=el_refs,
                temperature=annealing_temperature,
                return_concs=False,
                effective_dopant_concentration=effective_dopant_concentration,
                skip_check=kwargs.get("skip_check", delta_gap != 0),  # skip check by default if delta
                # gap not 0
            )
            assert not isinstance(annealing_fermi_level, tuple)  # float w/ return_concs=False, for typing
            self.bulk_dos = orig_fermi_dos  # reset to original DOS for quenched calculations

            annealing_defect_concentrations = self.get_equilibrium_concentrations(
                chempots=chempots,
                limit=limit,
                el_refs=el_refs,
                fermi_level=annealing_fermi_level,  # type: ignore
                temperature=annealing_temperature,
                per_charge=False,  # give total concentrations for each defect
                lean=True,
            )
            annealing_defect_concentrations = _add_effective_dopant_concentration(
                annealing_defect_concentrations, effective_dopant_concentration
            )  # add effective dopant concentration if supplied
            total_concentrations = dict(  # {Defect: Total Concentration (cm^-3)}
                zip(
                    annealing_defect_concentrations.index,  # index is Defect name, when per_charge=False
                    annealing_defect_concentrations["Concentration (cm^-3)"],
                )
            )

            def _get_constrained_concentrations(
                fermi_level, per_charge=True, per_site=False, skip_formatting=False, lean=True
            ):
                conc_df = self.get_equilibrium_concentrations(
                    chempots=chempots,
                    limit=limit,
                    el_refs=el_refs,
                    temperature=quenched_temperature,
                    fermi_level=fermi_level,
                    skip_formatting=True,
                    lean=lean,
                )
                conc_df = _add_effective_dopant_concentration(conc_df, effective_dopant_concentration)
                conc_df["Total Concentration (cm^-3)"] = conc_df["Defect"].map(total_concentrations)
                conc_df["Concentration (cm^-3)"] = (  # set total concentration to match annealing conc
                    conc_df["Concentration (cm^-3)"]  # but with same relative concentrations
                    / conc_df.groupby("Defect")["Concentration (cm^-3)"].transform("sum")
                ) * conc_df["Total Concentration (cm^-3)"]

                if not per_charge:
                    conc_df = _group_defect_charge_state_concentrations(
                        conc_df, per_site, skip_formatting=True
                    )

                if per_site:
                    cm3_conc_df = self.get_equilibrium_concentrations(
                        chempots=chempots,
                        limit=limit,
                        el_refs=el_refs,
                        temperature=quenched_temperature,
                        fermi_level=fermi_level,
                        skip_formatting=True,
                        per_charge=per_charge,
                    )
                    per_site_conc_df = self.get_equilibrium_concentrations(
                        chempots=chempots,
                        limit=limit,
                        el_refs=el_refs,
                        temperature=quenched_temperature,
                        fermi_level=fermi_level,
                        skip_formatting=True,
                        per_site=True,
                        per_charge=per_charge,
                    )
                    per_site_factors = (
                        per_site_conc_df["Concentration (per site)"] / cm3_conc_df["Concentration (cm^-3)"]
                    )
                    conc_df["Concentration (per site)"] = (
                        conc_df["Concentration (cm^-3)"] * per_site_factors
                    )
                    conc_df = conc_df.drop(columns=["Concentration (cm^-3)"])

                    if not skip_formatting:
                        conc_df["Concentration (per site)"] = conc_df["Concentration (per site)"].apply(
                            _format_per_site_concentration
                        )

                elif not skip_formatting:
                    conc_df["Concentration (cm^-3)"] = conc_df["Concentration (cm^-3)"].apply(
                        lambda x: f"{x:.3e}"
                    )

                return conc_df

            def _get_constrained_total_q(fermi_level):
                conc_df = _get_constrained_concentrations(fermi_level, skip_formatting=True)
                qd_tot = (conc_df["Charge"] * conc_df["Concentration (cm^-3)"]).sum()
                qd_tot += get_doping(  # use orig fermi dos for quenched temperature
                    fermi_dos=orig_fermi_dos,
                    fermi_level=fermi_level + self.vbm,
                    temperature=quenched_temperature,
                )
                return qd_tot

            eq_fermi_level: float = brentq(
                _get_constrained_total_q, -1.0, self.band_gap + 1.0  # type: ignore
            )
            e_conc, h_conc = get_e_h_concs(
                orig_fermi_dos, eq_fermi_level + self.vbm, quenched_temperature  # type: ignore
            )
            conc_df = _get_constrained_concentrations(
                eq_fermi_level, per_charge, per_site, skip_formatting, lean=False
            )  # not lean for final output

            if not return_annealing_values:
                return (eq_fermi_level, e_conc, h_conc, conc_df)

            annealing_e_conc, annealing_h_conc = get_e_h_concs(
                annealing_dos, annealing_fermi_level + self.vbm, annealing_temperature  # type: ignore
            )
            annealing_defect_concentrations = self.get_equilibrium_concentrations(
                chempots=chempots,
                limit=limit,
                el_refs=el_refs,
                fermi_level=annealing_fermi_level,  # type: ignore
                temperature=annealing_temperature,
                per_charge=per_charge,
                per_site=per_site,
                skip_formatting=skip_formatting,
            )
            return (
                eq_fermi_level,
                e_conc,
                h_conc,
                conc_df,
                annealing_fermi_level,
                annealing_e_conc,
                annealing_h_conc,
                annealing_defect_concentrations,
            )

    def get_formation_energy(
        self,
        defect_entry: Union[str, DefectEntry],
        chempots: Optional[dict] = None,
        limit: Optional[str] = None,
        el_refs: Optional[dict] = None,
        fermi_level: Optional[float] = None,
    ) -> float:
        r"""
        Compute the formation energy for a ``DefectEntry`` at a given chemical
        potential limit and fermi_level. ``defect_entry`` can be a string of
        the defect name, of the ``DefectEntry`` object itself.

        Args:
            defect_entry (str or DefectEntry):
                Either a string of the defect entry name (in
                ``DefectThermodynamics.defect_entries``), or a ``DefectEntry`` object.
                If the defect name is given without the charge state, then the
                formation energy of the lowest energy (stable) charge state
                at the chosen Fermi level will be given.
            chempots (dict):
                Dictionary of chemical potentials to use for calculating the defect
                formation energy. If None (default), will use ``self.chempots``.
                This can have the form of ``{"limits": [{'limit': [chempot_dict]}]}``
                (the format generated by ``doped``\'s chemical potential parsing
                functions (see tutorials)) and specific limits (chemical potential
                limits) can then be chosen using ``limit``.

                Alternatively this can be a dictionary of chemical potentials for a
                single limit (limit), in the format: ``{element symbol: chemical potential}``.
                If manually specifying chemical potentials this way, you can set the
                ``el_refs`` option with the DFT reference energies of the elemental phases,
                in which case it is the formal chemical potentials (i.e. relative to the
                elemental references) that should be given here, otherwise the absolute
                (DFT) chemical potentials should be given.

                If None (default), sets all chemical potentials to zero.
                Note that you can also set ``DefectThermodynamics.chempots = ...``
                (with the same input options) to set the default chemical potentials
                for all calculations.
                (Default: None)
            limit (str):
                The chemical potential limit for which to
                calculate the formation energy. Can be either:

                - None (default), if ``chempots`` corresponds to a single chemical
                  potential limit - otherwise will use the first chemical potential
                  limit in the ``chempots`` dict.
                - "X-rich"/"X-poor" where X is an element in the system, in which
                  case the most X-rich/poor limit will be used (e.g. "Li-rich").
                - A key in the ``(self.)chempots["limits"]`` dictionary.

                The latter two options can only be used if ``chempots`` is in the
                ``doped`` format (see chemical potentials tutorial).
                (Default: None)
            el_refs (dict):
                Dictionary of elemental reference energies for the chemical potentials
                in the format:
                ``{element symbol: reference energy}`` (to determine the formal chemical
                potentials, when ``chempots`` has been manually specified as
                ``{element symbol: chemical potential}``). Unnecessary if ``chempots`` is
                provided/present in format generated by ``doped`` (see tutorials).

                Note that you can also set ``DefectThermodynamics.el_refs = ...``
                (with the same input options) to set the default elemental reference
                energies for all calculations.
                (Default: None)
            fermi_level (float):
                Value corresponding to the electron chemical potential, referenced
                to the VBM (using ``self.vbm``, which is the VBM of the `bulk supercell`
                calculation by default). If None (default), set to the mid-gap Fermi
                level (E_g/2).

        Returns:
            Formation energy value (float)
        """
        fermi_level = self._get_and_set_fermi_level(fermi_level)

        if isinstance(defect_entry, DefectEntry):
            return defect_entry.formation_energy(
                chempots=chempots or self.chempots,
                limit=limit,
                el_refs=el_refs,
                vbm=defect_entry.calculation_metadata.get("vbm", self.vbm),
                fermi_level=fermi_level,
            )

        # otherwise is string:
        possible_defect_names = [
            defect_entry,
        ]
        with contextlib.suppress(ValueError):  # in case formatted/not charge state:
            possible_defect_names.append(
                f"{defect_entry.rsplit('_', 1)[0]}_{int(defect_entry.rsplit('_', 1)[1])}"
            )
            possible_defect_names.append(
                f"{defect_entry.rsplit('_', 1)[0]}_+{int(defect_entry.rsplit('_', 1)[1])}"
            )

        exact_match_defect_entries = [
            entry
            for entry in self.defect_entries.values()
            if any(entry.name == possible_defect_name for possible_defect_name in possible_defect_names)
        ]
        if len(exact_match_defect_entries) == 1:
            return exact_match_defect_entries[0].formation_energy(
                chempots=chempots or self.chempots,
                limit=limit,
                el_refs=el_refs,
                vbm=exact_match_defect_entries[0].calculation_metadata.get("vbm", self.vbm),
                fermi_level=fermi_level,
            )

        if matching_defect_entries := [
            entry
            for entry in self.defect_entries.values()
            if any(possible_defect_name in entry.name for possible_defect_name in possible_defect_names)
        ]:
            return min(
                entry.formation_energy(
                    chempots=chempots or self.chempots,
                    limit=limit,
                    el_refs=el_refs,
                    vbm=entry.calculation_metadata.get("vbm", self.vbm),
                    fermi_level=fermi_level,
                )
                for entry in matching_defect_entries
            )

        raise ValueError(
            f"No matching DefectEntry with {defect_entry} in name found in "
            f"DefectThermodynamics.defect_entries, which have names:\n{list(self.defect_entries.keys())}"
        )

    def get_dopability_limits(
        self, chempots: Optional[dict] = None, limit: Optional[str] = None, el_refs: Optional[dict] = None
    ) -> pd.DataFrame:
        r"""
        Find the dopability limits of the defect system, searching over all
        limits (chemical potential limits) in ``chempots`` and returning the
        most p/n-type conditions, or for a given chemical potential limit (if
        ``limit`` is set or ``chempots`` corresponds to a single chemical
        potential limit; i.e. {element symbol: chemical potential}).

        The dopability limites are defined by the (first) Fermi level positions at
        which defect formation energies become negative as the Fermi level moves
        towards/beyond the band edges, thus determining the maximum possible Fermi
        level range upon doping for this chemical potential limit.

        Note that the Fermi level positions are given relative to ``self.vbm``,
        which is the VBM eigenvalue of the bulk supercell calculation by
        default, unless ``bulk_band_gap_vr`` is set during defect parsing.

        This is computed by obtaining the formation energy for every stable defect
        with non-zero charge, and then finding the highest Fermi level position at
        which a donor defect (positive charge) has zero formation energy (crosses
        the x-axis) - giving the lower dopability limit, and the lowest Fermi level
        position at which an acceptor defect (negative charge) has zero formation
        energy - giving the upper dopability limit.

        Args:
            chempots (dict):
                Dictionary of chemical potentials to use for calculating the defect
                formation energies (and thus dopability limits).
                If ``None`` (default), will use ``self.chempots``.
                This can have the form of ``{"limits": [{'limit': [chempot_dict]}]}``
                (the format generated by ``doped``\'s chemical potential parsing
                functions (see tutorials)) and specific limits (chemical potential
                limits) can then be chosen using ``limit``.

                Alternatively this can be a dictionary of chemical potentials for a
                single limit (limit), in the format: ``{element symbol: chemical potential}``.
                If manually specifying chemical potentials this way, you can set the
                ``el_refs`` option with the DFT reference energies of the elemental phases,
                in which case it is the formal chemical potentials (i.e. relative to the
                elemental references) that should be given here, otherwise the absolute
                (DFT) chemical potentials should be given.

                Note that you can also set ``DefectThermodynamics.chempots = ...``
                (with the same input options) to set the default chemical potentials
                for all calculations.
                (Default: None)
            limit (str):
                The chemical potential limit for which to
                calculate formation energies (and thus dopability limits). Can be either:

                - ``None``, in which case we search over all limits (chemical potential
                  limits) in ``chempots`` and return the most n/p-type conditions,
                  unless ``chempots`` corresponds to a single chemical potential limit.
                - ``"X-rich"/"X-poor"`` where X is an element in the system, in which
                  case the most X-rich/poor limit will be used (e.g. "Li-rich").
                - A key in the ``(self.)chempots["limits"]`` dictionary.

                The latter two options can only be used if ``chempots`` is in the
                ``doped`` format (see chemical potentials tutorial).
                (Default: None)
            el_refs (dict):
                Dictionary of elemental reference energies for the chemical potentials
                in the format:
                ``{element symbol: reference energy}`` (to determine the formal chemical
                potentials, when ``chempots`` has been manually specified as
                ``{element symbol: chemical potential}``). Unnecessary if ``chempots`` is
                provided/present in format generated by ``doped`` (see tutorials).

                Note that you can also set ``DefectThermodynamics.el_refs = ...``
                (with the same input options) to set the default elemental reference
                energies for all calculations.
                (Default: None)

        Returns:
            ``pandas`` ``DataFrame`` of dopability limits, with columns:
            "limit", "Compensating Defect", "Dopability Limit" for both p/n-type
            where 'Dopability limit' are the corresponding Fermi level positions in
            eV, relative to the VBM (``self.vbm``).
        """
        chempots, el_refs = self._get_chempots(
            chempots, el_refs
        )  # returns self.chempots if chempots is None
        if chempots is None:
            raise ValueError(
                "No chemical potentials supplied or present in "
                "DefectThermodynamics.chempots, so dopability limits cannot be calculated."
            )

        limit = _parse_limit(chempots, limit)
        limits = [limit] if limit is not None else list(chempots["limits"].keys())

        donor_intercepts: list[tuple] = []
        acceptor_intercepts: list[tuple] = []

        for entry in self.all_stable_entries:
            if entry.charge_state > 0:  # donor
                # formation energy is y = mx + c where m = charge_state, c = vbm_formation_energy
                # so x-intercept is -c/m:
                donor_intercepts.extend(
                    (
                        limit,
                        entry.name,
                        -self.get_formation_energy(
                            entry,
                            chempots=chempots,
                            limit=limit,
                            el_refs=el_refs,
                            fermi_level=0,
                        )
                        / entry.charge_state,
                    )
                    for limit in limits
                )
            elif entry.charge_state < 0:  # acceptor
                acceptor_intercepts.extend(
                    (
                        limit,
                        entry.name,
                        -self.get_formation_energy(
                            entry,
                            chempots=chempots,
                            limit=limit,
                            el_refs=el_refs,
                            fermi_level=0,
                        )
                        / entry.charge_state,
                    )
                    for limit in limits
                )

        if not donor_intercepts:
            donor_intercepts = [("N/A", "N/A", -np.inf)]
        if not acceptor_intercepts:
            acceptor_intercepts = [("N/A", "N/A", np.inf)]

        donor_intercepts_df = pd.DataFrame(donor_intercepts, columns=["limit", "name", "intercept"])
        acceptor_intercepts_df = pd.DataFrame(acceptor_intercepts, columns=["limit", "name", "intercept"])

        # get the most p/n-type limit, by getting the limit with the minimum/maximum max/min-intercept,
        # where max/min-intercept is the max/min intercept for that limit (i.e. the compensating intercept)
        idx = (
            donor_intercepts_df.groupby("limit")["intercept"].transform("max")
            == donor_intercepts_df["intercept"]
        )
        limiting_donor_intercept_row = donor_intercepts_df.iloc[
            donor_intercepts_df[idx]["intercept"].idxmin()
        ]
        idx = (
            acceptor_intercepts_df.groupby("limit")["intercept"].transform("min")
            == acceptor_intercepts_df["intercept"]
        )
        limiting_acceptor_intercept_row = acceptor_intercepts_df.iloc[
            acceptor_intercepts_df[idx]["intercept"].idxmax()
        ]

        if limiting_donor_intercept_row["intercept"] > limiting_acceptor_intercept_row["intercept"]:
            warnings.warn(
                "Donor and acceptor doping limits intersect at negative defect formation energies "
                "(unphysical)!"
            )

        try:
            limit_dict = get_rich_poor_limit_dict(chempots)
        except ValueError:
            limit_dict = {}

        return pd.DataFrame(
            [
                [
                    _get_limit_name_from_dict(
                        limiting_donor_intercept_row["limit"], limit_dict, bracket=True
                    ),
                    limiting_donor_intercept_row["name"],
                    round(limiting_donor_intercept_row["intercept"], 3),
                ],
                [
                    _get_limit_name_from_dict(
                        limiting_acceptor_intercept_row["limit"], limit_dict, bracket=True
                    ),
                    limiting_acceptor_intercept_row["name"],
                    round(limiting_acceptor_intercept_row["intercept"], 3),
                ],
            ],
            columns=["limit", "Compensating Defect", "Dopability Limit (eV from VBM/CBM)"],
            index=["p-type", "n-type"],
        )

    def get_doping_windows(
        self, chempots: Optional[dict] = None, limit: Optional[str] = None, el_refs: Optional[dict] = None
    ) -> pd.DataFrame:
        r"""
        Find the doping windows of the defect system, searching over all limits
        (chemical potential limits) in ``chempots`` and returning the most
        p/n-type conditions, or for a given chemical potential limit (if
        ``limit`` is set or ``chempots`` corresponds to a single chemical
        potential limit; i.e. {element symbol: chemical potential}).

        Doping window is defined by the formation energy of the lowest energy
        compensating defect species at the corresponding band edge (i.e. VBM for
        hole doping and CBM for electron doping), as these set the upper limit to
        the formation energy of dopants which could push the Fermi level close to
        the band edge without being negated by defect charge compensation.

        Note that the band edge positions are taken from ``self.vbm`` and
        ``self.band_gap``, which are parsed from the `bulk supercell calculation` by
        default, unless ``bulk_band_gap_vr`` is set during defect parsing.

        If a dopant has a higher formation energy than the doping window at the
        band edge, then its charge will be compensated by formation of the
        corresponding limiting defect species (rather than free carrier populations).

        Args:
            chempots (dict):
                Dictionary of chemical potentials to use for calculating the defect
                formation energies (and thus doping windows).
                If ``None`` (default), will use ``self.chempots``.
                This can have the form of ``{"limits": [{'limit': [chempot_dict]}]}``
                (the format generated by ``doped``\'s chemical potential parsing
                functions (see tutorials)) and specific limits (chemical potential
                limits) can then be chosen using ``limit``.

                Alternatively this can be a dictionary of chemical potentials for a
                single limit (limit), in the format: ``{element symbol: chemical potential}``.
                If manually specifying chemical potentials this way, you can set the
                ``el_refs`` option with the DFT reference energies of the elemental phases,
                in which case it is the formal chemical potentials (i.e. relative to the
                elemental references) that should be given here, otherwise the absolute
                (DFT) chemical potentials should be given.

                Note that you can also set ``DefectThermodynamics.chempots = ...``
                (with the same input options) to set the default chemical potentials
                for all calculations.
                (Default: None)
            limit (str):
                The chemical potential limit for which to
                calculate formation energies (and thus doping windows). Can be either:

                - ``None``, in which case we search over all limits (chemical potential
                  limits) in ``chempots`` and return the most n/p-type conditions,
                  unless ``chempots`` corresponds to a single chemical potential limit.
                - ``"X-rich"/"X-poor"`` where X is an element in the system, in which
                  case the most X-rich/poor limit will be used (e.g. "Li-rich").
                - A key in the ``(self.)chempots["limits"]`` dictionary.

                The latter two options can only be used if ``chempots`` is in the
                ``doped`` format (see chemical potentials tutorial).
                (Default: None)
            el_refs (dict):
                Dictionary of elemental reference energies for the chemical potentials
                in the format:
                ``{element symbol: reference energy}`` (to determine the formal chemical
                potentials, when ``chempots`` has been manually specified as
                ``{element symbol: chemical potential}``). Unnecessary if ``chempots`` is
                provided/present in format generated by ``doped`` (see tutorials).

                Note that you can also set ``DefectThermodynamics.el_refs = ...``
                (with the same input options) to set the default elemental reference
                energies for all calculations.
                (Default: None)

        Returns:
            ``pandas`` ``DataFrame`` of doping windows, with columns:
            "limit", "Compensating Defect", "Doping Window" for both p/n-type
            where 'Doping Window' are the corresponding doping windows in eV.
        """
        chempots, el_refs = self._get_chempots(
            chempots, el_refs
        )  # returns self.chempots if chempots is None
        if chempots is None:
            raise ValueError(
                "No chemical potentials supplied or present in "
                "DefectThermodynamics.chempots, so doping windows cannot be calculated."
            )

        limit = _parse_limit(chempots, limit)
        limits = [limit] if limit is not None else list(chempots["limits"].keys())

        vbm_donor_intercepts: list[tuple] = []
        cbm_acceptor_intercepts: list[tuple] = []

        for entry in self.all_stable_entries:
            if entry.charge_state > 0:  # donor
                vbm_donor_intercepts.extend(
                    (
                        limit,
                        entry.name,
                        self.get_formation_energy(
                            entry,
                            chempots=chempots,
                            limit=limit,
                            el_refs=el_refs,
                            fermi_level=0,
                        ),
                    )
                    for limit in limits
                )
            elif entry.charge_state < 0:  # acceptor
                cbm_acceptor_intercepts.extend(
                    (
                        limit,
                        entry.name,
                        self.get_formation_energy(
                            entry,
                            chempots=chempots,
                            limit=limit,
                            el_refs=el_refs,
                            fermi_level=self.band_gap,  # type: ignore[arg-type]
                        ),
                    )
                    for limit in limits
                )
        if not vbm_donor_intercepts:
            vbm_donor_intercepts = [("N/A", "N/A", np.inf)]
        if not cbm_acceptor_intercepts:
            cbm_acceptor_intercepts = [("N/A", "N/A", -np.inf)]

        vbm_donor_intercepts_df = pd.DataFrame(
            vbm_donor_intercepts, columns=["limit", "name", "intercept"]
        )
        cbm_acceptor_intercepts_df = pd.DataFrame(
            cbm_acceptor_intercepts, columns=["limit", "name", "intercept"]
        )

        try:
            limit_dict = get_rich_poor_limit_dict(chempots)
        except ValueError:
            limit_dict = {}

        # get the most p/n-type limit, by getting the limit with the maximum min-intercept, where
        # min-intercept is the min intercept for that limit (i.e. the compensating intercept)
        limiting_intercept_rows = []
        for intercepts_df in [vbm_donor_intercepts_df, cbm_acceptor_intercepts_df]:
            idx = (
                intercepts_df.groupby("limit")["intercept"].transform("min") == intercepts_df["intercept"]
            )
            limiting_intercept_row = intercepts_df.iloc[intercepts_df[idx]["intercept"].idxmax()]
            limiting_intercept_rows.append(
                [
                    _get_limit_name_from_dict(limiting_intercept_row["limit"], limit_dict, bracket=True),
                    limiting_intercept_row["name"],
                    round(limiting_intercept_row["intercept"], 3),
                ]
            )

        return pd.DataFrame(
            limiting_intercept_rows,
            columns=["limit", "Compensating Defect", "Doping Window (eV at VBM/CBM)"],
            index=["p-type", "n-type"],
        )

    # TODO: Don't show chempot table by default? At least is limit explicitly chosen?
    # TODO: Add option to only plot defect states that are stable at some point in the bandgap
    # TODO: Add option to plot formation energies at the centroid of the chemical stability region? And
    #  make this the default if no chempots are specified? Or better default to plot both the most (
    #  most-electronegative-)anion-rich and the (most-electropositive-)cation-rich chempot limits?
    # TODO: Likewise, add example showing how to plot a metastable state (above the ground state)
    # TODO: Should have similar colours for similar defect types, an option to just show amalgamated
    #  lowest energy charge states for each _defect type_) - equivalent to setting the dist_tol to
    #  infinity (but should be easier to just do here by taking the short defect name). NaP is an example
    #  for this - should have a test built for however we want to handle cases like this. See Ke's example
    #  case too with different interstitial sites.
    #   Related: Currently updating `dist_tol` to change the number of defects being plotted,
    #   can also change the colours of the different defect lines (e.g. for CdTe_wout_meta increasing
    #   `dist_tol` to 2 to merge all Te interstitials, results in the colours of other defect lines (
    #   e.g. Cd_Te) changing at the same time - ideally this wouldn't happen!
    #  TODO: optionally retain/remove unstable (in the gap) charge states (rather than current
    #  default range of (VBM - 1eV, CBM + 1eV))... depends on if shallow defect tagging with pydefect is
    #  implemented or not really, what would be best to do by default

    def plot(
        self,
        chempots: Optional[dict] = None,
        limit: Optional[str] = None,
        el_refs: Optional[dict] = None,
        chempot_table: bool = True,
        all_entries: Union[bool, str] = False,
        style_file: Optional[PathLike] = None,
        xlim: Optional[tuple] = None,
        ylim: Optional[tuple] = None,
        fermi_level: Optional[float] = None,
        include_site_info: bool = False,
        colormap: Optional[Union[str, colors.Colormap]] = None,
        linestyles: Union[str, list[str]] = "-",
        auto_labels: bool = False,
        filename: Optional[PathLike] = None,
    ) -> Union[Figure, list[Figure]]:
        r"""
        Produce a defect formation energy vs Fermi level plot (a.k.a. a defect
        formation energy / transition level diagram), returning the
        ``matplotlib`` ``Figure`` object to allow further plot customisation.

        Note that the band edge positions are taken from ``self.vbm`` and
        ``self.band_gap``, which are parsed from the `bulk supercell calculation` by
        default, unless ``bulk_band_gap_vr`` is set during defect parsing.

        Args:
            chempots (dict):
                Dictionary of chemical potentials to use for calculating the defect
                formation energies. If None (default), will use ``self.chempots``.
                This can have the form of ``{"limits": [{'limit': [chempot_dict]}]}``
                (the format generated by ``doped``\'s chemical potential parsing
                functions (see tutorials)) and specific limits (chemical potential
                limits) can then be chosen using ``limit``.

                Alternatively this can be a dictionary of chemical potentials for a
                single limit (limit), in the format: ``{element symbol: chemical potential}``.
                If manually specifying chemical potentials this way, you can set the
                ``el_refs`` option with the DFT reference energies of the elemental phases
                in order to show the formal (relative) chemical potentials above the
                formation energy plot, in which case it is the formal chemical potentials
                (i.e. relative to the elemental references) that should be given here,
                otherwise the absolute (DFT) chemical potentials should be given.

                If None (default), sets all chemical potentials to zero.
                Note that you can also set ``DefectThermodynamics.chempots = ...``
                (with the same input options) to set the default chemical potentials
                for all calculations.
                (Default: None)
            limit (str):
                The chemical potential limit for which to
                plot formation energies. Can be either:

                - None, in which case plots are generated for all limits in ``chempots``.
                - "X-rich"/"X-poor" where X is an element in the system, in which
                  case the most X-rich/poor limit will be used (e.g. "Li-rich").
                - A key in the ``(self.)chempots["limits"]`` dictionary.

                The latter two options can only be used if ``chempots`` is in the
                ``doped`` format (see chemical potentials tutorial).
                (Default: None)
            el_refs (dict):
                Dictionary of elemental reference energies for the chemical potentials
                in the format:
                ``{element symbol: reference energy}`` (to determine the formal chemical
                potentials, when ``chempots`` has been manually specified as
                ``{element symbol: chemical potential}``). Unnecessary if ``chempots`` is
                provided/present in format generated by ``doped`` (see tutorials).

                Note that you can also set ``DefectThermodynamics.el_refs = ...``
                (with the same input options) to set the default elemental reference
                energies for all calculations.
                (Default: None)
            chempot_table (bool):
                Whether to print the chemical potential table above the plot.
                (Default: True)
            all_entries (bool, str):
                Whether to plot the formation energy lines of `all` defect entries,
                rather than the default of showing only the equilibrium states at each
                Fermi level position (traditional). If instead set to "faded", will plot
                the equilibrium states in bold, and all unstable states in faded grey
                (Default: False)
            style_file (PathLike):
                Path to a mplstyle file to use for the plot. If None (default), uses
                the default doped style (from ``doped/utils/doped.mplstyle``).
            xlim:
                Tuple (min,max) giving the range of the x-axis (Fermi level). May want
                to set manually when including transition level labels, to avoid crossing
                the axes. Default is to plot from -0.3 to +0.3 eV above the band gap.
            ylim:
                Tuple (min,max) giving the range for the y-axis (formation energy). May
                want to set manually when including transition level labels, to avoid
                crossing the axes. Default is from 0 to just above the maximum formation
                energy value in the band gap.
            fermi_level (float):
                If set, plots a dashed vertical line at this Fermi level value, typically
                used to indicate the equilibrium Fermi level position (e.g. calculated
                with py-sc-fermi). (Default: None)
            include_site_info (bool):
                Whether to include site info in defect names in the plot legend (e.g.
                $Cd_{i_{C3v}}^{0}$ rather than $Cd_{i}^{0}$). Default is ``False``, where
                site info is not included unless we have inequivalent sites for the same
                defect type. If, even with site info added, there are duplicate defect
                names, then "-a", "-b", "-c" etc are appended to the names to differentiate.
            colormap (str, matplotlib.colors.Colormap):
                Colormap to use for the formation energy lines, either as a string
                (which can be a colormap name from
                https://matplotlib.org/stable/users/explain/colors/colormaps or from
                https://www.fabiocrameri.ch/colourmaps -- append 'S' if using a sequential
                colormap from the latter) or a ``Colormap`` / ``ListedColormap`` object.
                If ``None`` (default), uses ``tab10`` with ``alpha=0.75`` (if 10 or fewer
                lines to plot), ``tab20`` (if 20 or fewer lines) or ``batlow`` (if more
                than 20 lines).
            linestyles (list):
                Linestyles to use for the formation energy lines, either as a single
                linestyle (``str``) or list of linestyles (``list[str]``) in the order of
                appearance of lines in the plot legend. Default is ``"-"``; i.e. solid
                linestyle for all entries.
            auto_labels (bool):
                Whether to automatically label the transition levels with their charge
                states. If there are many transition levels, this can be quite ugly.
                (Default: False)
            filename (PathLike): Filename to save the plot to. (Default: None (not saved))

        Returns:
            ``matplotlib`` ``Figure`` object, or list of ``Figure`` objects if multiple
            limits chosen.
        """
        from shakenbreak.plotting import _install_custom_font

        _install_custom_font()
        # check input options:
        if all_entries not in [False, True, "faded"]:
            raise ValueError(
                f"`all_entries` option must be either False, True, or 'faded', not {all_entries}"
            )

        chempots, el_refs = self._get_chempots(
            chempots, el_refs
        )  # returns self.chempots/self.el_refs if chempots is None
        if chempots is None:
            chempots = {
                "limits": {"No User Chemical Potentials": None}
            }  # empty chempots dict to allow plotting, user will be warned

        limit = _parse_limit(chempots, limit)
        limits = [limit] if limit is not None else list(chempots["limits"].keys())

        if (
            chempots
            and limit is None
            and el_refs is None
            and "limits" not in chempots
            and any(np.isclose(chempot, 0, atol=0.1) for chempot in chempots.values())
        ):
            # if any chempot is close to zero, this is likely a formal chemical potential and so inaccurate
            # here (trying to make this as idiotproof as possible to reduce unnecessary user queries...)
            warnings.warn(
                "At least one of your manually-specified chemical potentials is close to zero, "
                "which is likely a _formal_ chemical potential (i.e. relative to the elemental "
                "reference energies), but you have not specified the elemental reference "
                "energies with `el_refs`. This will give large errors in the absolute values "
                "of formation energies, but the transition level positions will be unaffected."
            )

        style_file = style_file or f"{os.path.dirname(__file__)}/utils/doped.mplstyle"
        plt.style.use(style_file)  # enforce style, as style.context currently doesn't work with jupyter
        with plt.style.context(style_file):
            figs = []
            for limit in limits:
                dft_chempots = chempots["limits"][limit]
                plot_title = limit if len(limits) > 1 else None
                plot_filename = (
                    f"{filename.rsplit('.', 1)[0]}_{limit}.{filename.rsplit('.', 1)[1]}"
                    if filename
                    else None
                )

                with warnings.catch_warnings():  # avoid double warning about no chempots supplied
                    warnings.filterwarnings("ignore", "No chemical potentials")
                    fig = _TLD_plot(
                        self,
                        dft_chempots=dft_chempots,
                        el_refs=el_refs,
                        chempot_table=chempot_table,
                        all_entries=all_entries,
                        xlim=xlim,
                        ylim=ylim,
                        fermi_level=fermi_level,
                        include_site_info=include_site_info,
                        title=plot_title,
                        colormap=colormap,
                        linestyles=linestyles,
                        auto_labels=auto_labels,
                        filename=plot_filename,
                    )
                figs.append(fig)

            return figs[0] if len(figs) == 1 else figs

    def get_transition_levels(
        self,
        all: bool = False,
        format_charges: bool = True,
    ) -> Union[pd.DataFrame, None]:
        """
        Return a ``DataFrame`` of the charge transition levels for the defects
        in the ``DefectThermodynamics`` object (stored in the
        ``transition_level_map`` attribute).

        Note that the transition level (and Fermi level) positions are given
        relative to ``self.vbm``, which is the VBM eigenvalue of the bulk
        supercell calculation by default, unless ``bulk_band_gap_vr`` is set
        during defect parsing.

        By default, only returns the thermodynamic ground-state transition
        levels (i.e. those visible on the defect formation energy diagram),
        not including metastable defect states (which can be important for
        recombination, migration, degeneracy/concentrations etc, see e.g.
        https://doi.org/10.1039/D2FD00043A & https://doi.org/10.1039/D3CS00432E).
        e.g. negative-U defects will show the 2-electron transition level
        (N+1/N-1) rather than (N+1/N) and (N/N-1).
        If instead all single-electron transition levels are desired, set
        ``all = True``.

        Returns a ``DataFrame`` with columns:

        - "Defect": Defect name
        - "Charges": Defect charge states which make up the transition level
            (as a string if ``format_charges=True``, otherwise as a list of integers)
        - "eV from VBM": Transition level position in eV from the VBM (``self.vbm``)
        - "In Band Gap?": Whether the transition level is within the host band gap
        - "N(Metastable)": Number of metastable states involved in the transition level
            (0, 1 or 2). Only included if all = True.

        Args:
              all (bool):
                    Whether to print all single-electron transition levels (i.e.
                    including metastable defect states), or just the thermodynamic
                    ground-state transition levels (default).
              format_charges (bool):
                    Whether to format the transition level charge states as strings
                    (e.g. "ε(+1/+2)") or keep in list format (e.g. [1,2]).
                    (Default: True)
        """
        # create a dataframe from the transition level map, with defect name, transition level charges and
        # TL position in eV from the VBM:
        transition_level_map_list = []

        def _TL_naming_func(TL_charges, i_meta=False, j_meta=False):
            if not format_charges:
                return TL_charges
            i, j = TL_charges
            return (
                f"ε({'+' if i > 0 else ''}{i}{'*' if i_meta else ''}/"
                f"{'+' if j > 0 else ''}{j}{'*' if j_meta else ''})"
            )

        for defect_name, transition_level_dict in self.transition_level_map.items():
            if not transition_level_dict:
                transition_level_map_list.append(  # add defects with no TL to dataframe as "None"
                    {
                        "Defect": defect_name,
                        "Charges": "None",
                        "eV from VBM": np.inf,
                        "In Band Gap?": False,
                    }
                )
                if all:
                    transition_level_map_list[-1]["N(Metastable)"] = 0

            if not all:
                transition_level_map_list.extend(
                    {
                        "Defect": defect_name,
                        "Charges": _TL_naming_func(transition_level_charges),
                        "eV from VBM": round(TL, 3),
                        "In Band Gap?": (TL > 0) and (self.band_gap > TL),
                    }
                    for TL, transition_level_charges in transition_level_dict.items()
                )

        # now get metastable TLs
        if all:
            for defect_name_wout_charge, grouped_defect_entries in self.all_entries.items():
                sorted_defect_entries = sorted(
                    grouped_defect_entries, key=lambda x: x.charge_state
                )  # sort by charge
                for i, j in product(sorted_defect_entries, repeat=2):
                    if i.charge_state - j.charge_state == 1:
                        TL = j.get_ediff() - i.get_ediff() - self.vbm
                        i_meta = not any(i == y for y in self.all_stable_entries)
                        j_meta = not any(j == y for y in self.all_stable_entries)
                        transition_level_map_list.append(
                            {
                                "Defect": defect_name_wout_charge,
                                "Charges": _TL_naming_func(
                                    [i.charge_state, j.charge_state], i_meta=i_meta, j_meta=j_meta
                                ),
                                "eV from VBM": round(TL, 3),
                                "In Band Gap?": (TL > 0) and (self.band_gap > TL),
                                "N(Metastable)": [i_meta, j_meta].count(True),
                            }
                        )

        if not transition_level_map_list:
            warnings.warn("No transition levels found for chosen parameters!")
            return None
        tl_df = pd.DataFrame(transition_level_map_list)
        # sort df by Defect appearance order in defect_entries, Defect, then by TL position:
        tl_df["Defect Appearance Order"] = tl_df["Defect"].map(self._map_sort_func)
        tl_df = tl_df.sort_values(by=["Defect Appearance Order", "Defect", "eV from VBM"])
        tl_df = tl_df.drop(columns="Defect Appearance Order")
        return tl_df.reset_index(drop=True)

    def print_transition_levels(self, all: bool = False):
        """
        Iteratively prints the charge transition levels for the defects in the
        DefectThermodynamics object (stored in the transition_level_map
        attribute).

        By default, only returns the thermodynamic ground-state transition
        levels (i.e. those visible on the defect formation energy diagram),
        not including metastable defect states (which can be important for
        recombination, migration, degeneracy/concentrations etc, see e.g.
        https://doi.org/10.1039/D2FD00043A & https://doi.org/10.1039/D3CS00432E).
        e.g. negative-U defects will show the 2-electron transition level
        (N+1/N-1) rather than (N+1/N) and (N/N-1).
        If instead all single-electron transition levels are desired, set
        ``all = True``.

        Args:
              all (bool):
                    Whether to print all single-electron transition levels (i.e.
                    including metastable defect states), or just the thermodynamic
                    ground-state transition levels (default).
        """
        if not all:
            for defect_name, tl_info in self.transition_level_map.items():
                bold_print(f"Defect: {defect_name}")
                for tl_efermi, chargeset in tl_info.items():
                    print(
                        f"Transition level ε({max(chargeset):{'+' if max(chargeset) else ''}}/"
                        f"{min(chargeset):{'+' if min(chargeset) else ''}}) at {tl_efermi:.3f} eV above "
                        f"the VBM"
                    )
                print("")  # add space

        else:
            all_TLs_df = self.get_transition_levels(all=True)
            if all_TLs_df is None:
                return
            for defect_name, tl_df in all_TLs_df.groupby("Defect", sort=False):
                bold_print(f"Defect: {defect_name}")
                for _, row in tl_df.iterrows():
                    if row["Charges"] != "None":
                        print(
                            f"Transition level {row['Charges']} at {row['eV from VBM']:.3f} eV above the "
                            f"VBM"
                        )
                print("")  # add space

    def get_formation_energies(
        self,
        chempots: Optional[dict] = None,
        limit: Optional[str] = None,
        el_refs: Optional[dict] = None,
        fermi_level: Optional[float] = None,
        skip_formatting: bool = False,
    ) -> Union[pd.DataFrame, list[pd.DataFrame]]:
        r"""
        Generates defect formation energy tables (DataFrames) for either a
        single chemical potential limit (i.e. phase diagram ``limit``) or each
        limit in the phase diagram (chempots dict), depending on input
        ``limit`` and ``chempots``.

        Table Key: (all energies in eV):

        - 'Defect':
            Defect name (without charge)
        - 'q':
            Defect charge state.
        - 'ΔEʳᵃʷ':
            Raw DFT energy difference between defect and host supercell (E_defect - E_host).
        - 'qE_VBM':
            Defect charge times the VBM eigenvalue (to reference the Fermi level to the VBM)
        - 'qE_F':
            Defect charge times the Fermi level (referenced to the VBM if qE_VBM is not 0
            (if "vbm" in ``DefectEntry.calculation_metadata``)
        - 'Σμ_ref':
            Sum of reference energies of the elemental phases in the chemical potentials sum.
        - 'Σμ_formal':
            Sum of `formal` atomic chemical potential terms (Σμ_DFT = Σμ_ref + Σμ_formal).
        - 'E_corr':
            Finite-size supercell charge correction.
        - 'ΔEᶠᵒʳᵐ':
            Defect formation energy, with the specified chemical potentials and Fermi level.
            Equals the sum of all other terms.

        Args:
            chempots (dict):
                Dictionary of chemical potentials to use for calculating the defect
                formation energies. If None (default), will use ``self.chempots``.
                This can have the form of ``{"limits": [{'limit': [chempot_dict]}]}``
                (the format generated by ``doped``\'s chemical potential parsing
                functions (see tutorials)) and specific limits (chemical potential
                limits) can then be chosen using ``limit``.

                Alternatively this can be a dictionary of chemical potentials for a
                single limit (limit), in the format: ``{element symbol: chemical potential}``.
                If manually specifying chemical potentials this way, you can set the
                ``el_refs`` option with the DFT reference energies of the elemental phases,
                in which case it is the formal chemical potentials (i.e. relative to the
                elemental references) that should be given here, otherwise the absolute
                (DFT) chemical potentials should be given.

                If None (default), sets all chemical potentials to zero.
                Note that you can also set ``DefectThermodynamics.chempots = ...``
                (with the same input options) to set the default chemical potentials
                for all calculations.
                (Default: None)
            limit (str):
                The chemical potential limit for which to
                tabulate formation energies. Can be either:

                - None, in which case tables are generated for all limits in ``chempots``.
                - "X-rich"/"X-poor" where X is an element in the system, in which
                  case the most X-rich/poor limit will be used (e.g. "Li-rich").
                - A key in the ``(self.)chempots["limits"]`` dictionary.

                The latter two options can only be used if ``chempots`` is in the
                ``doped`` format (see chemical potentials tutorial).
                (Default: None)
            el_refs (dict):
                Dictionary of elemental reference energies for the chemical potentials
                in the format:
                ``{element symbol: reference energy}`` (to determine the formal chemical
                potentials, when ``chempots`` has been manually specified as
                ``{element symbol: chemical potential}``). Unnecessary if ``chempots`` is
                provided/present in format generated by ``doped`` (see tutorials).

                Note that you can also set ``DefectThermodynamics.el_refs = ...``
                (with the same input options) to set the default elemental reference
                energies for all calculations.
                (Default: None)
            fermi_level (float):
                Value corresponding to the electron chemical potential, referenced
                to the VBM eigenvalue, which is taken from the ``calculation_metadata``
                dict attributes of ``DefectEntry``\s in ``self.defect_entries`` if present,
                otherwise ``self.vbm`` -- which correspond to the VBM of the `bulk supercell`
                calculation by default, unless ``bulk_band_gap_vr`` is set during defect
                parsing).  ``None`` (default), set to the mid-gap Fermi level (E_g/2).
            skip_formatting (bool):
                Whether to skip formatting the defect charge states as
                strings (and keep as ``int``\s and ``float``\s instead).
                (default: False)

        Returns:
            ``pandas`` ``DataFrame`` or list of ``DataFrame``\s
        """
        fermi_level = self._get_and_set_fermi_level(fermi_level)
        chempots, el_refs = self._get_chempots(
            chempots, el_refs
        )  # returns self.chempots/self.el_refs if chempots is None

        if chempots is None:
            _no_chempots_warning()
            chempots = {
                "limits": {"No User Chemical Potentials": {}},  # empty dict so is iterable (for
                # following code)
                "limits_wrt_el_refs": {"No User Chemical Potentials": {}},  # empty dict so is iterable
            }

        limit = _parse_limit(chempots, limit)
        limits = [limit] if limit is not None else list(chempots["limits"].keys())

        list_of_dfs = []
        with warnings.catch_warnings():  # avoid double warning, already warned above
            warnings.filterwarnings("ignore", "Chemical potentials not present")
            for limit in limits:
                limits_wrt_el_refs = chempots.get("limits_wrt_el_refs") or chempots.get(
                    "limits_wrt_elt_refs"
                )
                if limits_wrt_el_refs is None:
                    raise ValueError("Supplied chempots are not in a recognised format (see docstring)!")
                relative_chempots = limits_wrt_el_refs[limit]
                if el_refs is None:
                    el_refs = (
                        {el: 0 for el in relative_chempots}
                        if chempots.get("elemental_refs") is None
                        else chempots["elemental_refs"]
                    )

                single_formation_energy_df = self._single_formation_energy_table(
                    relative_chempots, el_refs, fermi_level, skip_formatting
                )
                list_of_dfs.append(single_formation_energy_df)

        return list_of_dfs[0] if len(list_of_dfs) == 1 else list_of_dfs

    def _single_formation_energy_table(
        self,
        relative_chempots: dict,
        el_refs: dict,
        fermi_level: float = 0,
        skip_formatting: bool = False,
    ) -> pd.DataFrame:
        r"""
        Returns a defect formation energy table for a single chemical potential
        limit as a pandas ``DataFrame``.

        Table Key: (all energies in eV):

        - 'Defect':
            Defect name (without charge)
        - 'q':
            Defect charge state.
        - 'ΔEʳᵃʷ':
            Raw DFT energy difference between defect and host supercell (E_defect - E_host).
        - 'qE_VBM':
            Defect charge times the VBM eigenvalue (to reference the Fermi level to the VBM)
        - 'qE_F':
            Defect charge times the Fermi level (referenced to the VBM if qE_VBM is not 0
            (if "vbm" in ``DefectEntry.calculation_metadata``)
        - 'Σμ_ref':
            Sum of reference energies of the elemental phases in the chemical potentials sum.
        - 'Σμ_formal':
            Sum of `formal` atomic chemical potential terms (Σμ_DFT = Σμ_ref + Σμ_formal).
        - 'E_corr':
            Finite-size supercell charge correction.
        - 'ΔEᶠᵒʳᵐ':
            Defect formation energy, with the specified chemical potentials and Fermi level.
            Equals the sum of all other terms.


        Args:
            relative_chempots (dict):
                Dictionary of formal (i.e. relative to elemental reference energies)
                chemical potentials in the form ``{element symbol: energy}``.
            el_refs (dict):
                Dictionary of elemental reference energies for the chemical potentials
                in the format: ``{element symbol: reference energy}``
                (Default: None)
            fermi_level (float):
                Value corresponding to the electron chemical potential, referenced
                to the VBM eigenvalue, which is taken from the ``calculation_metadata``
                dict attributes of ``DefectEntry``\s in ``self.defect_entries`` if present,
                otherwise ``self.vbm`` -- which correspond to the VBM of the `bulk supercell`
                calculation by default, unless ``bulk_band_gap_vr`` is set during defect
                parsing). If ``None`` (default), set to the mid-gap Fermi level (E_g/2).
            skip_formatting (bool):
                Whether to skip formatting the defect charge states as
                strings (and keep as ``int``\s and ``float``\s instead).
                (default: False)

        Returns:
            ``pandas`` ``DataFrame`` sorted by formation energy
        """
        table = []

        defect_entries = deepcopy(self.defect_entries)
        for name, defect_entry in defect_entries.items():
            row = [
                name.rsplit("_", 1)[0],  # name without charge,
                (
                    defect_entry.charge_state
                    if skip_formatting
                    else f"{'+' if defect_entry.charge_state > 0 else ''}{defect_entry.charge_state}"
                ),
            ]
            row += [defect_entry.get_ediff() - sum(defect_entry.corrections.values())]
            if "vbm" in defect_entry.calculation_metadata:
                row += [defect_entry.charge_state * defect_entry.calculation_metadata["vbm"]]
            else:
                row += [defect_entry.charge_state * self.vbm]  # type: ignore[operator]
            row += [defect_entry.charge_state * fermi_level]
            row += [defect_entry._get_chempot_term(el_refs) if any(el_refs.values()) else "N/A"]
            row += [defect_entry._get_chempot_term(relative_chempots)]
            row += [sum(defect_entry.corrections.values())]
            dft_chempots = {el: energy + el_refs[el] for el, energy in relative_chempots.items()}
            formation_energy = defect_entry.formation_energy(
                chempots=dft_chempots,
                fermi_level=fermi_level,
                vbm=defect_entry.calculation_metadata.get("vbm", self.vbm),
            )
            row += [formation_energy]
            row += [defect_entry.calculation_metadata.get("defect_path", "N/A")]

            table.append(row)

        formation_energy_df = pd.DataFrame(
            table,
            columns=[
                "Defect",
                "q",
                "ΔEʳᵃʷ",
                "qE_VBM",
                "qE_F",
                "Σμ_ref",
                "Σμ_formal",
                "E_corr",
                "ΔEᶠᵒʳᵐ",
                "Path",
            ],
        )

        # round all floats to 3dp:
        return formation_energy_df.round(3)

    def get_symmetries_and_degeneracies(
        self,
        skip_formatting: bool = False,
        symprec: Optional[float] = None,
    ) -> pd.DataFrame:
        r"""
        Generates a table of the bulk-site & relaxed defect point group
        symmetries, spin/orientational/total degeneracies and (bulk-)site
        multiplicities for each defect in the ``DefectThermodynamics`` object.

        Table Key:

        - 'Defect': Defect name (without charge)
        - 'q': Defect charge state.
        - 'Site_Symm': Point group symmetry of the defect site in the bulk cell.
        - 'Defect_Symm': Point group symmetry of the relaxed defect.
        - 'g_Orient': Orientational degeneracy of the defect.
        - 'g_Spin': Spin degeneracy of the defect.
        - 'g_Total': Total degeneracy of the defect.
        - 'Mult': Multiplicity of the defect site in the bulk cell, per primitive unit cell.

        For interstitials, the bulk site symmetry corresponds to the
        point symmetry of the interstitial site with `no relaxation
        of the host structure`, while for vacancies/substitutions it is
        simply the symmetry of their corresponding bulk site.
        This corresponds to the point symmetry of ``DefectEntry.defect``,
        or ``calculation_metadata["bulk_site"]/["unrelaxed_defect_structure"]``.

        Point group symmetries are taken from the calculation_metadata
        ("relaxed point symmetry" and "bulk site symmetry") if
        present (should be, if parsed with doped and defect supercell
        doesn't break host periodicity), otherwise are attempted to be
        recalculated.

        Note: doped tries to use the defect_entry.defect_supercell to determine
        the `relaxed` site symmetry. However, it should be noted that this is not
        guaranteed to work in all cases; namely for non-diagonal supercell
        expansions, or sometimes for non-scalar supercell expansion matrices
        (e.g. a 2x1x2 expansion)(particularly with high-symmetry materials)
        which can mess up the periodicity of the cell. doped tries to automatically
        check if this is the case, and will warn you if so.

        This can also be checked by using this function on your doped `generated` defects:

        .. code-block:: python

            from doped.generation import get_defect_name_from_entry
            for defect_name, defect_entry in defect_gen.items():
                print(defect_name, get_defect_name_from_entry(defect_entry, relaxed=False),
                      get_defect_name_from_entry(defect_entry), "\n")

        And if the point symmetries match in each case, then doped should be able to
        correctly determine the final relaxed defect symmetry (and orientational degeneracy)
        - otherwise periodicity-breaking prevents this.

        If periodicity-breaking prevents auto-symmetry determination, you can manually
        determine the relaxed defect and bulk-site point symmetries, and/or orientational
        degeneracy, from visualising the structures (e.g. using VESTA)(can use
        ``get_orientational_degeneracy`` to obtain the corresponding orientational
        degeneracy factor for given defect/bulk-site point symmetries) and setting the
        corresponding values in the
        ``calculation_metadata['relaxed point symmetry']/['bulk site symmetry']`` and/or
        ``degeneracy_factors['orientational degeneracy']`` attributes.
        Note that the bulk-site point symmetry corresponds to that of ``DefectEntry.defect``,
        or equivalently ``calculation_metadata["bulk_site"]/["unrelaxed_defect_structure"]``,
        which for vacancies/substitutions is the symmetry of the corresponding bulk site,
        while for interstitials it is the point symmetry of the `final relaxed` interstitial
        site when placed in the (unrelaxed) bulk structure.
        The degeneracy factor is used in the calculation of defect/carrier concentrations
        and Fermi level behaviour (see e.g. https://doi.org/10.1039/D2FD00043A &
        https://doi.org/10.1039/D3CS00432E).

        Args:
            skip_formatting (bool):
                Whether to skip formatting the defect charge states as
                strings (and keep as ``int``\s and ``float``\s instead).
                (default: False)
            symprec (float):
                Symmetry tolerance for ``spglib`` to use when determining
                relaxed defect point symmetries and thus orientational
                degeneracies. Default is ``0.1`` which matches that used by
                the ``Materials Project`` and is larger than the ``pymatgen``
                default of ``0.01`` (which is used by ``doped`` for
                unrelaxed/bulk structures) to account for residual structural
                noise in relaxed defect supercells.
                You may want to adjust for your system (e.g. if there are
                very slight octahedral distortions etc.). If ``symprec`` is
                set, then the point symmetries and corresponding orientational
                degeneracy will be re-parsed/computed even if already present
                in the ``DefectEntry`` object ``calculation_metadata``.

        Returns:
            ``pandas`` ``DataFrame``
        """
        table_list = []

        for name, defect_entry in self.defect_entries.items():
            defect_entry._parse_and_set_degeneracies(symprec=symprec)
            try:
                multiplicity_per_unit_cell = defect_entry.defect.multiplicity * (
                    len(defect_entry.defect.structure.get_primitive_structure())
                    / len(defect_entry.defect.structure)
                )

            except Exception:
                multiplicity_per_unit_cell = "N/A"

            total_degeneracy = (
                reduce(lambda x, y: x * y, defect_entry.degeneracy_factors.values())
                if defect_entry.degeneracy_factors
                else "N/A"
            )

            table_list.append(
                {
                    "Defect": name.rsplit("_", 1)[0],  # name without charge
                    "q": defect_entry.charge_state,
                    "Site_Symm": defect_entry.calculation_metadata.get("bulk site symmetry", "N/A"),
                    "Defect_Symm": defect_entry.calculation_metadata.get("relaxed point symmetry", "N/A"),
                    "g_Orient": defect_entry.degeneracy_factors.get("orientational degeneracy", "N/A"),
                    "g_Spin": defect_entry.degeneracy_factors.get("spin degeneracy", "N/A"),
                    "g_Total": total_degeneracy,
                    "Mult": multiplicity_per_unit_cell,
                }
            )

        if any(
            defect_entry.calculation_metadata.get("periodicity_breaking_supercell", False)
            for defect_entry in self.defect_entries.values()
        ):
            warnings.warn(_orientational_degeneracy_warning)

        symmetry_df = pd.DataFrame(table_list)

        if not skip_formatting:
            symmetry_df["q"] = symmetry_df["q"].apply(lambda x: f"{'+' if x > 0 else ''}{x}")

        return symmetry_df.reset_index(drop=True)

    def __repr__(self):
        """
        Returns a string representation of the ``DefectThermodynamics`` object.
        """
        formula = _get_bulk_supercell(
            next(iter(self.defect_entries.values()))
        ).composition.get_reduced_formula_and_factor(iupac_ordering=True)[0]
        properties, methods = _doped_obj_properties_methods(self)
        return (
            f"doped DefectThermodynamics for bulk composition {formula} with {len(self.defect_entries)} "
            f"defect entries (in self.defect_entries). Available attributes:\n"
            f"{properties}\n\nAvailable methods:\n{methods}"
        )


def _add_effective_dopant_concentration(
    conc_df: pd.DataFrame, effective_dopant_concentration: Optional[float] = None
):
    """
    Add the effective dopant concentration to the concentration ``DataFrame``.

    Args:
        conc_df (pd.DataFrame):
            DataFrame of defect concentrations.
        effective_dopant_concentration (float):
            The effective dopant concentration to add to the DataFrame.

    Returns:
        pd.DataFrame: DataFrame of defect concentrations with the effective
            dopant concentration
    """
    if effective_dopant_concentration is None:
        return conc_df

    eff_dopant_df = pd.DataFrame(
        {
            "Defect": "Effective Dopant",
            "Charge": np.sign(effective_dopant_concentration),
            "Formation Energy (eV)": "N/A",
            "Concentration (cm^-3)": np.abs(effective_dopant_concentration),
            "Charge State Population": "100.0%",
        },
        index=[0],
    )
    for col in conc_df.columns:
        if col not in eff_dopant_df.columns:
            eff_dopant_df[col] = "N/A"  # e.g. concentration per site, if per_site=True

    if "Charge" not in conc_df.columns:
        eff_dopant_df = eff_dopant_df.drop(
            columns=["Charge", "Formation Energy (eV)", "Charge State Population"]
        )
        eff_dopant_df = eff_dopant_df.set_index("Defect")  # Defect is index with summed conc df
        return pd.concat([conc_df, eff_dopant_df])

    return pd.concat([conc_df, eff_dopant_df], ignore_index=True)


def _group_defect_charge_state_concentrations(
    conc_df: pd.DataFrame, per_site: bool = False, skip_formatting: bool = False
):
    summed_df = conc_df.groupby("Defect").sum(numeric_only=True)
    raw_concentrations = (
        summed_df["Raw Concentration"]
        if "Raw Concentration" in summed_df.columns
        else summed_df[next(k for k in conc_df.columns if k.startswith("Concentration"))]
    )
    summed_df[next(k for k in conc_df.columns if k.startswith("Concentration"))] = (
        raw_concentrations.apply(
            lambda x: _format_concentration(x, per_site=per_site, skip_formatting=skip_formatting)
        )
    )
    return summed_df.drop(
        columns=[
            i
            for i in [
                "Charge",
                "Formation Energy (eV)",
                "Raw Charge",
                "Raw Concentration",
                "Charge State Population",
            ]
            if i in summed_df.columns
        ]
    )


def _format_concentration(raw_concentration: float, per_site: bool = False, skip_formatting: bool = False):
    """
    Format concentration values for ``DataFrame`` outputs.
    """
    if skip_formatting:
        return raw_concentration
    if per_site:
        return _format_per_site_concentration(raw_concentration)

    return f"{raw_concentration:.3e}"


def _format_per_site_concentration(raw_concentration: float):
    """
    Format per-site concentrations for ``DataFrame`` outputs.
    """
    if raw_concentration > 1e-5:
        return f"{raw_concentration:.3%}"
    return f"{raw_concentration * 100:.3e} %"


def get_fermi_dos(dos_vr: Union[PathLike, Vasprun]):
    """
    Create a ``FermiDos`` object from the provided ``dos_vr``, which can be
    either a path to a ``vasprun.xml(.gz)`` file, or a ``pymatgen`` ``Vasprun``
    object (parsed with ``parse_dos = True``).

    Args:
        dos_vr (Union[PathLike, Vasprun]):
            Path to a ``vasprun.xml(.gz)`` file, or a ``Vasprun`` object.

    Returns:
        FermiDos: The ``FermiDos`` object.
    """
    if not isinstance(dos_vr, Vasprun):
        dos_vr = get_vasprun(dos_vr, parse_dos=True)

    return FermiDos(dos_vr.complete_dos, nelecs=get_nelect_from_vasprun(dos_vr))


def get_e_h_concs(fermi_dos: FermiDos, fermi_level: float, temperature: float) -> tuple[float, float]:
    """
    Get the corresponding electron and hole concentrations (in cm^-3) for a
    given Fermi level (in eV) and temperature (in K), for a ``FermiDos``
    object.

    Note that the Fermi level here is NOT referenced to the VBM! So the Fermi
    level should be the corresponding eigenvalue within the calculation (or in
    other words, the Fermi level relative to the VBM plus the VBM eigenvalue).

    Args:
        fermi_dos (FermiDos):
            ``pymatgen`` ``FermiDos`` for the bulk electronic density of states (DOS),
            for calculating carrier concentrations.

            Usually this is a static calculation with the `primitive` cell of the bulk
            material, with relatively dense `k`-point sampling (especially for materials
            with disperse band edges) to ensure an accurately-converged DOS and thus Fermi
            level. ``ISMEAR = -5`` (tetrahedron smearing) is usually recommended for best
            convergence wrt `k`-point sampling. Consistent functional settings should be
            used for the bulk DOS and defect supercell calculations.
        fermi_level (float):
            Value corresponding to the electron chemical potential, **not** referenced
            to the VBM! (i.e. same eigenvalue reference as the raw calculation)
        temperature (float):
            Temperature in Kelvin at which to calculate the equilibrium concentrations.

    Returns:
        tuple[float, float]: The electron and hole concentrations in cm^-3.
    """
    with warnings.catch_warnings():
        warnings.filterwarnings("ignore", "overflow")  # ignore overflow warnings from f0, can remove in
        # future versions following SK's fix in https://github.com/materialsproject/pymatgen/pull/3879
        # code for obtaining the electron and hole concentrations here is taken from
        # FermiDos.get_doping(), and updated by SK to be independent of estimated VBM/CBM positions (using
        # correct DOS integral) and better handle exponential overflows (by editing `f0` in `pymatgen`)
        idx_mid_gap = int(fermi_dos.idx_vbm + (fermi_dos.idx_cbm - fermi_dos.idx_vbm) / 2)
        e_conc: float = np.sum(
            fermi_dos.tdos[idx_mid_gap:]
            * f0(
                fermi_dos.energies[idx_mid_gap:],
                fermi_level,  # type: ignore
                temperature,
            )
            * fermi_dos.de[idx_mid_gap:],
            axis=0,
        ) / (fermi_dos.volume * fermi_dos.A_to_cm**3)
        h_conc: float = np.sum(
            fermi_dos.tdos[: idx_mid_gap + 1]
            * f0(
                -fermi_dos.energies[: idx_mid_gap + 1],
                -fermi_level,  # type: ignore
                temperature,
            )
            * fermi_dos.de[: idx_mid_gap + 1],
            axis=0,
        ) / (fermi_dos.volume * fermi_dos.A_to_cm**3)

    return e_conc, h_conc


def get_doping(fermi_dos: FermiDos, fermi_level: float, temperature: float) -> float:
    """
    Get the doping concentration (majority carrier - minority carrier
    concentration) in cm^-3 for a given Fermi level (in eV) and temperature
    (in K), for a ``FermiDos`` object.

    Note that the Fermi level here is NOT referenced to the VBM! So the Fermi
    level should be the corresponding eigenvalue within the calculation (or in
    other words, the Fermi level relative to the VBM plus the VBM eigenvalue).

    Refactored from ``FermiDos.get_doping()`` to be more accurate/robust
    (independent of estimated VBM/CBM positions, avoiding overflow warnings).

    Args:
        fermi_dos (FermiDos):
            ``pymatgen`` ``FermiDos`` for the bulk electronic density of states (DOS),
            for calculating carrier concentrations.

            Usually this is a static calculation with the `primitive` cell of the bulk
            material, with relatively dense `k`-point sampling (especially for materials
            with disperse band edges) to ensure an accurately-converged DOS and thus Fermi
            level. ``ISMEAR = -5`` (tetrahedron smearing) is usually recommended for best
            convergence wrt `k`-point sampling. Consistent functional settings should be
            used for the bulk DOS and defect supercell calculations.
        fermi_level (float):
            Value corresponding to the electron chemical potential, **not** referenced
            to the VBM! (i.e. same eigenvalue reference as the raw calculation)
        temperature (float):
            Temperature in Kelvin at which to calculate the equilibrium concentrations.

    Returns:
        tuple[float, float]: The electron and hole concentrations in cm^-3.
    """
    # can replace this function with the ``FermiDos.get_doping()`` method in future versions following SK's
    # fix in https://github.com/materialsproject/pymatgen/pull/3879, whenever pymatgen>2024.6.10 becomes
    # a ``doped`` requirement (same for overflow catches in ``get_e_h_concs`` etc)
    e_conc, h_conc = get_e_h_concs(fermi_dos, fermi_level, temperature)
    return h_conc - e_conc


def scissor_dos(delta_gap: float, dos: Union[Dos, FermiDos], tol: float = 1e-8, verbose: bool = True):
    """
    Given an input Dos/FermiDos object, rigidly shifts the valence and
    conduction bands of the DOS object to give a band gap that is now
    increased/decreased by ``delta_gap`` eV, where this rigid scissor shift is
    applied symmetrically around the original gap (i.e. the VBM is downshifted
    by ``delta_gap/2`` and the CBM is upshifted by ``delta_gap/2``).

    Note this assumes a non-spin-polarised (i.e. non-magnetic) density
    of states!

    Args:
        delta_gap (float):
            The amount by which to increase/decrease the band gap (in eV).
        dos (Dos/FermiDos):
            The input DOS object to scissor.
        tol (float):
            The tolerance to use for determining the VBM and CBM (used in
            ``Dos.get_gap(tol=tol)``). Default: 1e-8.
        verbose (bool):
            Whether to print information about the original and new band gaps.

    Returns:
        FermiDos: The scissored DOS object.
    """
    dos = deepcopy(dos)  # don't overwrite object
    # shift just CBM upwards first, then shift all rigidly down by Eg/2 (simpler code with this approach)
    cbm_index = np.where(
        (dos.densities[Spin.up] > tol) & (dos.energies - dos.efermi > dos.get_gap(tol=tol) / 2)
    )[0][0]
    cbm_energy = dos.energies[cbm_index]
    # get closest index with energy near cbm_energy + delta_gap:
    new_cbm_index = np.argmin(np.abs(dos.energies - (cbm_energy + delta_gap)))
    new_cbm_energy = dos.energies[new_cbm_index]
    vbm_index = np.where(
        (dos.densities[Spin.up] > tol) & (dos.energies - dos.efermi < dos.get_gap(tol=tol) / 2)
    )[0][-1]
    vbm_energy = dos.energies[vbm_index]

    if not np.isclose(cbm_energy - vbm_energy, dos.get_gap(tol=tol), atol=1e-1) and np.isclose(
        new_cbm_energy - cbm_energy, delta_gap, atol=1e-2
    ):
        warnings.warn(
            "The new band gap does not appear to be equal to the original band gap plus the scissor "
            "shift, suggesting an error in `scissor_dos`, beware!\n"
            f"Got original gap (from manual indexing): {cbm_energy - vbm_energy}, {dos.get_gap(tol=tol)} "
            f"from dos.get_gap(tol=tol) and new gap: {dos.get_gap(tol=tol) + delta_gap}"
        )

    # Determine the number of values in energies/densities to remove/add to avoid duplication
    values_to_remove_or_add = int(new_cbm_index - cbm_index)
    scissored_dos_dict = dos.as_dict()

    # Shift the CBM and remove/add values:
    if values_to_remove_or_add < 0:  # remove values
        scissored_dos_dict["energies"] = np.concatenate(
            (dos.energies[: cbm_index + values_to_remove_or_add], dos.energies[cbm_index:] + delta_gap)
        )
        scissored_dos_dict["densities"][Spin.up] = np.concatenate(
            (
                dos.densities[Spin.up][: cbm_index + values_to_remove_or_add],
                dos.densities[Spin.up][cbm_index:],
            )
        )
        # Assuming non-spin-polarised bulk here:
        scissored_dos_dict["densities"][Spin.down] = scissored_dos_dict["densities"][Spin.up]
    elif values_to_remove_or_add > 0:
        # add more zero DOS values:
        scissored_dos_dict["energies"] = np.concatenate(
            (
                dos.energies[:cbm_index],
                dos.energies[cbm_index:new_cbm_index],
                dos.energies[cbm_index:] + delta_gap,
            )
        )
        scissored_dos_dict["densities"][Spin.up] = np.concatenate(
            (
                dos.densities[Spin.up][:cbm_index],
                np.zeros(values_to_remove_or_add),
                dos.densities[Spin.up][cbm_index:],
            )
        )
        scissored_dos_dict["densities"][Spin.down] = scissored_dos_dict["densities"][Spin.up]

    # now shift all energies rigidly, so we've shifted symmetrically around the original gap (eigenvalues)
    # ensure 'energies' is array (should be if function used correctly, not if band gap change is zero...):
    scissored_dos_dict["energies"] = np.array(scissored_dos_dict["energies"])
    scissored_dos_dict["energies"] -= np.float64(delta_gap / 2)
    scissored_dos_dict["efermi"] -= np.float64(delta_gap / 2)

    if verbose:
        print(f"Orig gap: {dos.get_gap(tol=tol)}, new gap:{dos.get_gap(tol=tol) + delta_gap}")
    scissored_dos_dict["structure"] = dos.structure.as_dict()
    if isinstance(dos, FermiDos):
        return FermiDos.from_dict(scissored_dos_dict)
    return Dos.from_dict(scissored_dos_dict)<|MERGE_RESOLUTION|>--- conflicted
+++ resolved
@@ -675,13 +675,8 @@
     @classmethod
     def from_dict(cls, d):
         """
-<<<<<<< HEAD
-        Reconstitute a DefectThermodynamics object from a dict representation
-        created using ``as_dict()``.
-=======
         Reconstitute a ``DefectThermodynamics`` object from a dict
         representation created using ``as_dict()``.
->>>>>>> eaf96cea
 
         Args:
             d (dict): dict representation of ``DefectThermodynamics``.
@@ -692,10 +687,6 @@
         warnings.filterwarnings(
             "ignore", "Use of properties is"
         )  # `message` only needs to match start of message
-<<<<<<< HEAD
-        defect_entries = [DefectEntry.from_dict(entry_dict) for entry_dict in d.get("defect_entries")]
-        bulk_dos = FermiDos.from_dict(d.get("bulk_dos")) if d.get("bulk_dos") else None
-=======
 
         def _get_defect_entry(entry_dict):
             if isinstance(entry_dict, DefectEntry):
@@ -708,7 +699,6 @@
             d["defect_entries"] = {
                 name: _get_defect_entry(entry_dict) for name, entry_dict in d.get("defect_entries").items()
             }
->>>>>>> eaf96cea
 
         return cls(
             defect_entries=d.get("defect_entries"),
@@ -718,11 +708,7 @@
             band_gap=d.get("band_gap"),
             dist_tol=d.get("dist_tol"),
             check_compatibility=d.get("check_compatibility"),
-<<<<<<< HEAD
-            bulk_dos=bulk_dos,
-=======
             bulk_dos=FermiDos.from_dict(d.get("bulk_dos")) if d.get("bulk_dos") else None,
->>>>>>> eaf96cea
             skip_check=d.get("skip_check"),
         )
 
@@ -1266,39 +1252,6 @@
         (see tutorials).
         """
         self._chempots, self._el_refs = _parse_chempots(self._chempots, input_el_refs, update_el_refs=True)
-
-    @property
-    def bulk_dos(self):
-        """
-        Get the ``pymatgen``  ``FermiDos`` for the bulk electronic density of
-        states (DOS), for calculating Fermi level positions and defect/carrier
-        concentrations, if set.
-
-        Otherwise, returns None.
-        """
-        return self._bulk_dos
-
-    @bulk_dos.setter
-    def bulk_dos(self, input_bulk_dos: Union[FermiDos, Vasprun, PathLike]):
-        r"""
-        Set the ``pymatgen``  ``FermiDos`` for the bulk electronic density of
-        states (DOS), for calculating Fermi level positions and defect/carrier
-        concentrations.
-
-        Should be a ``pymatgen`` ``FermiDos`` for the bulk electronic DOS, a
-        ``pymatgen`` ``Vasprun`` object or path to the  ``vasprun.xml(.gz)``
-        output of a bulk DOS calculation in VASP.
-        Can also be provided later when using ``get_equilibrium_fermi_level()``,
-        ``get_quenched_fermi_level_and_concentrations`` etc.
-
-        Usually this is a static calculation with the `primitive` cell of the bulk
-        material, with relatively dense `k`-point sampling (especially for materials
-        with disperse band edges) to ensure an accurately-converged DOS and thus Fermi
-        level. ``ISMEAR = -5`` (tetrahedron smearing) is usually recommended for best
-        convergence wrt `k`-point sampling. Consistent functional settings should be
-        used for the bulk DOS and defect supercell calculations.
-        """
-        self._bulk_dos = self._parse_fermi_dos(input_bulk_dos, skip_check=self.skip_check)
 
     @property
     def bulk_dos(self):
