--- conflicted
+++ resolved
@@ -2291,21 +2291,6 @@
         defect in the ``DefectThermodynamics`` object.
 
         Table Key:
-<<<<<<< HEAD
-        'Defect' -> Defect name (without charge)
-        'q' -> Defect charge state.
-        'Symm_Unrelax' -> Point group symmetry of the unrelaxed defect.
-        'Symm_Relax' -> Point group symmetry of the relaxed defect.
-        'g_Orient' -> Orientational degeneracy of the defect.
-        'g_Spin' -> Spin degeneracy of the defect.
-        'g_Total' -> Total degeneracy of the defect.
-
-        For interstitials, the 'unrelaxed' point group symmetry
-        correspond to the point symmetry of the interstitial site
-        with _no relaxation of the host structure_. For vacancies
-        and substitutions, this is equivalent to the initial point
-        symmetry.
-=======
 
         - 'Defect': Defect name (without charge)
         - 'q': Defect charge state.
@@ -2321,7 +2306,6 @@
         simply the symmetry of their corresponding bulk site.
         This corresponds to the point symmetry of ``DefectEntry.defect``,
         or ``calculation_metadata["bulk_site"]/["unrelaxed_defect_structure"]``.
->>>>>>> ad5fc3f6
 
         Point group symmetries are taken from the calculation_metadata
         ("relaxed point symmetry" and "bulk site symmetry") if
