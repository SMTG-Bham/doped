--- conflicted
+++ resolved
@@ -1567,15 +1567,9 @@
 
         The degeneracy/multiplicity factor "g" is an important parameter in the defect
         concentration equation and thus Fermi level calculation (see discussion in
-<<<<<<< HEAD
-        doi.org/10.1039/D2FD00043A and doi.org/10.1039/D3CS00432E), affecting the
-        final concentration by up to 2 orders of magnitude. This factor is taken from
-        the product of the ``defect_entry.defect.multiplicity`` and
-=======
         https://doi.org/10.1039/D2FD00043A and https://doi.org/10.1039/D3CS00432E),
         affecting the final concentration by up to 2 orders of magnitude. This factor
         is taken from the product of the ``defect_entry.defect.multiplicity`` and
->>>>>>> a68ecfac
         ``defect_entry.degeneracy_factors`` attributes.
 
         If you use this code in your work, please also cite:
