--- conflicted
+++ resolved
@@ -268,8 +268,8 @@
         #Place defect in same location as output from DFT
         unrelaxed_defect_structure.insert(
             defect_site_idx,
-            new_species, 
-            bulk_coords[bulk_site_idx]) 
+            new_species,
+            bulk_coords[bulk_site_idx])
 
     elif defect_type == "vacancy":
         old_species = list(composition_diff.keys())[0]
@@ -552,13 +552,6 @@
                 # get closest Voronoi site in bulk supercell to final interstitial site as this is
                 # likely to be the initial interstitial site
                 try:
-<<<<<<< HEAD
-                    voronoi_frac_coords = loadfn("./bulk_voronoi_nodes.json")
-                    print(
-                        "Using parsed Voronoi sites in bulk_voronoi_nodes.json (should "
-                        "correspond to same bulk supercell)"
-                    )
-=======
                     struc_and_node_dict = loadfn("./bulk_voronoi_nodes.json")
                     if not StructureMatcher(
                             stol=0.05,
@@ -574,7 +567,6 @@
                     else:
                         voronoi_frac_coords = struc_and_node_dict["Voronoi nodes"]
 
->>>>>>> e61424f0
                 except FileNotFoundError:  # first time parsing
                     topography = TopographyAnalyzer(
                         bulk_sc_structure,
@@ -584,21 +576,12 @@
                     )
                     topography.cluster_nodes()
                     topography.remove_collisions()
-<<<<<<< HEAD
-                    voronoi_frac_coords = [
-                        site.frac_coords for site in topography.vnodes
-                    ]
-                    dumpfn(
-                        voronoi_frac_coords, "./bulk_voronoi_nodes.json"
-                    )  # for efficient
-=======
                     voronoi_frac_coords = [site.frac_coords for site in topography.vnodes]
                     struc_and_node_dict = {
                         "bulk_supercell": bulk_sc_structure,
                         "Voronoi nodes": voronoi_frac_coords
                     }
                     dumpfn(struc_and_node_dict, "./bulk_voronoi_nodes.json")  # for efficient
->>>>>>> e61424f0
                     # parsing of multiple defects at once
                     print(
                         "Saving parsed Voronoi sites (for interstitial site-matching) to "
@@ -767,7 +750,7 @@
             ]
             for bulk_index in range(len(distmatrix))
         ]  # list of [min dist, bulk ind, defect ind]
-        
+
         site_matching_indices = []
         if isinstance(self.defect_entry.defect, (Vacancy, Interstitial)):
             for mindist, bulk_index, defect_index in min_dist_with_index:
