--- conflicted
+++ resolved
@@ -21,14 +21,13 @@
 
 try:
     import plotly.express as px
-    from plotly.graph_objects import Scatter
+    import plotly.graph_objects as go
     from plotly.subplots import make_subplots
 
     plotly_installed = True
 except ImportError:
     plotly_installed = False
 
-from pymatgen.core.structure import Structure
 from pymatgen.util.typing import PathLike
 
 from doped.core import DefectEntry
@@ -352,7 +351,7 @@
             color_dict = dict(zip(unique_species, px.colors.qualitative.Plotly[: len(unique_species)]))
             for dir_index, _direction in enumerate(["x", "y", "z"]):
                 fig.add_trace(
-                    Scatter(
+                    go.Scatter(
                         x=disp_dict["Distance to defect"],
                         y=[abs(i[dir_index]) for i in disp_dict["Displacement"]],
                         hovertemplate=hovertemplate.replace("{z", "{text"),
@@ -368,7 +367,7 @@
             # Add legend for color used for each species
             for specie, color in color_dict.items():
                 fig.add_trace(
-                    Scatter(
+                    go.Scatter(
                         x=[None],
                         y=[None],
                         mode="markers",
@@ -490,15 +489,10 @@
 
 def calc_displacements_ellipsoid(
     defect_entry: DefectEntry,
-    plot_ellipsoid: Optional[bool] = False, # Option to plot the ellipsoid
+    plot_ellipsoid: Optional[bool] = False,  # Option to plot the ellipsoid
     plot_anisotropy: Optional[bool] = False,  # Option to plot anisotropy of ellipsoid radii
-<<<<<<< HEAD
-    plot_ellipsoid: Optional[bool] = False,  # Option to plot the ellipsoid
-    quantile=0.9,  # Quantile threshold for displacement norms (0 to 1). Default is 0.9.
-=======
-    use_plotly: Optional[bool] = True, 
-    quantile = 0.8 # Quantile threshold for displacement norms (0 to 1). Default is 0.8.
->>>>>>> 7457f831
+    use_plotly: Optional[bool] = True,
+    quantile=0.8,  # Quantile threshold for displacement norms (0 to 1). Default is 0.8.
 ):
     """
     Calculate displacements around a defect site and fit an ellipsoid to these
@@ -515,19 +509,14 @@
       radii, and rotation matrix, or (None, None, None) if fitting was unsuccessful.
     """
     import pandas as pd
-    import plotly.graph_objects as go
-<<<<<<< HEAD
     from numpy import linalg
 
     from doped.utils.parsing import get_site_mapping_indices
 
-=======
-    
     if use_plotly and not plotly_installed:
         warnings.warn("Plotly not installed, using matplotlib instead")
         use_plotly = False
-    
->>>>>>> 7457f831
+
     def _get_minimum_volume_ellipsoid(P):
         """
         Find the minimum volume ellipsoid which holds all the points.
@@ -587,86 +576,114 @@
         radii = 1.0 / np.sqrt(s)
 
         return (center, radii, rotation)
-<<<<<<< HEAD
-
-    def _plot_ellipsoid(ellipsoid_center, ellipsoid_radii, ellipsoid_rotation, points, lattice_matrix):
-=======
-    
+
     def _mpl_plot_ellipsoid(ellipsoid_center, ellipsoid_radii, ellipsoid_rotation, points, lattice_matrix):
         u = np.linspace(0.0, 2.0 * np.pi, 100)
         v = np.linspace(0.0, np.pi, 100)
-        
+
         # Cartesian coordinates corresponding to the spherical angles:
         x = ellipsoid_radii[0] * np.outer(np.cos(u), np.sin(v))
         y = ellipsoid_radii[1] * np.outer(np.sin(u), np.sin(v))
         z = ellipsoid_radii[2] * np.outer(np.ones_like(u), np.cos(v))
-        
+
         # Rotate accordingly
         for i in range(len(x)):
             for j in range(len(x)):
-                [x[i, j], y[i, j], z[i, j]] = np.dot([x[i, j], y[i, j], z[i, j]], ellipsoid_rotation) + ellipsoid_center
+                [x[i, j], y[i, j], z[i, j]] = (
+                    np.dot([x[i, j], y[i, j], z[i, j]], ellipsoid_rotation) + ellipsoid_center
+                )
 
         # Create a 3D plot
         fig = plt.figure(figsize=(10, 8))
-        ax = fig.add_subplot(111, projection='3d')
+        ax = fig.add_subplot(111, projection="3d")
 
         # Plot the ellipsoid surface
-        ax.plot_surface(x, y, z, color='blue', alpha=0.2, rstride=4, cstride=4)
+        ax.plot_surface(x, y, z, color="blue", alpha=0.2, rstride=4, cstride=4)
 
         # Plot the points
-        ax.scatter(points[:, 0], points[:, 1], points[:, 2], color='black', s=10)
+        ax.scatter(points[:, 0], points[:, 1], points[:, 2], color="black", s=10)
 
         # Plot the ellipsoid axes
-        axes = np.array([[ellipsoid_radii[0], 0.0, 0.0],
-                        [0.0, ellipsoid_radii[1], 0.0],
-                        [0.0, 0.0, ellipsoid_radii[2]]])
+        axes = np.array(
+            [
+                [ellipsoid_radii[0], 0.0, 0.0],
+                [0.0, ellipsoid_radii[1], 0.0],
+                [0.0, 0.0, ellipsoid_radii[2]],
+            ]
+        )
         for i in range(len(axes)):
             axes[i] = np.dot(axes[i], ellipsoid_rotation)
-        
+
         for p in axes:
-            ax.plot([ellipsoid_center[0], ellipsoid_center[0] + p[0]],
-                    [ellipsoid_center[1], ellipsoid_center[1] + p[1]],
-                    [ellipsoid_center[2], ellipsoid_center[2] + p[2]], color='black', linewidth=2)
+            ax.plot(
+                [ellipsoid_center[0], ellipsoid_center[0] + p[0]],
+                [ellipsoid_center[1], ellipsoid_center[1] + p[1]],
+                [ellipsoid_center[2], ellipsoid_center[2] + p[2]],
+                color="black",
+                linewidth=2,
+            )
 
         def _plot_lattice(lattice_matrix, ax):
-            
+
             # Scale factor for the lattice lines
             scale = 0.1
-            
+
             # Create lines along each lattice vector
             for i in range(3):
                 x = [lattice_matrix[i][0] * scale * n for n in range(11)]
                 y = [lattice_matrix[i][1] * scale * n for n in range(11)]
                 z = [lattice_matrix[i][2] * scale * n for n in range(11)]
-                ax.plot(x, y, z, color='black', linewidth=0.5)
+                ax.plot(x, y, z, color="black", linewidth=0.5)
 
                 # Create lines for combinations of lattice vectors
                 for j in range(3):
                     if i != j:
-                        x_comb = [lattice_matrix[i][0] * scale * n + lattice_matrix[j][0] for n in range(11)]
-                        y_comb = [lattice_matrix[i][1] * scale * n + lattice_matrix[j][1] for n in range(11)]
-                        z_comb = [lattice_matrix[i][2] * scale * n + lattice_matrix[j][2] for n in range(11)]
-                        ax.plot(x_comb, y_comb, z_comb, color='black', linewidth=0.5)
-                        
+                        x_comb = [
+                            lattice_matrix[i][0] * scale * n + lattice_matrix[j][0] for n in range(11)
+                        ]
+                        y_comb = [
+                            lattice_matrix[i][1] * scale * n + lattice_matrix[j][1] for n in range(11)
+                        ]
+                        z_comb = [
+                            lattice_matrix[i][2] * scale * n + lattice_matrix[j][2] for n in range(11)
+                        ]
+                        ax.plot(x_comb, y_comb, z_comb, color="black", linewidth=0.5)
+
                         for k in range(3):
                             if i != k and j != k:
-                                x_comb3 = [lattice_matrix[i][0] * scale * n + lattice_matrix[j][0] + lattice_matrix[k][0] for n in range(11)]
-                                y_comb3 = [lattice_matrix[i][1] * scale * n + lattice_matrix[j][1] + lattice_matrix[k][1] for n in range(11)]
-                                z_comb3 = [lattice_matrix[i][2] * scale * n + lattice_matrix[j][2] + lattice_matrix[k][2] for n in range(11)]
-                                ax.plot(x_comb3, y_comb3, z_comb3, color='black', linewidth=0.5)
-                
+                                x_comb3 = [
+                                    lattice_matrix[i][0] * scale * n
+                                    + lattice_matrix[j][0]
+                                    + lattice_matrix[k][0]
+                                    for n in range(11)
+                                ]
+                                y_comb3 = [
+                                    lattice_matrix[i][1] * scale * n
+                                    + lattice_matrix[j][1]
+                                    + lattice_matrix[k][1]
+                                    for n in range(11)
+                                ]
+                                z_comb3 = [
+                                    lattice_matrix[i][2] * scale * n
+                                    + lattice_matrix[j][2]
+                                    + lattice_matrix[k][2]
+                                    for n in range(11)
+                                ]
+                                ax.plot(x_comb3, y_comb3, z_comb3, color="black", linewidth=0.5)
+
         _plot_lattice(lattice_matrix, ax)
 
         # Set the aspect ratio and limits
         ax.set_box_aspect([1, 1, 1])
-        ax.set_xlabel('X')
-        ax.set_ylabel('Y')
-        ax.set_zlabel('Z')
+        ax.set_xlabel("X")
+        ax.set_ylabel("Y")
+        ax.set_zlabel("Z")
 
         plt.show()
-    
-    def _plotly_plot_ellipsoid(ellipsoid_center, ellipsoid_radii, ellipsoid_rotation, points, lattice_matrix):
->>>>>>> 7457f831
+
+    def _plotly_plot_ellipsoid(
+        ellipsoid_center, ellipsoid_radii, ellipsoid_rotation, points, lattice_matrix
+    ):
         u = np.linspace(0.0, 2.0 * np.pi, 100)
         v = np.linspace(0.0, np.pi, 100)
 
@@ -678,34 +695,27 @@
         # rotate accordingly
         for i in range(len(x)):
             for j in range(len(x)):
-<<<<<<< HEAD
                 [x[i, j], y[i, j], z[i, j]] = (
                     np.dot([x[i, j], y[i, j], z[i, j]], ellipsoid_rotation) + ellipsoid_center
                 )
-=======
-                [x[i,j], y[i,j], z[i,j]] = np.dot([x[i,j], y[i,j], z[i,j]], ellipsoid_rotation) + ellipsoid_center
->>>>>>> 7457f831
 
         fig = go.Figure(
             data=[go.Surface(x=x, y=y, z=z, opacity=0.2, showscale=False, surfacecolor=np.zeros_like(x))]
         )
 
         # Add the points contained in P
-<<<<<<< HEAD
         fig.add_trace(
             go.Scatter3d(
                 x=points[:, 0],
                 y=points[:, 1],
                 z=points[:, 2],
                 mode="markers",
-                marker=dict(color="black", size=3),
+                marker={"color": "black", "size": 3},
             )
         )
 
         fig.update_layout(
-            scene=dict(
-                aspectmode="data",
-            ),
+            scene={"aspectmode": "data"},
             template="plotly_white",
             paper_bgcolor="white",
             showlegend=False,
@@ -720,40 +730,19 @@
                 [0.0, 0.0, ellipsoid_radii[2]],
             ]
         )
-=======
-        fig.add_trace(go.Scatter3d(
-            x=points[:, 0],
-            y=points[:, 1],
-            z=points[:, 2],
-            mode='markers',
-            marker={'color': 'black', 'size': 3}
-        ))
-        
-        fig.update_layout(scene={'aspectmode': 'data'},
-                          template='plotly_white',
-                          paper_bgcolor="white",
-                          showlegend=False,
-                          width=700,
-                          height=600)
-
-        axes = np.array([[ellipsoid_radii[0], 0.0, 0.0],
-                         [0.0, ellipsoid_radii[1], 0.0],
-                         [0.0, 0.0, ellipsoid_radii[2]]])
->>>>>>> 7457f831
         # rotate accordingly
         for i in range(len(axes)):
             axes[i] = np.dot(axes[i], ellipsoid_rotation)
 
         # plot axes
         for p in axes:
-<<<<<<< HEAD
             fig.add_trace(
                 go.Scatter3d(
                     x=[ellipsoid_center[0], ellipsoid_center[0] + p[0]],
                     y=[ellipsoid_center[1], ellipsoid_center[1] + p[1]],
                     z=[ellipsoid_center[2], ellipsoid_center[2] + p[2]],
                     mode="lines",
-                    line=dict(color="black", width=2),
+                    line={"color": "black", "width": 2},
                 )
             )
 
@@ -804,145 +793,65 @@
                             mode="lines",
                         )
                     )
-=======
-            fig.add_trace(go.Scatter3d(
-                x=[ellipsoid_center[0], ellipsoid_center[0] + p[0]],
-                y=[ellipsoid_center[1], ellipsoid_center[1] + p[1]],
-                z=[ellipsoid_center[2], ellipsoid_center[2] + p[2]],
-                mode='lines',
-                line={'color': 'black', 'width': 2}
-            ))
-        
-        # show supercell
-        def _plot_lattice(lattice_matrix, fig):
-            fig.add_trace(go.Scatter3d(x=[lattice_matrix[0][0] * 0.1 * n for n in range(11)],
-                                       y=[lattice_matrix[0][1] * 0.1 * n for n in range(11)],
-                                       z=[lattice_matrix[0][2] * 0.1 * n for n in range(11)],
-                                       marker={'size': 0.5, 'color': "black"},
-                                       mode="lines"))
-            fig.add_trace(go.Scatter3d(x=[lattice_matrix[1][0] * 0.1 * n for n in range(11)],
-                                       y=[lattice_matrix[1][1] * 0.1 * n for n in range(11)],
-                                       z=[lattice_matrix[1][2] * 0.1 * n for n in range(11)],
-                                       marker={'size': 0.5, 'color': "black"},
-                                       mode="lines"))
-            fig.add_trace(go.Scatter3d(x=[lattice_matrix[2][0] * 0.1 * n for n in range(11)],
-                                       y=[lattice_matrix[2][1] * 0.1 * n for n in range(11)],
-                                       z=[lattice_matrix[2][2] * 0.1 * n for n in range(11)],
-                                       marker={'size': 0.5, 'color': "black"},
-                                       mode="lines"))
-            fig.add_trace(go.Scatter3d(x=[lattice_matrix[0][0] * 0.1 * n + lattice_matrix[1][0] for n in range(11)],
-                                       y=[lattice_matrix[0][1] * 0.1 * n + lattice_matrix[1][1] for n in range(11)],
-                                       z=[lattice_matrix[0][2] * 0.1 * n + lattice_matrix[1][2] for n in range(11)],
-                                       marker={'size': 0.5, 'color': "black"},
-                                       mode="lines"))
-            fig.add_trace(go.Scatter3d(x=[lattice_matrix[0][0] * 0.1 * n + lattice_matrix[2][0] for n in range(11)],
-                                       y=[lattice_matrix[0][1] * 0.1 * n + lattice_matrix[2][1] for n in range(11)],
-                                       z=[lattice_matrix[0][2] * 0.1 * n + lattice_matrix[2][2] for n in range(11)],
-                                       marker={'size': 0.5, 'color': "black"},
-                                       mode="lines"))
-            fig.add_trace(go.Scatter3d(x=[lattice_matrix[0][0] * 0.1 * n + lattice_matrix[1][0] + lattice_matrix[2][0] for n in range(11)],
-                                       y=[lattice_matrix[0][1] * 0.1 * n + lattice_matrix[1][1] + lattice_matrix[2][1] for n in range(11)],
-                                       z=[lattice_matrix[0][2] * 0.1 * n + lattice_matrix[1][2] + lattice_matrix[2][2] for n in range(11)],
-                                       marker={'size': 0.5, 'color': "black"},
-                                       mode="lines"))
-            fig.add_trace(go.Scatter3d(x=[lattice_matrix[1][0] * 0.1 * n + lattice_matrix[0][0] for n in range(11)],
-                                       y=[lattice_matrix[1][1] * 0.1 * n + lattice_matrix[0][1] for n in range(11)],
-                                       z=[lattice_matrix[1][2] * 0.1 * n + lattice_matrix[0][2] for n in range(11)],
-                                       marker={'size': 0.5, 'color': "black"},
-                                       mode="lines"))
-            fig.add_trace(go.Scatter3d(x=[lattice_matrix[1][0] * 0.1 * n + lattice_matrix[2][0] for n in range(11)],
-                                       y=[lattice_matrix[1][1] * 0.1 * n + lattice_matrix[2][1] for n in range(11)],
-                                       z=[lattice_matrix[1][2] * 0.1 * n + lattice_matrix[2][2] for n in range(11)],
-                                       marker={'size': 0.5, 'color': "black"},
-                                       mode="lines"))
-            fig.add_trace(go.Scatter3d(x=[lattice_matrix[1][0] * 0.1 * n + lattice_matrix[0][0] + lattice_matrix[2][0] for n in range(11)],
-                                       y=[lattice_matrix[1][1] * 0.1 * n + lattice_matrix[0][1] + lattice_matrix[2][1] for n in range(11)],
-                                       z=[lattice_matrix[1][2] * 0.1 * n + lattice_matrix[0][2] + lattice_matrix[2][2] for n in range(11)],
-                                       marker={'size': 0.5, 'color': "black"},
-                                       mode="lines"))
-            fig.add_trace(go.Scatter3d(x=[lattice_matrix[2][0] * 0.1 * n + lattice_matrix[0][0] for n in range(11)],
-                                       y=[lattice_matrix[2][1] * 0.1 * n + lattice_matrix[0][1] for n in range(11)],
-                                       z=[lattice_matrix[2][2] * 0.1 * n + lattice_matrix[0][2] for n in range(11)],
-                                       marker={'size': 0.5, 'color': "black"},
-                                       mode="lines"))
-            fig.add_trace(go.Scatter3d(x=[lattice_matrix[2][0] * 0.1 * n + lattice_matrix[1][0] for n in range(11)],
-                                       y=[lattice_matrix[2][1] * 0.1 * n + lattice_matrix[1][1] for n in range(11)],
-                                       z=[lattice_matrix[2][2] * 0.1 * n + lattice_matrix[1][2] for n in range(11)],
-                                       marker={'size': 0.5, 'color': "black"},
-                                       mode="lines"))
-            fig.add_trace(go.Scatter3d(x=[lattice_matrix[2][0] * 0.1 * n + lattice_matrix[0][0] + lattice_matrix[1][0] for n in range(11)],
-                                       y=[lattice_matrix[2][1] * 0.1 * n + lattice_matrix[0][1] + lattice_matrix[1][1] for n in range(11)],
-                                       z=[lattice_matrix[2][2] * 0.1 * n + lattice_matrix[0][2] + lattice_matrix[1][2] for n in range(11)],
-                                       marker={'size': 0.5, 'color': "black"},
-                                       mode="lines"))
->>>>>>> 7457f831
 
         _plot_lattice(lattice_matrix, fig)
         fig.show()
 
-<<<<<<< HEAD
-    def _plot_anisotropy(ellipsoid_radii):
+    def _mpl_plot_anisotropy(ellipsoid_radii, disp_df, threshold):
+        fig, axs = plt.subplots(1, 2, figsize=(14, 6))
+
+        # Part 1: Displacement Distribution Box Plot
+        axs[0].boxplot(disp_df["Displacement norm"], vert=True, patch_artist=True)
+        axs[0].set_title("Displacement norm's distribution")
+        axs[0].set_ylabel("Displacement norm (Å)")
+        axs[0].grid(False)
+        axs[0].xaxis.set_visible(False)  # Hide x-axis labels for box plot
+
+        # Part 2: Anisotropy Scatter Plot
+        if ellipsoid_radii is not None:
+            the_longest_radius = ellipsoid_radii[2]
+            the_second_longest_radius = ellipsoid_radii[1]
+            the_third_longest_radius = ellipsoid_radii[0]
+            ratio_of_second_to_the_longest = the_second_longest_radius / the_longest_radius
+            ratio_of_third_to_the_longest = the_third_longest_radius / the_longest_radius
+
+            # Create scatter plot
+            scatter = axs[1].scatter(
+                ratio_of_second_to_the_longest,
+                ratio_of_third_to_the_longest,
+                c=the_longest_radius,
+                cmap="rainbow",
+                s=100,
+                alpha=1,
+            )
+            axs[1].plot([0, 1], [0, 1], "k--")  # Add y=x line
+
+            # Add colorbar
+            cbar = plt.colorbar(scatter, ax=axs[1])
+            cbar.set_label("The longest radius of ellipsoid")
+
+            # Set titles and labels
+            axs[1].set_title(f"Anisotropy plot (threshold={np.round(threshold, 3)}Å)")
+            axs[1].set_xlabel("The 2nd longest radius / the longest radius of ellipsoid")
+            axs[1].set_ylabel("The shortest radius / the longest radius of ellipsoid")
+            axs[1].set_xlim([0, 1])
+            axs[1].set_ylim([0, 1])
+            axs[1].grid(False)
+
+        # Adjust layout and show plot
+        plt.tight_layout()
+        plt.show()
+
+    def _plotly_plot_anisotropy(ellipsoid_radii, disp_df, threshold):
         fig = make_subplots(
             rows=1,
             cols=2,
             subplot_titles=[
-                "Displacement Norm Distribution",
-                "Anisotropy",
+                "Displacement Norm distribution",
+                f"Anisotropy plot (threshold={np.round(threshold, 3)}Å)",
             ],
             column_widths=[0.5, 0.5],
         )
-=======
-    def _mpl_plot_anisotropy(ellipsoid_radii, disp_df, threshold):
-        fig, axs = plt.subplots(1, 2, figsize=(14, 6))
-
-        # Part 1: Displacement Distribution Box Plot
-        axs[0].boxplot(disp_df['Displacement norm'], vert=True, patch_artist=True)
-        axs[0].set_title("Displacement norm's distribution")
-        axs[0].set_ylabel('Displacement norm (Å)')
-        axs[0].grid(False)
-        axs[0].xaxis.set_visible(False)  # Hide x-axis labels for box plot
-
-        # Part 2: Anisotropy Scatter Plot
-        if ellipsoid_radii is not None:
-            the_longest_radius = ellipsoid_radii[2] 
-            the_second_longest_radius = ellipsoid_radii[1]
-            the_third_longest_radius = ellipsoid_radii[0]
-            ratio_of_second_to_the_longest = the_second_longest_radius / the_longest_radius
-            ratio_of_third_to_the_longest = the_third_longest_radius / the_longest_radius
-            
-            # Create scatter plot
-            scatter = axs[1].scatter(
-                ratio_of_second_to_the_longest, 
-                ratio_of_third_to_the_longest, 
-                c=the_longest_radius, 
-                cmap='rainbow', 
-                s=100, 
-                alpha=1
-            )
-            axs[1].plot([0, 1], [0, 1], 'k--')  # Add y=x line
-            
-            # Add colorbar
-            cbar = plt.colorbar(scatter, ax=axs[1])
-            cbar.set_label('The longest radius of ellipsoid')
-            
-            # Set titles and labels
-            axs[1].set_title(f'Anisotropy plot (threshold={np.round(threshold, 3)}Å)')
-            axs[1].set_xlabel('The 2nd longest radius / the longest radius of ellipsoid')
-            axs[1].set_ylabel('The shortest radius / the longest radius of ellipsoid')
-            axs[1].set_xlim([0, 1])
-            axs[1].set_ylim([0, 1])
-            axs[1].grid(False)
-            
-        # Adjust layout and show plot
-        plt.tight_layout()
-        plt.show()
-
-    def _plotly_plot_anisotropy(ellipsoid_radii, disp_df, threshold):
-        fig = make_subplots(rows=1, cols=2, 
-                            subplot_titles=["Displacement norm's distribution", 
-                                            f'Anisotropy plot (threshold={np.round(threshold, 3)}Å)'],
-                            column_widths=[0.5, 0.5])
->>>>>>> 7457f831
 
         # Part 1: Displacement Distribution Box Plot
         fig.add_trace(go.Box(y=disp_df["Displacement Norm"], boxpoints="all"), row=1, col=1)
@@ -981,65 +890,35 @@
             )
 
             scatter = go.Scatter(
-<<<<<<< HEAD
                 x=anisotropy_info_df["ratio_of_second_to_the_longest"],
                 y=anisotropy_info_df["ratio_of_third_to_the_longest"],
                 mode="markers",
-                marker=dict(
-                    size=10,
-                    opacity=0.5,
-                    color=anisotropy_info_df["the_longest_radius"],  # Set color according to column "a"
-                    colorscale="rainbow",
-                    colorbar=dict(
-                        title="The longest radius of ellipsoid",
-                        titleside="right",
-                    ),
-                ),
-                text=anisotropy_info_df["threshold"],
-                hoverinfo="text",
-=======
-                x=anisotropy_info_df["ratio_of_second_to_the_longest"], 
-                y=anisotropy_info_df["ratio_of_third_to_the_longest"], 
-                mode="markers", 
                 marker={
-                    'size': 10,
-                    'opacity': 0.5,
-                    'color': anisotropy_info_df["the_longest_radius"],  # Set color according to column "a"
-                    'colorscale': 'rainbow',
-                    'colorbar': {
-                        'title': 'The longest radius of ellipsoid',
-                        'titleside': 'right'
-                    }
+                    "size": 10,
+                    "opacity": 0.5,
+                    "color": anisotropy_info_df["the_longest_radius"],  # Set color according to column "a"
+                    "colorscale": "rainbow",
+                    "colorbar": {"title": "The longest radius of ellipsoid", "titleside": "right"},
                 },
                 text=anisotropy_info_df["the_longest_radius"],
-                hoverinfo='text'
->>>>>>> 7457f831
+                hoverinfo="text",
             )
             fig.add_trace(scatter, row=1, col=2)
 
             # Add y=x line to the anisotropy plot
             line = go.Scatter(
-<<<<<<< HEAD
-                x=[0, 1], y=[0, 1], mode="lines", line=dict(color="black", dash="dash"), name="y=x Line"
-=======
-                x=[0, 1], 
-                y=[0, 1], 
-                mode='lines', 
-                line={'color': 'black', 'dash': 'dash'},
-                name='y=x Line'
->>>>>>> 7457f831
+                x=[0, 1], y=[0, 1], mode="lines", line={"color": "black", "dash": "dash"}, name="y=x Line"
             )
             fig.add_trace(line, row=1, col=2)
 
             # Add frame to Anisotropy plot
-<<<<<<< HEAD
             fig.update_xaxes(
                 title_text="The 2nd longest radius / the longest radius of ellipsoid",
                 range=[0, 1],
                 row=1,
                 col=2,
-                title_font=dict(size=10),
-                tickfont=dict(size=12),
+                title_font={"size": 10},
+                tickfont={"size": 12},
                 linecolor="black",
                 linewidth=1,
                 mirror=True,
@@ -1049,17 +928,13 @@
                 range=[0, 1],
                 row=1,
                 col=2,
-                title_font=dict(size=10),
-                tickfont=dict(size=12),
+                title_font={"size": 10},
+                tickfont={"size": 12},
                 linecolor="black",
                 linewidth=1,
                 mirror=True,
                 title_standoff=5,
             )
-=======
-            fig.update_xaxes(title_text='The 2nd longest radius / the longest radius of ellipsoid', range=[0, 1], row=1, col=2, title_font={'size': 10}, tickfont={'size': 12}, linecolor='black', linewidth=1, mirror=True)
-            fig.update_yaxes(title_text='The shortest radius / the longest radius of ellipsoid', range=[0, 1], row=1, col=2, title_font={'size': 10}, tickfont={'size': 12}, linecolor='black', linewidth=1, mirror=True, title_standoff=5)
->>>>>>> 7457f831
 
             # Layout adjustments
             fig.update_layout(
@@ -1070,78 +945,7 @@
             )
 
             # Show the combined plot
-<<<<<<< HEAD
             fig.show()
-=======
-            fig.show() 
-  
-    def _get_bulk_struct_with_defect(defect_entry) -> tuple:
-        """
-        Returns structures for bulk and defect supercells with the same number
-        of sites and species, to be used for site matching. If Vacancy, adds
-        (unrelaxed) site to defect structure. If Interstitial, adds relaxed
-        site to bulk structure. If Substitution, replaces (unrelaxed) defect
-        site in bulk structure.
-
-        Returns tuple of (bulk_sc_with_defect, defect_sc_with_defect).
-        """
-        # TODO: Code from `check_atom_mapping_far_from_defect` might be more efficient and robust for this,
-        #  should check.
-        defect_type = defect_entry.defect.defect_type.name
-        bulk_sc_with_defect = _get_bulk_supercell(defect_entry).copy()
-        # Check position of relaxed defect has been parsed (it's an optional arg)
-        sc_defect_frac_coords = _get_defect_supercell_bulk_site_coords(defect_entry)
-        if sc_defect_frac_coords is None:
-            raise ValueError(
-                "The relaxed defect position (`DefectEntry.sc_defect_frac_coords`) has not been parsed. "
-                "Please use `DefectsParser`/`DefectParser` to parse relaxed defect positions before "
-                "calculating site displacements."
-            )
-
-        defect_sc_with_defect = _get_defect_supercell(defect_entry).copy()
-        if defect_type == "Vacancy":
-            # Add Vacancy atom to defect structure
-            defect_sc_with_defect.append(
-                defect_entry.defect.site.specie,
-                defect_entry.defect.site.frac_coords,  # _unrelaxed_ defect site
-                coords_are_cartesian=False,
-            )
-            defect_site_index = len(defect_sc_with_defect) - 1
-        elif defect_type == "Interstitial":
-            # If Interstitial, add interstitial site to bulk structure
-            bulk_sc_with_defect.append(
-                defect_entry.defect.site.specie,
-                defect_entry.defect.site.frac_coords,  # _relaxed_ defect site for interstitials
-                coords_are_cartesian=False,
-            )
-            # Ensure last site of defect structure is defect site. Needed to then calculate site
-            # distances to defect
-            # Get index of defect site in defect supercell
-            if not np.allclose(
-                defect_sc_with_defect[-1].frac_coords,
-                sc_defect_frac_coords,  # _relaxed_ defect site
-            ):
-                # Get index of defect site in defect structure
-                defect_site_index = defect_sc_with_defect.index(_get_defect_supercell_site(defect_entry))
-            else:
-                defect_site_index = len(defect_sc_with_defect) - 1
-        elif defect_type == "Substitution":
-            # If Substitution, replace site in bulk supercell
-            bulk_sc_with_defect.replace(
-                defect_entry.defect.defect_site_index,
-                defect_entry.defect.site.specie,
-                defect_entry.defect.site.frac_coords,  # _unrelaxed_ defect site
-                coords_are_cartesian=False,
-            )
-            # Move defect site to last position of defect supercell
-            # Get index of defect site in defect supercell
-            defect_site_index = defect_sc_with_defect.index(
-                _get_defect_supercell_site(defect_entry)  # _relaxed_ defect site
-            )
-        else:
-            raise ValueError(f"Defect type {defect_type} not supported")
-        return bulk_sc_with_defect, defect_sc_with_defect, defect_site_index
->>>>>>> 7457f831
 
     def _shift_defect_site_to_center_of_the_supercell(sites_frac_coords, defect_frac_coords, bulk_sc):
         """
@@ -1275,10 +1079,12 @@
 
     # Calculate the threshold for displacement norm, ensuring it's at least 0.05
     threshold = max(disp_df["Displacement norm"].quantile(quantile), 0.05)
-    print(f"threshold: {np.round(threshold, 3)}")
 
     # Filter the DataFrame to get points where the displacement norm exceeds the threshold
     displacement_norm_over_threshold = disp_df[disp_df["Displacement norm"] > threshold]
+
+    # Print the threshold for debugging purposes
+    print(f"threshold: {threshold}")
 
     # Extract the Cartesian coordinates of the points that are over the threshold
     points = displacement_norm_over_threshold[
@@ -1294,38 +1100,26 @@
         try:
             # Try to fit a minimum volume ellipsoid to the points
             (ellipsoid_center, ellipsoid_radii, ellipsoid_rotation) = _get_minimum_volume_ellipsoid(points)
-<<<<<<< HEAD
-
-            # If anisotropy plotting is enabled, plot the ellipsoid's radii anisotropy
-            if plot_anisotropy:
-                _plot_anisotropy(ellipsoid_radii)
-
-            # If ellipsoid plotting is enabled, plot the ellipsoid with the given lattice matrix
-            if plot_ellipsoid:
-                lattice_matrix = bulk_sc.as_dict()["lattice"]["matrix"]
-                _plot_ellipsoid(
-                    ellipsoid_center, ellipsoid_radii, ellipsoid_rotation, points, lattice_matrix
-                )
-
-=======
-            
+
             # If ellipsoid plotting is enabled, plot the ellipsoid with the given lattice matrix
             if plot_ellipsoid:
                 lattice_matrix = bulk_sc.as_dict()["lattice"]["matrix"]
                 if use_plotly:
-                    _plotly_plot_ellipsoid(ellipsoid_center, ellipsoid_radii, ellipsoid_rotation, points, lattice_matrix)
+                    _plotly_plot_ellipsoid(
+                        ellipsoid_center, ellipsoid_radii, ellipsoid_rotation, points, lattice_matrix
+                    )
                 else:
-                    _mpl_plot_ellipsoid(ellipsoid_center, ellipsoid_radii, ellipsoid_rotation, points, lattice_matrix)
-            
+                    _mpl_plot_ellipsoid(
+                        ellipsoid_center, ellipsoid_radii, ellipsoid_rotation, points, lattice_matrix
+                    )
+
             # If anisotropy plotting is enabled, plot the ellipsoid's radii anisotropy
             if plot_anisotropy:
                 if use_plotly:
                     _plotly_plot_anisotropy(ellipsoid_radii, disp_df, threshold)
                 else:
                     _mpl_plot_anisotropy(ellipsoid_radii, disp_df, threshold)
-            
-            
->>>>>>> 7457f831
+
             # Return the ellipsoid's center, radii, and rotation matrix
             return (ellipsoid_center, ellipsoid_radii, ellipsoid_rotation)
 
@@ -1343,23 +1137,17 @@
         ellipsoid_radii = None
         ellipsoid_rotation = None
         return (ellipsoid_center, ellipsoid_radii, ellipsoid_rotation)
-<<<<<<< HEAD
-
-
-def _get_bulk_struct_with_defect(defect_entry) -> tuple[Structure, Structure, int]:
+
+
+def _get_bulk_struct_with_defect(defect_entry) -> tuple:
     """
     Returns structures for bulk and defect supercells with the same number of
-    sites and species, to be used for site matching.
-
-    If ``Vacancy``, adds (unrelaxed) site to defect structure. If ``Interstitial``,
-    adds relaxed site to bulk structure. If ``Substitution``, replaces (unrelaxed)
-    defect site in bulk structure.
-
-    Args:
-        defect_entry (DefectEntry): Defect entry object.
-
-    Returns:
-        tuple: (bulk_sc_with_defect, defect_sc_with_defect, defect_site_index)
+    sites and species, to be used for site matching. If Vacancy, adds
+    (unrelaxed) site to defect structure. If Interstitial, adds relaxed site to
+    bulk structure. If Substitution, replaces (unrelaxed) defect site in bulk
+    structure.
+
+    Returns tuple of (bulk_sc_with_defect, defect_sc_with_defect).
     """
     # TODO: Code from `check_atom_mapping_far_from_defect` might be more efficient and robust for this,
     #  should check.
@@ -1416,7 +1204,4 @@
         )
     else:
         raise ValueError(f"Defect type {defect_type} not supported")
-    return bulk_sc_with_defect, defect_sc_with_defect, defect_site_index
-=======
- 
->>>>>>> 7457f831
+    return bulk_sc_with_defect, defect_sc_with_defect, defect_site_index