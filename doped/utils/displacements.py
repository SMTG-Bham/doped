"""
Code to analyse site displacements around a defect.
"""
import os
import warnings
from copy import deepcopy
from typing import Optional

import matplotlib as mpl
import matplotlib.pyplot as plt
import numpy as np
from pymatgen.util.coord import pbc_diff

from doped.utils.parsing import (
    _get_bulk_supercell,
    _get_defect_supercell,
    _get_defect_supercell_bulk_site_coords,
    _get_defect_supercell_site,
)

try:
    import plotly.express as px
    from plotly.graph_objects import Scatter
    from plotly.subplots import make_subplots

    plotly_installed = True
except ImportError:
    plotly_installed = False


def _calc_site_displacements(
    defect_entry,
    vector_to_project_on: Optional[list] = None,
    relative_to_defect: Optional[bool] = False,
) -> dict:
    """
    Calculates the site displacements in the defect supercell, relative to the
    bulk supercell. The signed displacements are stored in the
    calculation_metadata of the DefectEntry object under the
    "site_displacements" key.

    Args:
        defect_entry (DefectEntry): DefectEntry object
        vector_to_project_on (list): Direction to project the site
            displacements along (e.g. [0, 0, 1]). Defaults to None.
        relative_to_defect (bool): Whether to calculate the signed displacements
            along the line from the defect site to that atom. Negative values
            indicate the atom moves towards the defect (compressive strain),
            positive values indicate the atom moves away from the defect.
            Defaults to False. If True, the relative displacements are stored in
            the `Displacement wrt defect` key of the returned dictionary.

    Returns:
        Dictionary with site displacements (compared to pristine supercell).
    """
    from doped.utils.parsing import get_site_mapping_indices

    def _get_bulk_struct_with_defect(defect_entry) -> tuple:
        """
        Returns structures for bulk and defect supercells with the same number
        of sites and species, to be used for site matching. If Vacancy, adds
        (unrelaxed) site to defect structure. If Interstitial, adds relaxed
        site to bulk structure. If Substitution, replaces (unrelaxed) defect
        site in bulk structure.

        Returns tuple of (bulk_sc_with_defect, defect_sc_with_defect).
        """
        # TODO: Code from `check_atom_mapping_far_from_defect` might be more efficient and robust for this,
        #  should check.
        defect_type = defect_entry.defect.defect_type.name
        bulk_sc_with_defect = _get_bulk_supercell(defect_entry).copy()
        # Check position of relaxed defect has been parsed (it's an optional arg)
        sc_defect_frac_coords = _get_defect_supercell_bulk_site_coords(defect_entry)
        if sc_defect_frac_coords is None:
            raise ValueError(
                "The relaxed defect position (`DefectEntry.sc_defect_frac_coords`) has not been parsed. "
                "Please use `DefectsParser`/`DefectParser` to parse relaxed defect positions before "
                "calculating site displacements."
            )

        defect_sc_with_defect = _get_defect_supercell(defect_entry).copy()
        if defect_type == "Vacancy":
            # Add Vacancy atom to defect structure
            defect_sc_with_defect.append(
                defect_entry.defect.site.specie,
                defect_entry.defect.site.frac_coords,  # _unrelaxed_ defect site
                coords_are_cartesian=False,
            )
            defect_site_index = len(defect_sc_with_defect) - 1
        elif defect_type == "Interstitial":
            # If Interstitial, add interstitial site to bulk structure
            bulk_sc_with_defect.append(
                defect_entry.defect.site.specie,
                defect_entry.defect.site.frac_coords,  # _relaxed_ defect site for interstitials
                coords_are_cartesian=False,
            )
            # Ensure last site of defect structure is defect site. Needed to then calculate site
            # distances to defect
            # Get index of defect site in defect supercell
            if not np.allclose(
                defect_sc_with_defect[-1].frac_coords,
                sc_defect_frac_coords,  # _relaxed_ defect site
            ):
                # Get index of defect site in defect structure
                defect_site_index = defect_sc_with_defect.index(_get_defect_supercell_site(defect_entry))
                # Swap defect site with last site
                # defect_site = defect_sc_with_defect.pop(defect_site_index)
                # defect_sc_with_defect.append(
                #     defect_site.specie,
                #     defect_site.frac_coords,
                #     coords_are_cartesian=False,
                # )
            else:
                defect_site_index = len(defect_sc_with_defect) - 1
        elif defect_type == "Substitution":
            # If Substitution, replace site in bulk supercell
            bulk_sc_with_defect.replace(
                defect_entry.defect.defect_site_index,
                defect_entry.defect.site.specie,
                defect_entry.defect.site.frac_coords,  # _unrelaxed_ defect site
                coords_are_cartesian=False,
            )
            # Move defect site to last position of defect supercell
            # Get index of defect site in defect supercell
            defect_site_index = defect_sc_with_defect.index(
                _get_defect_supercell_site(defect_entry)  # _relaxed_ defect site
            )
            # defect_site = defect_sc_with_defect.pop(defect_site_index)
            # defect_sc_with_defect.append(
            #     defect_site.specie,
            #     defect_site.frac_coords,
            #     coords_are_cartesian=False,
            # )
        else:
            raise ValueError(f"Defect type {defect_type} not supported")
        return bulk_sc_with_defect, defect_sc_with_defect, defect_site_index

    bulk_sc, defect_sc_with_site, defect_site_index = _get_bulk_struct_with_defect(defect_entry)
    # Map sites in defect supercell to bulk supercell
    mappings = get_site_mapping_indices(defect_sc_with_site, bulk_sc)
    mappings_dict = {i[1]: i[2] for i in mappings}  # {defect_sc_index: bulk_sc_index}
    # Loop over sites in defect sc
    disp_dict = {  # mapping defect site index (in defect sc) to displacement
        "Index (defect)": [],
        "Species": [],
        "Species_with_index": [],
        "Abs. displacement": [],
        "Distance to defect": [],
    }  # type: dict
    if relative_to_defect:
        disp_dict["Displacement wrt defect"] = []
    if vector_to_project_on:
        disp_dict["Displacement projected along vector"] = []
    for i, site in enumerate(defect_sc_with_site):
        # print(i, site.specie, site.frac_coords)
        bulk_sc_index = mappings_dict[i]  # Map to bulk sc
        bulk_site = bulk_sc[bulk_sc_index]  # Get site in bulk sc
        # Calculate displacement (need to account for pbc!)
        frac_disp = pbc_diff(site.frac_coords, bulk_site.frac_coords)  # in fractional coords
        disp = bulk_sc.lattice.get_cartesian_coords(frac_disp)  # in Angstroms
        # Distance to defect site (last site in defect sc)
        distance = defect_sc_with_site.get_distance(i, defect_site_index)  # len(defect_sc_with_site) - 1)
        # print(i, displacement, np.linalg.norm(abs_disp), "Distance:", distance)
        disp_dict["Index (defect)"].append(i)
        disp_dict["Abs. displacement"].append(disp)
        disp_dict["Distance to defect"].append(distance)
        disp_dict["Species_with_index"].append(f"{site.specie.name}({i})")
        disp_dict["Species"].append(site.specie.name)
<<<<<<< HEAD
        if relative_to_defect:
            # Find vector from defect to site
            vector_to_project_on = np.array(
                defect_sc_with_site[defect_site_index].frac_coords - site.frac_coords
            )
            norm = np.linalg.norm(vector_to_project_on)
            if norm == 0:  # If defect site and site are the same
                disp_dict["Displacement wrt defect"].append(0)
            else:
                proj = np.dot(disp, vector_to_project_on / norm)
                disp_dict["Displacement wrt defect"].append(proj)
        if vector_to_project_on:
            # Normalize vector to project on
            norm = np.linalg.norm(vector_to_project_on)
            if norm == 0:
                raise ValueError(
                    "Norm of vector to project on is zero! Choose a non-zero vector to project on."
                )
            proj = np.dot(disp, vector_to_project_on / norm)
            disp_dict["Displacement projected along vector"].append(proj)
    # Store in DefectEntry.calculation_metadata
    # For vacancies, before storing displacements data, remove the last site
    # (defect site) as not present in input defect supercell
    # But leave it in disp_dict as clearer to include in the displacement plot?
    disp_list = deepcopy(disp_dict["Abs. displacement"])
    distance_list = deepcopy(disp_dict["Distance to defect"])
    if defect_entry.defect.defect_type.name == "Vacancy":
        disp_list.pop(defect_site_index)
        distance_list.pop(defect_site_index)
    # Store in DefectEntry.calculation_metadata
    defect_entry.calculation_metadata["site_displacements"] = {
        "displacements": disp_list,  # Ordered by site index in defect supercell
        "distances": distance_list,
    }
=======

    # sort each list in disp dict by index of species in bulk element list, then by distance to defect:
    element_list = [
        el.symbol for el in defect_entry.defect.structure.composition.elements
    ]  # host elements
    element_list += sorted(
        [  # extrinsic elements, sorted alphabetically for deterministic ordering in output:
            el.symbol
            for el in defect_entry.defect.defect_structure.composition.elements
            if el.symbol not in element_list
        ]
    )

    # Combine the lists into a list of tuples, then sort, then unpack:
    combined = list(zip(*disp_dict.values()))
    combined.sort(
        key=lambda x: (element_list.index(x[1]), x[4], x[0])
    )  # Sort by species, then distance, then index
    (
        disp_dict["Index (defect)"],
        disp_dict["Species"],
        disp_dict["Species_with_index"],
        disp_dict["Abs. displacement"],
        disp_dict["Distance to defect"],
    ) = zip(*combined)

>>>>>>> 7bdbf59a
    return disp_dict


def _plot_site_displacements(
    defect_entry,
    separated_by_direction: Optional[bool] = False,
    relative_to_defect: Optional[bool] = False,
    vector_to_project_on: Optional[list] = None,
    use_plotly: Optional[bool] = True,
    style_file: Optional[str] = "",
):
    """
    Plots site displacements around a defect.

    Args:
        defect_entry: DefectEntry object
        separated_by_direction: Whether to plot site displacements separated by
            direction (x, y, z). Default is False.
        relative_to_defect (bool): Whether to plot the signed displacements
            along the line from the defect site to that atom. Negative values
            indicate the atom moves towards the defect (compressive strain),
            positive values indicate the atom moves away from the defect
            (tensile strain).
        vector_to_project_on: Direction to project the site displacements along
            (e.g. [0, 0, 1]). Defaults to None (e.g. the displacements are calculated
            in the cartesian basis x, y, z).
        use_plotly: Whether to use Plotly for plotting. Default is True.
        style_file: Path to matplotlib style file. Default is "", which will use
            the doped default style.

    Returns:
        Plotly or matplotlib figure.
    """

    def _mpl_plot_total_disp(
        disp_type_key,
        ylabel,
        disp_dict,
        color_dict,
        styled_fig_size,
        styled_font_size,
    ):
        """
        Function to plot absolute/total displacement.

        Depending on the disp_type_key specified, will plot either the
        normalised displacement (disp_type_key="Abs. displacement"), the
        displacement wrt the defect (disp_type_key="Displacement wrt defect"),
        or the displacmeent projected along a specified direction (
        disp_type_key="Displacement projected along vector").
        """
        fig, ax = plt.subplots(figsize=(styled_fig_size[0], styled_fig_size[1]))
        if disp_type_key == "Abs. displacement":
            y_data = [np.linalg.norm(i) for i in disp_dict["Abs. displacement"]]
        else:
            y_data = disp_dict[disp_type_key]
        ax.scatter(
            disp_dict["Distance to defect"],
            y_data,
            c=[color_dict[i] for i in disp_dict["Species"]],
            alpha=0.4,
            edgecolor="none",
        )
        ax.set_xlabel("Distance to defect ($\\AA$)", fontsize=styled_font_size)
        ax.set_ylabel("Displacement towards defect ($\\AA$)", fontsize=styled_font_size)
        # Add legend with species manually
        patches = [mpl.patches.Patch(color=color_dict[i], label=i) for i in unique_species]
        ax.legend(handles=patches)
        return fig

    def _plotly_plot_total_disp(
        disp_type_key,
        ylabel,
        disp_dict,
    ):
        if disp_type_key == "Abs. displacement":
            y_data = [np.linalg.norm(i) for i in disp_dict["Abs. displacement"]]
        else:
            y_data = disp_dict[disp_type_key]
        fig = px.scatter(
            x=disp_dict["Distance to defect"],
            y=y_data,
            hover_data={
                "Distance to defect": disp_dict["Distance to defect"],
                "Absolute displacement": y_data,
                "Species_with_index": disp_dict["Species_with_index"],
            },
            color=disp_dict["Species"],
            # trendline="ols"
        )
        # Round x and y in hover data
        fig.update_traces(
            hovertemplate=hovertemplate.replace("{x", "{customdata[0]")
            .replace("{y", "{customdata[1]")
            .replace("{z", "{customdata[2]")
        )
        # Add axis labels
        fig.update_layout(xaxis_title="Distance to defect (\u212B)", yaxis_title=f"{ylabel} (\u212B)")
        return fig

    disp_dict = _calc_site_displacements(
        defect_entry=defect_entry,
    )
    if use_plotly and not plotly_installed:
        warnings.warn("Plotly not installed, using matplotlib instead")
        use_plotly = False
    if use_plotly:
        hovertemplate = "Distance to defect: %{x:.2f}<br>Absolute displacement: %{y:.2f}<br>Species: %{z}"
        if relative_to_defect:
            fig = _plotly_plot_total_disp(
                disp_type_key="Displacement wrt defect",
                ylabel="Displacement towards defect",  # Angstrom symbol added in function
                disp_dict=disp_dict,
            )
        elif vector_to_project_on:
            fig = _plotly_plot_total_disp(
                disp_type_key="Displacement projected along vector",
                ylabel=f"Displacement along vector {tuple(vector_to_project_on)}",
                disp_dict=disp_dict,
            )
        elif not separated_by_direction:  # total displacement
            fig = _plotly_plot_total_disp(
                disp_type_key="Abs. displacement",
                ylabel="Absolute displacement",
                disp_dict=disp_dict,
            )
        else:  # separated by direction
            fig = make_subplots(
                rows=1, cols=3, subplot_titles=("x", "y", "z"), shared_xaxes=True, shared_yaxes=True
            )
            unique_species = list(set(disp_dict["Species"]))
            color_dict = dict(zip(unique_species, px.colors.qualitative.Plotly[: len(unique_species)]))
            for dir_index, _direction in enumerate(["x", "y", "z"]):
                fig.add_trace(
                    Scatter(
                        x=disp_dict["Distance to defect"],
                        y=[abs(i[dir_index]) for i in disp_dict["Abs. displacement"]],
                        hovertemplate=hovertemplate.replace("{z", "{text"),
                        text=disp_dict["Species_with_index"],
                        marker={"color": [color_dict[i] for i in disp_dict["Species"]]},
                        # Only scatter plot, no line
                        mode="markers",
                        showlegend=False,
                    ),
                    row=1,
                    col=dir_index + 1,
                )
            # Add legend for color used for each species
            for specie, color in color_dict.items():
                fig.add_trace(
                    Scatter(
                        x=[None],
                        y=[None],
                        mode="markers",
                        marker={"color": color},
                        showlegend=True,
                        legendgroup="1",
                        name=specie,
                    ),
                    row=1,
                    col=1,
                )
            # Add axis labels
            fig.update_layout(
                xaxis_title="Distance to defect (\u212B)", yaxis_title="Absolute displacement (\u212B)"
            )
    else:
        element_list = [
            el.symbol for el in defect_entry.defect.structure.composition.elements
        ]  # host elements
        element_list += sorted(
            [  # extrinsic elements, sorted alphabetically for deterministic ordering in output:
                el.symbol
                for el in defect_entry.defect.defect_structure.composition.elements
                if el.symbol not in element_list
            ]
        )

        style_file = style_file or f"{os.path.dirname(__file__)}/displacement.mplstyle"
        plt.style.use(style_file)  # enforce style, as style.context currently doesn't work with jupyter
        with plt.style.context(style_file):
            # Color by species
            unique_species = list(set(disp_dict["Species"]))
            unique_species.sort(key=lambda x: element_list.index(x))
            colors = plt.rcParams["axes.prop_cycle"].by_key()["color"] or list(
                dict(mpl.colors.BASE_COLORS, **mpl.colors.CSS4_COLORS).keys()
            )
            color_dict = {i: colors[index] for index, i in enumerate(unique_species)}
            styled_fig_size = plt.rcParams["figure.figsize"]
            # Gives a final figure width matching styled_fig_size,
            # with dimensions matching the doped default
            styled_font_size = plt.rcParams["font.size"]
            if relative_to_defect:
                return _mpl_plot_total_disp(
                    disp_type_key="Displacement wrt defect",
                    ylabel="Displacement towards defect ($\\AA$)",
                    disp_dict=disp_dict,
                    color_dict=color_dict,
                    styled_fig_size=styled_fig_size,
                    styled_font_size=styled_font_size,
                )
            if vector_to_project_on:
                return _mpl_plot_total_disp(
                    disp_type_key="Displacement projected along vector",
                    ylabel=f"Displacement along vector {tuple(vector_to_project_on)} ($\\AA$)",
                    disp_dict=disp_dict,
                    color_dict=color_dict,
                    styled_fig_size=styled_fig_size,
                    styled_font_size=styled_font_size,
                )
            if not separated_by_direction:
                return _mpl_plot_total_disp(
                    disp_type_key="Abs. displacement",
                    ylabel="Absolute displacement ($\\AA$)",
                    disp_dict=disp_dict,
                    color_dict=color_dict,
                    styled_fig_size=styled_fig_size,
                    styled_font_size=styled_font_size,
                )
            # Else, separated by direction
            fig, ax = plt.subplots(
                1,
                3,
                figsize=(2.0 * styled_fig_size[0], 0.6 * styled_fig_size[1]),  # (13, 4),
                sharey=True,
                sharex=True,
            )
            for index, i in enumerate(["x", "y", "z"]):
                ax[index].scatter(
                    disp_dict["Distance to defect"],
                    [abs(j[index]) for j in disp_dict["Abs. displacement"]],
                    c=[color_dict[i] for i in disp_dict["Species"]],
                    alpha=0.4,
                    edgecolor="none",
                )
                # Title with direction
                ax[index].set_title(f"{i}")
            ax[0].set_ylabel("Site displacements ($\\AA$)", fontsize=styled_font_size)
            ax[1].set_xlabel("Distance to defect ($\\AA$)", fontsize=styled_font_size)
            # Add legend with species manually
            patches = [mpl.patches.Patch(color=color_dict[i], label=i) for i in unique_species]
            ax[0].legend(handles=patches)
            # Set separation between subplots
            fig.subplots_adjust(wspace=0.07)
    return fig<|MERGE_RESOLUTION|>--- conflicted
+++ resolved
@@ -146,11 +146,13 @@
         "Species_with_index": [],
         "Abs. displacement": [],
         "Distance to defect": [],
+        "Displacement wrt defect": [],
+        "Displacement projected along vector": [],
     }  # type: dict
-    if relative_to_defect:
-        disp_dict["Displacement wrt defect"] = []
-    if vector_to_project_on:
-        disp_dict["Displacement projected along vector"] = []
+    # if relative_to_defect:
+    #     disp_dict["Displacement wrt defect"] = []
+    # if vector_to_project_on:
+    #     disp_dict["Displacement projected along vector"] = []
     for i, site in enumerate(defect_sc_with_site):
         # print(i, site.specie, site.frac_coords)
         bulk_sc_index = mappings_dict[i]  # Map to bulk sc
@@ -166,7 +168,6 @@
         disp_dict["Distance to defect"].append(distance)
         disp_dict["Species_with_index"].append(f"{site.specie.name}({i})")
         disp_dict["Species"].append(site.specie.name)
-<<<<<<< HEAD
         if relative_to_defect:
             # Find vector from defect to site
             vector_to_project_on = np.array(
@@ -187,6 +188,34 @@
                 )
             proj = np.dot(disp, vector_to_project_on / norm)
             disp_dict["Displacement projected along vector"].append(proj)
+
+    # sort each list in disp dict by index of species in bulk element list, then by distance to defect:
+    element_list = [
+        el.symbol for el in defect_entry.defect.structure.composition.elements
+    ]  # host elements
+    element_list += sorted(
+        [  # extrinsic elements, sorted alphabetically for deterministic ordering in output:
+            el.symbol
+            for el in defect_entry.defect.defect_structure.composition.elements
+            if el.symbol not in element_list
+        ]
+    )
+
+    # Combine the lists into a list of tuples, then sort, then unpack:
+    combined = list(zip(*disp_dict.values()))
+    combined.sort(
+        key=lambda x: (element_list.index(x[1]), x[4], x[0])
+    )  # Sort by species, then distance, then index
+    (
+        disp_dict["Index (defect)"],
+        disp_dict["Species"],
+        disp_dict["Species_with_index"],
+        disp_dict["Abs. displacement"],
+        disp_dict["Distance to defect"],
+        disp_dict["Displacement wrt defect"],
+        disp_dict["Displacement projected along vector"],
+    ) = zip(*combined)
+
     # Store in DefectEntry.calculation_metadata
     # For vacancies, before storing displacements data, remove the last site
     # (defect site) as not present in input defect supercell
@@ -201,34 +230,6 @@
         "displacements": disp_list,  # Ordered by site index in defect supercell
         "distances": distance_list,
     }
-=======
-
-    # sort each list in disp dict by index of species in bulk element list, then by distance to defect:
-    element_list = [
-        el.symbol for el in defect_entry.defect.structure.composition.elements
-    ]  # host elements
-    element_list += sorted(
-        [  # extrinsic elements, sorted alphabetically for deterministic ordering in output:
-            el.symbol
-            for el in defect_entry.defect.defect_structure.composition.elements
-            if el.symbol not in element_list
-        ]
-    )
-
-    # Combine the lists into a list of tuples, then sort, then unpack:
-    combined = list(zip(*disp_dict.values()))
-    combined.sort(
-        key=lambda x: (element_list.index(x[1]), x[4], x[0])
-    )  # Sort by species, then distance, then index
-    (
-        disp_dict["Index (defect)"],
-        disp_dict["Species"],
-        disp_dict["Species_with_index"],
-        disp_dict["Abs. displacement"],
-        disp_dict["Distance to defect"],
-    ) = zip(*combined)
-
->>>>>>> 7bdbf59a
     return disp_dict
 
 
