--- conflicted
+++ resolved
@@ -10,13 +10,9 @@
 import matplotlib as mpl
 import matplotlib.pyplot as plt
 import numpy as np
-<<<<<<< HEAD
 import pandas as pd
-from pymatgen.util.coord import pbc_diff
+from pymatgen.util.coord import pbc_shortest_vectors
 from pymatgen.util.typing import PathLike
-=======
-from pymatgen.util.coord import pbc_shortest_vectors
->>>>>>> 5897412e
 
 from doped.core import DefectEntry
 from doped.utils.parsing import (
@@ -83,11 +79,6 @@
         disp_dict["Displacement projected along vector"] = []
         disp_dict["Displacement perpendicular to vector"] = []
     for i, site in enumerate(defect_sc_with_site):
-<<<<<<< HEAD
-        # print(i, site.specie, site.frac_coords)  # debugging
-=======
-        # print(i, site.specie, site.frac_coords)  # for debugging
->>>>>>> 5897412e
         bulk_sc_index = mappings_dict[i]  # Map to bulk sc
         bulk_site = bulk_sc[bulk_sc_index]  # Get site in bulk sc
         # Calculate displacement (need to account for pbc!)
@@ -95,11 +86,6 @@
         disp = pbc_shortest_vectors(bulk_sc.lattice, bulk_site.frac_coords, site.frac_coords)[0, 0]
         # Distance to defect site (last site in defect sc)
         distance = defect_sc_with_site.get_distance(i, defect_site_index)  # len(defect_sc_with_site) - 1)
-<<<<<<< HEAD
-        # print(i, displacement, np.linalg.norm(abs_disp), "Distance:", distance)  # debugging
-=======
-        # print(i, displacement, np.linalg.norm(abs_disp), "Distance:", distance)  # for debugging
->>>>>>> 5897412e
         disp_dict["Index (defect)"].append(i)
         disp_dict["Displacement"].append(disp)
         disp_dict["Distance to defect"].append(distance)
@@ -796,15 +782,24 @@
                         marker={"size": 0.5, "color": "black"},
                         mode="lines",
                     )
-                )            
-            
+                )
+
                 for j in range(3):  # add other two lattice vectors
                     if i != j:
                         fig.add_trace(  # add one of the other lattice vectors
                             go.Scatter3d(
-                                x=[lattice_matrix[i][0] * 0.1 * n + lattice_matrix[j][0] for n in range(11)],
-                                y=[lattice_matrix[i][1] * 0.1 * n + lattice_matrix[j][1] for n in range(11)],
-                                z=[lattice_matrix[i][2] * 0.1 * n + lattice_matrix[j][2] for n in range(11)],
+                                x=[
+                                    lattice_matrix[i][0] * 0.1 * n + lattice_matrix[j][0]
+                                    for n in range(11)
+                                ],
+                                y=[
+                                    lattice_matrix[i][1] * 0.1 * n + lattice_matrix[j][1]
+                                    for n in range(11)
+                                ],
+                                z=[
+                                    lattice_matrix[i][2] * 0.1 * n + lattice_matrix[j][2]
+                                    for n in range(11)
+                                ],
                                 marker={"size": 0.5, "color": "black"},
                                 mode="lines",
                             )
@@ -1057,8 +1052,7 @@
         bulk_site = bulk_sc[bulk_sc_index]  # Get site in bulk sc
         # Calculate displacement (need to account for pbc!)
         # First final point, then initial point
-        frac_disp = pbc_diff(site.frac_coords, bulk_site.frac_coords)  # in fractional coords
-        disp = bulk_sc.lattice.get_cartesian_coords(frac_disp)  # in Angstroms
+        disp = pbc_shortest_vectors(bulk_sc.lattice, bulk_site.frac_coords, site.frac_coords)[0, 0]
         # Distance to defect site (last site in defect sc)
         distance = defect_sc_with_site.get_distance(i, defect_site_index)  # len(defect_sc_with_site) - 1)
 
