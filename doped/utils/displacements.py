"""
Code to analyse site displacements around defect.
"""
<<<<<<< HEAD
import os
=======
>>>>>>> f86f1640
import warnings

import matplotlib as mpl
import matplotlib.pyplot as plt
import numpy as np
from pymatgen.util.coord import pbc_diff

try:
    import plotly.express as px
    from plotly.graph_objects import Scatter
    from plotly.subplots import make_subplots

    plotly_installed = True
except ImportError:
    plotly_installed = False


def _calc_site_displacements(
    defect_entry,
) -> dict:
    """
    Calculates the site displacements in the defect supercell, relative to the
    bulk supercell.

    Args:
        defect_entry: DefectEntry object
    """
    from doped.utils.parsing import get_site_mapping_indices

    def _get_bulk_struct_with_defect(defect_entry) -> tuple:
        """
        Returns structures for bulk and defect supercells with the same number
        of sites and species, to be used for site matching. If Vacancy, adds
        (unrelaxed) site to defect structure. If Interstitial, adds unrelaxed
        site to bulk structure. If Substitution, replaces defect site in bulk
        structure.

        Returns tuple of (bulk_sc_with_defect, defect_sc_with_defect).
        """
        defect_type = defect_entry.defect.defect_type.name
        bulk_sc_with_defect = defect_entry.bulk_supercell.copy()
        # Check position of relaxed defect has been parsed (it's an optional arg)
        if defect_entry.sc_defect_frac_coords is None:
            raise ValueError(
                "The relaxed defect position (DefectEntry.sc_defect_frac_coords) "
                "has not been parsed. "
                "Please use DefectParser to parse relaxed defect positions "
                "before calculating site displacements."
            )
        if defect_type == "Vacancy":
            # Add Vacancy atom to defect structure
            defect_sc_with_defect = defect_entry.sc_entry.structure.copy()
            defect_sc_with_defect.append(
                defect_entry.defect.site.specie,
                defect_entry.defect.site.frac_coords,  # _unrelaxed_ defect site
                coords_are_cartesian=False,
            )
        elif defect_type == "Interstitial":
            # If Interstitial, add interstitial site to bulk structure
            bulk_sc_with_defect.append(
                defect_entry.defect.site.specie,
                defect_entry.defect.site.frac_coords,  # _unrelaxed_ defect site
                coords_are_cartesian=False,
            )
            defect_sc_with_defect = defect_entry.sc_entry.structure.copy()
            # Ensure last site of defect structure is defect site. Needed
            # to then calculate site distances to defect
            if not np.allclose(
                defect_sc_with_defect[-1].frac_coords,
                defect_entry.sc_defect_frac_coords,  # _relaxed_ defect site
            ):
                # Get index of defect site in defect structure
                defect_site_index = defect_sc_with_defect.index(defect_entry.defect_supercell_site)
                # Swap defect site with last site
                defect_site = defect_sc_with_defect.pop(defect_site_index)
                defect_sc_with_defect.append(
                    defect_site.specie,
                    defect_site.frac_coords,
                    coords_are_cartesian=False,
                )
        elif defect_type == "Substitution":
            # If Substitution, replace site in bulk supercell
            bulk_sc_with_defect.replace(
                defect_entry.defect.defect_site_index,
                defect_entry.defect.site.specie,
                defect_entry.defect.site.frac_coords,  # _unrelaxed_ defect site
                coords_are_cartesian=False,
            )
            defect_sc_with_defect = defect_entry.defect_supercell.copy()
            # Move defect site to last position of defect supercell
            site_index_defect_sc = defect_sc_with_defect.index(
                defect_entry.defect_supercell_site  # _relaxed_ defect site
            )
            defect_site = defect_sc_with_defect.pop(site_index_defect_sc)
            defect_sc_with_defect.append(
                defect_site.specie,
                defect_site.frac_coords,
                coords_are_cartesian=False,
            )
        else:
            raise ValueError(f"Defect type {defect_type} not supported")
        return bulk_sc_with_defect, defect_sc_with_defect

    bulk_sc, defect_sc_with_site = _get_bulk_struct_with_defect(defect_entry)
    # Map sites in defect supercell to bulk supercell
    mappings = get_site_mapping_indices(defect_sc_with_site, bulk_sc)
    mappings_dict = {i[1]: i[2] for i in mappings}  # {defect_sc_index: bulk_sc_index}
    # Loop over sites in defect sc
    disp_dict = {  # mapping defect site index (in defect sc) to displacement
        "Index (defect)": [],
        "Species": [],
        "Species_with_index": [],
        "Abs. displacement": [],
        "Distance to defect": [],
    }  # type: dict
    for i, site in enumerate(defect_sc_with_site):
        # print(i, site.specie, site.frac_coords)
        bulk_sc_index = mappings_dict[i]  # Map to bulk sc
        bulk_site = bulk_sc[bulk_sc_index]  # Get site in bulk sc
        # Calculate displacement (need to account for pbc!)
        frac_disp = pbc_diff(site.frac_coords, bulk_site.frac_coords)  # in fractional coords
        abs_disp = bulk_sc.lattice.get_cartesian_coords(frac_disp)  # in Angstroms
        # Distance to defect site (last site in defect sc)
        distance = defect_sc_with_site.get_distance(i, len(defect_sc_with_site) - 1)
        # print(i, displacement, np.linalg.norm(abs_disp), "Distance:", distance)
        disp_dict["Index (defect)"].append(i)
        disp_dict["Abs. displacement"].append(abs_disp)
        disp_dict["Distance to defect"].append(distance)
        disp_dict["Species_with_index"].append(f"{site.specie.name}({i})")
        disp_dict["Species"].append(site.specie.name)
    return disp_dict


def _plot_site_displacements(
    defect_entry,
    separated_by_direction: bool = False,
    use_plotly: bool = True,
    style_file: str = "",
):
    disp_dict = _calc_site_displacements(
        defect_entry=defect_entry,
    )
    if use_plotly and not plotly_installed:
        warnings.warn("Plotly not installed, using matplotlib instead")
        use_plotly = False
    if use_plotly:
        hovertemplate = "Distance to defect: %{x:.2f}<br>Absolute displacement: %{y:.2f}<br>Species: %{z}"
        if not separated_by_direction:  # total displacement
            fig = px.scatter(
                x=disp_dict["Distance to defect"],
                y=[np.linalg.norm(i) for i in disp_dict["Abs. displacement"]],
                hover_data={
                    "Distance to defect": disp_dict["Distance to defect"],
                    "Absolute displacement": [np.linalg.norm(i) for i in disp_dict["Abs. displacement"]],
                    "Species_with_index": disp_dict["Species_with_index"],
                },
                color=disp_dict["Species"],
                # trendline="ols"
            )
            # Round x and y in hover data
            fig.update_traces(
<<<<<<< HEAD
                hovertemplate="Distance to defect: %{customdata[0]:.2f}<br>"
                "Absolute displacement: %{customdata[1]:.2f}<br>"
                "Species: %{customdata[2]}"
            )
            # Add axis labels
            fig.update_layout(
                xaxis_title="Distance to defect (\u212B)", yaxis_title="Absolute displacement (\u212B)"
            )
            return fig
        # Else, separated by direction
        fig = make_subplots(
            rows=1, cols=3, subplot_titles=("x", "y", "z"), shared_xaxes=True, shared_yaxes=True
        )
        unique_species = set(disp_dict["Species"])
        color_dict = dict(zip(unique_species, px.colors.qualitative.Plotly[: len(unique_species)]))
        for dir_index, _direction in enumerate(["x", "y", "z"]):
            fig.add_trace(
                Scatter(
                    x=disp_dict["Distance to defect"],
                    y=[abs(i[dir_index]) for i in disp_dict["Abs. displacement"]],
                    hovertemplate="Distance to defect: %{x:.2f}<br>"
                    "Absolute displacement: %{y:.2f}<br>"
                    "Species: %{text}",
                    text=disp_dict["Species_with_index"],
                    marker={"color": [color_dict[i] for i in disp_dict["Species"]]},
                    # Only scatter plot, no line
                    mode="markers",
                    showlegend=False,
                ),
                row=1,
                col=dir_index + 1,
            )
        # Add legend for color used for each species
        for specie, color in color_dict.items():
            fig.add_trace(
                Scatter(
                    x=[None],
                    y=[None],
                    mode="markers",
                    marker={"color": color},
                    showlegend=True,
                    legendgroup="1",
                    name=specie,
                ),
                row=1,
                col=1,
            )
        fig.update_layout(
            xaxis_title="Distance to defect (\u212B)", yaxis_title="Absolute displacement (\u212B)"
        )
        return fig
    # Else use matplotlib
    style_file = style_file or f"{os.path.dirname(__file__)}/displacement.mplstyle"
    plt.style.use(style_file)  # enforce style, as style.context currently doesn't work with jupyter
    with plt.style.context(style_file):
=======
                hovertemplate=hovertemplate.replace("{x", "{customdata[0]")
                .replace("{y", "{customdata[1]")
                .replace("{z", "{customdata[2]")
            )
        else:
            fig = make_subplots(
                rows=1, cols=3, subplot_titles=("x", "y", "z"), shared_xaxes=True, shared_yaxes=True
            )
            unique_species = list(set(disp_dict["Species"]))
            color_dict = dict(zip(unique_species, px.colors.qualitative.Plotly[: len(unique_species)]))
            for dir_index, _direction in enumerate(["x", "y", "z"]):
                fig.add_trace(
                    Scatter(
                        x=disp_dict["Distance to defect"],
                        y=[abs(i[dir_index]) for i in disp_dict["Abs. displacement"]],
                        hovertemplate=hovertemplate.replace("{z", "{text"),
                        text=disp_dict["Species_with_index"],
                        marker={"color": [color_dict[i] for i in disp_dict["Species"]]},
                        # Only scatter plot, no line
                        mode="markers",
                        showlegend=False,
                    ),
                    row=1,
                    col=dir_index + 1,
                )
            # Add legend for color used for each species
            for specie, color in color_dict.items():
                fig.add_trace(
                    Scatter(
                        x=[None],
                        y=[None],
                        mode="markers",
                        marker={"color": color},
                        showlegend=True,
                        legendgroup="1",
                        name=specie,
                    ),
                    row=1,
                    col=1,
                )
        # Add axis labels
        fig.update_layout(
            xaxis_title="Distance to defect (\u212B)", yaxis_title="Absolute displacement (\u212B)"
        )
    else:
>>>>>>> f86f1640
        # Color by species
        unique_species = list(set(disp_dict["Species"]))
        colors = plt.rcParams["axes.prop_cycle"].by_key()["color"] or list(
            dict(mpl.colors.BASE_COLORS, **mpl.colors.CSS4_COLORS).keys()
        )
        color_dict = {i: colors[index] for index, i in enumerate(unique_species)}
        styled_fig_size = plt.rcParams["figure.figsize"]
        # Gives a final figure width matching styled_fig_size,
        # with dimensions matching the doped default
        styled_font_size = plt.rcParams["font.size"]
        if not separated_by_direction:
            fig, ax = plt.subplots(figsize=(styled_fig_size[0], styled_fig_size[1]))
            ax.scatter(
                disp_dict["Distance to defect"],
                [np.linalg.norm(i) for i in disp_dict["Abs. displacement"]],
                c=[color_dict[i] for i in disp_dict["Species"]],
                alpha=0.6,
            )
            ax.set_xlabel("Distance to defect ($\\AA$)", fontsize=styled_font_size)
            ax.set_ylabel("Absolute displacement ($\\AA$)", fontsize=styled_font_size)
            # Add legend with species manually
            patches = [mpl.patches.Patch(color=color_dict[i], label=i) for i in unique_species]
            ax.legend(handles=patches)
<<<<<<< HEAD
            return fig
        # Else, separated by direction
        fig, ax = plt.subplots(
            1,
            3,
            figsize=(2.0 * styled_fig_size[0], 0.6 * styled_fig_size[1]),  # (13, 4),
            sharey=True,
            sharex=True,
        )
        for index, i in enumerate(["x", "y", "z"]):
            ax[index].scatter(
                disp_dict["Distance to defect"],
                [abs(j[index]) for j in disp_dict["Abs. displacement"]],
                c=[color_dict[i] for i in disp_dict["Species"]],
                alpha=0.6,
            )
            # Title with direction
            ax[index].set_title(f"{i}")
        ax[0].set_ylabel("Site displacements ($\\AA$)", fontsize=styled_font_size)
        ax[1].set_xlabel("Distance to defect ($\\AA$)", fontsize=styled_font_size)
        # Add legend with species manually
        patches = [mpl.patches.Patch(color=color_dict[i], label=i) for i in unique_species]
        ax[0].legend(handles=patches)
        # Set separation between subplots
        fig.subplots_adjust(wspace=0.07)
        return fig
=======
        else:
            fig, ax = plt.subplots(
                1,
                3,
                figsize=(2.0 * styled_fig_size[0], 0.6 * styled_fig_size[1]),  # (13, 4),
                sharey=True,
                sharex=True,
            )
            for index, i in enumerate(["x", "y", "z"]):
                ax[index].scatter(
                    disp_dict["Distance to defect"],
                    [abs(j[index]) for j in disp_dict["Abs. displacement"]],
                    c=[color_dict[i] for i in disp_dict["Species"]],
                    alpha=0.6,
                )
                # Title with direction
                ax[index].set_title(f"{i}")
            ax[0].set_ylabel("Site displacements ($\\AA$)", fontsize=styled_font_size)
            ax[1].set_xlabel("Distance to defect ($\\AA$)", fontsize=styled_font_size)
            # Add legend with species manually
            patches = [mpl.patches.Patch(color=color_dict[i], label=i) for i in unique_species]
            ax[0].legend(handles=patches)
            # Set separation between subplots
            fig.subplots_adjust(wspace=0.07)

    return fig
>>>>>>> f86f1640
<|MERGE_RESOLUTION|>--- conflicted
+++ resolved
@@ -1,10 +1,7 @@
 """
 Code to analyse site displacements around defect.
 """
-<<<<<<< HEAD
 import os
-=======
->>>>>>> f86f1640
 import warnings
 
 import matplotlib as mpl
@@ -166,63 +163,6 @@
             )
             # Round x and y in hover data
             fig.update_traces(
-<<<<<<< HEAD
-                hovertemplate="Distance to defect: %{customdata[0]:.2f}<br>"
-                "Absolute displacement: %{customdata[1]:.2f}<br>"
-                "Species: %{customdata[2]}"
-            )
-            # Add axis labels
-            fig.update_layout(
-                xaxis_title="Distance to defect (\u212B)", yaxis_title="Absolute displacement (\u212B)"
-            )
-            return fig
-        # Else, separated by direction
-        fig = make_subplots(
-            rows=1, cols=3, subplot_titles=("x", "y", "z"), shared_xaxes=True, shared_yaxes=True
-        )
-        unique_species = set(disp_dict["Species"])
-        color_dict = dict(zip(unique_species, px.colors.qualitative.Plotly[: len(unique_species)]))
-        for dir_index, _direction in enumerate(["x", "y", "z"]):
-            fig.add_trace(
-                Scatter(
-                    x=disp_dict["Distance to defect"],
-                    y=[abs(i[dir_index]) for i in disp_dict["Abs. displacement"]],
-                    hovertemplate="Distance to defect: %{x:.2f}<br>"
-                    "Absolute displacement: %{y:.2f}<br>"
-                    "Species: %{text}",
-                    text=disp_dict["Species_with_index"],
-                    marker={"color": [color_dict[i] for i in disp_dict["Species"]]},
-                    # Only scatter plot, no line
-                    mode="markers",
-                    showlegend=False,
-                ),
-                row=1,
-                col=dir_index + 1,
-            )
-        # Add legend for color used for each species
-        for specie, color in color_dict.items():
-            fig.add_trace(
-                Scatter(
-                    x=[None],
-                    y=[None],
-                    mode="markers",
-                    marker={"color": color},
-                    showlegend=True,
-                    legendgroup="1",
-                    name=specie,
-                ),
-                row=1,
-                col=1,
-            )
-        fig.update_layout(
-            xaxis_title="Distance to defect (\u212B)", yaxis_title="Absolute displacement (\u212B)"
-        )
-        return fig
-    # Else use matplotlib
-    style_file = style_file or f"{os.path.dirname(__file__)}/displacement.mplstyle"
-    plt.style.use(style_file)  # enforce style, as style.context currently doesn't work with jupyter
-    with plt.style.context(style_file):
-=======
                 hovertemplate=hovertemplate.replace("{x", "{customdata[0]")
                 .replace("{y", "{customdata[1]")
                 .replace("{z", "{customdata[2]")
@@ -267,8 +207,10 @@
         fig.update_layout(
             xaxis_title="Distance to defect (\u212B)", yaxis_title="Absolute displacement (\u212B)"
         )
-    else:
->>>>>>> f86f1640
+    # Else use matplotlib
+    style_file = style_file or f"{os.path.dirname(__file__)}/displacement.mplstyle"
+    plt.style.use(style_file)  # enforce style, as style.context currently doesn't work with jupyter
+    with plt.style.context(style_file):
         # Color by species
         unique_species = list(set(disp_dict["Species"]))
         colors = plt.rcParams["axes.prop_cycle"].by_key()["color"] or list(
@@ -292,7 +234,6 @@
             # Add legend with species manually
             patches = [mpl.patches.Patch(color=color_dict[i], label=i) for i in unique_species]
             ax.legend(handles=patches)
-<<<<<<< HEAD
             return fig
         # Else, separated by direction
         fig, ax = plt.subplots(
@@ -318,32 +259,4 @@
         ax[0].legend(handles=patches)
         # Set separation between subplots
         fig.subplots_adjust(wspace=0.07)
-        return fig
-=======
-        else:
-            fig, ax = plt.subplots(
-                1,
-                3,
-                figsize=(2.0 * styled_fig_size[0], 0.6 * styled_fig_size[1]),  # (13, 4),
-                sharey=True,
-                sharex=True,
-            )
-            for index, i in enumerate(["x", "y", "z"]):
-                ax[index].scatter(
-                    disp_dict["Distance to defect"],
-                    [abs(j[index]) for j in disp_dict["Abs. displacement"]],
-                    c=[color_dict[i] for i in disp_dict["Species"]],
-                    alpha=0.6,
-                )
-                # Title with direction
-                ax[index].set_title(f"{i}")
-            ax[0].set_ylabel("Site displacements ($\\AA$)", fontsize=styled_font_size)
-            ax[1].set_xlabel("Distance to defect ($\\AA$)", fontsize=styled_font_size)
-            # Add legend with species manually
-            patches = [mpl.patches.Patch(color=color_dict[i], label=i) for i in unique_species]
-            ax[0].legend(handles=patches)
-            # Set separation between subplots
-            fig.subplots_adjust(wspace=0.07)
-
-    return fig
->>>>>>> f86f1640
+        return fig