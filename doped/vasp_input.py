--- conflicted
+++ resolved
@@ -213,7 +213,6 @@
     potcars = _check_psp_dir()
     if potcars:
         defect_relax_set.potcar.write_file(vaspgaminputdir + "POTCAR")
-<<<<<<< HEAD
     else: # make the folders without POTCARs
         warnings.warn("POTCAR directory not set up with pymatgen (see the doped homepage: "
                       "https://github.com/SMTG-UCL/doped for instructions on setting this up). "
@@ -224,14 +223,6 @@
         vaspgamposcar = defect_relax_set.poscar
         if poscar_comment:
             vaspgamposcar.comment = poscar_comment
-=======
-    else:  # make the folders without POTCARs
-        warnings.warn(
-            "POTCAR directory not set up with pymatgen, so only POSCAR files will be "
-            "generated (POTCARs also needed to determine appropriate NELECT setting in "
-            "INCAR files)"
-        )
->>>>>>> e61424f0
         vaspgamposcar.write_file(vaspgaminputdir + "POSCAR")
         return  # exit here
 
@@ -389,13 +380,6 @@
 
     potcars = _check_psp_dir()
     if not potcars:
-<<<<<<< HEAD
-        raise ValueError("POTCAR directory not set up with pymatgen (see the doped homepage: "
-                      "https://github.com/SMTG-UCL/doped for instructions on setting this up). "
-                      "This is required to generate `POTCAR` and `INCAR` files (to set `NELECT` "
-                      "and `NUPDOWN`), so no input files will be generated here.")
-
-=======
         if unperturbed_poscar:
             warnings.warn(
                 "POTCAR directory not set up with pymatgen, so only POSCAR files will be "
@@ -403,16 +387,12 @@
                 "in INCAR files)"
             )
             vaspstdposcar.write_file(vaspstdinputdir + "POSCAR")
-
         else:
-            warnings.warn(
-                "POTCAR directory not set up with pymatgen, so no input files will be "
-                "generated (you should use vasp_input.vasp_gam_files() to create the "
-                "initial relaxation files, then continue from this pre-converged "
-                "structure with vasp_std)"
-            )
-        return  # exit here
->>>>>>> e61424f0
+            raise ValueError("POTCAR directory not set up with pymatgen (see the doped homepage: "
+                          "https://github.com/SMTG-UCL/doped for instructions on setting this up). "
+                          "This is required to generate `POTCAR` and `INCAR` files (to set `NELECT` "
+                          "and `NUPDOWN`), so no input files will be generated here.")
+
     defect_relax_set.potcar.write_file(vaspstdinputdir + "POTCAR")
 
     if unperturbed_poscar:
@@ -472,8 +452,7 @@
                 k not in incar_params.keys()
             ):  # this code is taken from pymatgen.io.vasp.inputs
                 warnings.warn(  # but only checking keys, not values so we can add comments etc
-                    "Cannot find %s from your incar_settings in the list of INCAR flags"
-                    % (k),
+                    f"Cannot find {k} from your incar_settings in the list of INCAR flags",
                     BadIncarWarning,
                 )
         vaspstdincardict.update(incar_settings)
@@ -575,12 +554,6 @@
 
     potcars = _check_psp_dir()
     if not potcars:
-<<<<<<< HEAD
-        raise ValueError("POTCAR directory not set up with pymatgen (see the doped homepage: "
-                      "https://github.com/SMTG-UCL/doped for instructions on setting this up). "
-                      "This is required to generate `POTCAR` and `INCAR` files (to set `NELECT` "
-                      "and `NUPDOWN`), so no input files will be generated here.")
-=======
         if unperturbed_poscar:
             warnings.warn(
                 "POTCAR directory not set up with pymatgen, so only POSCAR files will be "
@@ -590,14 +563,10 @@
             vaspnclposcar.write_file(vaspnclinputdir + "POSCAR")
 
         else:
-            warnings.warn(
-                "POTCAR directory not set up with pymatgen, so no input files will be "
-                "generated (you should use vasp_input.vasp_gam_files() to create the "
-                "initial relaxation files, then continue from this pre-converged "
-                "structure with vasp_std and finally vasp_ncl if SOC important)"
-            )
-        return  # exit here
->>>>>>> e61424f0
+            raise ValueError("POTCAR directory not set up with pymatgen (see the doped homepage: "
+                          "https://github.com/SMTG-UCL/doped for instructions on setting this up). "
+                          "This is required to generate `POTCAR` and `INCAR` files (to set `NELECT` "
+                          "and `NUPDOWN`), so no input files will be generated here.")
 
     defect_relax_set.potcar.write_file(vaspnclinputdir + "POTCAR")
     if unperturbed_poscar:
