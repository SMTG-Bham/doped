--- conflicted
+++ resolved
@@ -710,10 +710,6 @@
                 Path to a matplotlib style file to use for the plot. If None,
                 uses the default doped style file.
         """
-<<<<<<< HEAD
-=======
-        # Get supercells with same number of sites
->>>>>>> f86f1640
         return _plot_site_displacements(
             defect_entry=self,
             separated_by_direction=separated_by_direction,
