--- conflicted
+++ resolved
@@ -549,60 +549,6 @@
             error_tolerance=error_tolerance,
         )
 
-<<<<<<< HEAD
-    def get_elt_changes(self) -> dict:
-        """
-        Get a dictionary of the element changes (composition difference)
-        between the defect and bulk supercells.
-
-        Used for calculating the chemical potential term in the defect
-        formation energy equation.
-        """
-        # attempt to extract from name, if it's a doped-formatted name (most efficient):
-        elt_changes = None
-        name_components = self.name.split("_")
-        if len(name_components) >= 2 and (
-            Element("H").is_valid_symbol(name_components[1]) or name_components[1] == "i"
-        ):  # should be doped name, try using this:
-
-            if name_components[1] == "i":
-                elt_changes = {name_components[0]: 1}
-
-            elif name_components[0] == "v":
-                elt_changes = {name_components[1]: -1}
-
-            elif Element("H").is_valid_symbol(name_components[0]):
-                elt_changes = {name_components[0]: 1, name_components[1]: -1}
-
-            # otherwise continue and use alternative approach, name not actually doped-formatted
-
-        # try using the defect_entry defect_supercell_site and calculation_metadata['bulk_site']:
-        if elt_changes is None and self.defect_supercell_site is not None:
-            try:
-                if self.defect.defect_type == core.DefectType.Vacancy:
-                    elt_changes = {self.defect_supercell_site.specie.symbol: -1}
-
-                if self.defect.defect_type == core.DefectType.Interstitial:
-                    elt_changes = {self.defect_supercell_site.specie.symbol: +1}
-
-                if self.defect.defect_type == core.DefectType.Substitution:
-                    elt_changes = {
-                        self.defect_supercell_site.specie.symbol: +1,
-                        self.calculation_metadata["bulk_site"].specie.symbol: -1,
-                    }
-            except Exception:
-                elt_changes = self.defect.element_changes  # slow, but fallback option here
-
-        if elt_changes is None:
-            raise ValueError(
-                f"Unable to determine element changes (composition difference) for defect entry "
-                f"{self.name}."
-            )
-
-        return elt_changes
-
-    def _get_chempot_term(self, chemical_potentials=None) -> float:
-=======
     def _load_and_parse_eigenvalue_data(
         self,
         bulk_vr: Optional[Union[str, "Path", Vasprun]] = None,
@@ -862,8 +808,58 @@
 
         return get_eigenvalue_analysis(self, plot=plot, filename=filename, **kwargs)
 
-    def _get_chempot_term(self, chemical_potentials=None):
->>>>>>> a68ecfac
+    def get_elt_changes(self) -> dict:
+        """
+        Get a dictionary of the element changes (composition difference)
+        between the defect and bulk supercells.
+
+        Used for calculating the chemical potential term in the defect
+        formation energy equation.
+        """
+        # attempt to extract from name, if it's a doped-formatted name (most efficient):
+        elt_changes = None
+        name_components = self.name.split("_")
+        if len(name_components) >= 2 and (
+            Element("H").is_valid_symbol(name_components[1]) or name_components[1] == "i"
+        ):  # should be doped name, try using this:
+
+            if name_components[1] == "i":
+                elt_changes = {name_components[0]: 1}
+
+            elif name_components[0] == "v":
+                elt_changes = {name_components[1]: -1}
+
+            elif Element("H").is_valid_symbol(name_components[0]):
+                elt_changes = {name_components[0]: 1, name_components[1]: -1}
+
+            # otherwise continue and use alternative approach, name not actually doped-formatted
+
+        # try using the defect_entry defect_supercell_site and calculation_metadata['bulk_site']:
+        if elt_changes is None and self.defect_supercell_site is not None:
+            try:
+                if self.defect.defect_type == core.DefectType.Vacancy:
+                    elt_changes = {self.defect_supercell_site.specie.symbol: -1}
+
+                if self.defect.defect_type == core.DefectType.Interstitial:
+                    elt_changes = {self.defect_supercell_site.specie.symbol: +1}
+
+                if self.defect.defect_type == core.DefectType.Substitution:
+                    elt_changes = {
+                        self.defect_supercell_site.specie.symbol: +1,
+                        self.calculation_metadata["bulk_site"].specie.symbol: -1,
+                    }
+            except Exception:
+                elt_changes = self.defect.element_changes  # slow, but fallback option here
+
+        if elt_changes is None:
+            raise ValueError(
+                f"Unable to determine element changes (composition difference) for defect entry "
+                f"{self.name}."
+            )
+
+        return elt_changes
+
+    def _get_chempot_term(self, chemical_potentials=None) -> float:
         chemical_potentials = chemical_potentials or {}
         elt_changes = self.get_elt_changes()
 
