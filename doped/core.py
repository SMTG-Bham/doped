--- conflicted
+++ resolved
@@ -21,10 +21,7 @@
 from pymatgen.io.vasp.outputs import Locpot, Outcar
 from scipy.stats import sem
 
-<<<<<<< HEAD
-from doped.utils.displacements import _plot_site_displacements
-from doped.utils.phs import get_phs_and_eigenvalue
-=======
+
 _orientational_degeneracy_warning = (
     "The defect supercell has been detected to possibly have a non-scalar matrix expansion, "
     "which could be breaking the cell periodicity and possibly preventing the correct _relaxed_ "
@@ -38,7 +35,6 @@
     "calculation_metadata['relaxed point symmetry']/['bulk site symmetry'] and "
     "degeneracy_factors['orientational degeneracy'] attributes."
 )
->>>>>>> c34f218c
 
 
 @dataclass
@@ -522,6 +518,8 @@
         Returns:
             pydefect BandEdgeStates object
         """
+        from doped.utils.phs import get_phs_and_eigenvalue
+
         if self.calculation_metadata.get("phs_data") is None:
             raise ValueError(
                 "No PHS data loaded for defect_entry. Please parse with load_phs_data = True "
