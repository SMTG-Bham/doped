"""
Core functions and classes for defects in doped.
"""

import collections
import contextlib
import warnings
from dataclasses import asdict, dataclass, field
from functools import reduce
from multiprocessing import Process, SimpleQueue, current_process
from typing import TYPE_CHECKING, Any, Optional, Union

import numpy as np
from monty.serialization import dumpfn, loadfn
from pymatgen.analysis.bond_valence import BVAnalyzer
from pymatgen.analysis.defects import core, thermo
from pymatgen.analysis.defects.utils import CorrectionResult
from pymatgen.core.composition import Composition, Element
from pymatgen.core.structure import PeriodicSite, Structure
from pymatgen.entries.computed_entries import ComputedEntry, ComputedStructureEntry
from pymatgen.io.vasp.outputs import Locpot, Outcar, Procar, Vasprun
from pymatgen.util.typing import PathLike
from scipy.constants import value as constants_value
from scipy.stats import sem

from doped import _doped_obj_properties_methods

if TYPE_CHECKING:

    from easyunfold.procar import Procar as EasyunfoldProcar


# SpglibDataset warning introduced in v2.4.1, can be ignored for now
warnings.filterwarnings("ignore", message="dict interface")


_orientational_degeneracy_warning = (
    "The defect supercell has been detected to possibly have a non-scalar matrix expansion, "
    "which could be breaking the cell periodicity and possibly preventing the correct _relaxed_ "
    "point group symmetries (and thus orientational degeneracies) from being automatically "
    "determined.\n"
    "This will not affect defect formation energies / transition levels, but is important for "
    "concentrations/doping/Fermi level behaviour (see e.g. doi.org/10.1039/D2FD00043A & "
    "doi.org/10.1039/D3CS00432E).\n"
    "You can manually check (and edit) the computed defect/bulk point symmetries and "
    "corresponding orientational degeneracy factors by inspecting/editing the "
    "calculation_metadata['relaxed point symmetry']/['bulk site symmetry'] and "
    "degeneracy_factors['orientational degeneracy'] attributes."
)


@dataclass
class DefectEntry(thermo.DefectEntry):
    """
    Subclass of ``pymatgen.analysis.defects.thermo.DefectEntry`` with
    additional attributes used by ``doped``.

    Core Attributes:
        defect:
            ``doped``/``pymatgen`` defect object corresponding to the defect in the entry.
        charge_state:
            Charge state of the defect.
        sc_entry:
            ``pymatgen`` ``ComputedStructureEntry`` for the `defect` supercell.
        sc_defect_frac_coords:
            The fractional coordinates of the defect in the supercell.
        bulk_entry:
            ``pymatgen`` ``ComputedEntry`` for the bulk supercell reference. Required
            for calculating the defect formation energy.
        corrections:
            A dictionary of energy corrections which are summed and added to
            the defect formation energy.
        corrections_metadata:
            A dictionary that acts as a generic container for storing information
            about how the corrections were calculated. Only used for debugging
            and plotting purposes.

    Parsing Attributes:
        calculation_metadata:
            A dictionary of calculation parameters and data, used to perform
            charge corrections and compute formation energies.
        degeneracy_factors:
            A dictionary of degeneracy factors contributing to the total degeneracy
            of the defect species (such as spin and configurational degeneracy etc).
            This is an important factor in the defect concentration equation (see
            discussion in https://doi.org/10.1039/D2FD00043A and
            https://doi.org/10.1039/D3CS00432E), and so affects the output of the
            defect concentration / Fermi level functions. This can be edited by the
            user if the ``doped`` defaults are not appropriate (e.g. ``doped`` assumes
            singlet (S=0) state for even-electron defects and doublet (S=1/2) state
            for odd-electron defects, which is typically the case but can have
            triplets (S=1) or other multiplets for e.g. bipolarons, quantum /
            d-orbital / magnetic defects etc.); see
            https://doped.readthedocs.io/en/latest/Tips.html#spin-polarisation for
            discussion.

    Generation Attributes:
        name:
            The ``doped``-generated name of the defect entry. See docstrings
            of ``DefectsGenerator`` for the doped naming algorithm.
        conventional_structure:
            Conventional cell structure of the host according to the Bilbao
            Crystallographic Server (BCS) definition, used to determine defect
            site Wyckoff labels and multiplicities.
        conv_cell_frac_coords:
            Fractional coordinates of the defect in the conventional cell.
        equiv_conv_cell_frac_coords:
            Symmetry-equivalent defect positions in fractional coordinates of
            the conventional cell.
        _BilbaoCS_conv_cell_vector_mapping:
            A vector mapping the lattice vectors of the ``spglib``-defined
            conventional cell to that of the Bilbao Crystallographic Server
            definition (for most space groups the definitions are the same).
        wyckoff:
            Wyckoff label of the defect site.
        charge_state_guessing_log:
            A log of the input & computed values used to determine charge state
            probabilities.
        defect_supercell:
            ``pymatgen`` ``Structure`` object of the defect supercell.
        defect_supercell_site:
            ``pymatgen`` ``PeriodicSite`` object of the defect in the defect supercell.
        equivalent_supercell_sites:
            List of ``pymatgen`` ``PeriodicSite`` objects of symmetry-equivalent defect
            sites in the defect supercell.
        bulk_supercell:
            ``pymatgen`` ``Structure`` object of the bulk (pristine, defect-free) supercell.
    """

    # core attributes:
    defect: "Defect"
    charge_state: int
    sc_entry: ComputedStructureEntry
    corrections: dict[str, float] = field(default_factory=dict)
    corrections_metadata: dict[str, Any] = field(default_factory=dict)
    sc_defect_frac_coords: Optional[tuple[float, float, float]] = None
    bulk_entry: Optional[ComputedEntry] = None
    entry_id: Optional[str] = None

    # doped attributes:
    name: str = ""
    calculation_metadata: dict = field(default_factory=dict)
    degeneracy_factors: dict = field(default_factory=dict)
    conventional_structure: Optional[Structure] = None
    conv_cell_frac_coords: Optional[np.ndarray] = None
    equiv_conv_cell_frac_coords: list[np.ndarray] = field(default_factory=list)
    _BilbaoCS_conv_cell_vector_mapping: list[int] = field(default_factory=lambda: [0, 1, 2])
    wyckoff: Optional[str] = None
    charge_state_guessing_log: dict = field(default_factory=dict)
    defect_supercell: Optional[Structure] = None
    defect_supercell_site: Optional[PeriodicSite] = None  # TODO: Add `from_structures` method to
    # doped DefectEntry?? (Yeah would prob be useful function to have for porting over stuff from other
    # codes etc)
    equivalent_supercell_sites: list[PeriodicSite] = field(default_factory=list)
    bulk_supercell: Optional[Structure] = None
    _bulk_entry_energy: Optional[float] = None
    _bulk_entry_hash: Optional[int] = None
    _sc_entry_energy: Optional[float] = None
    _sc_entry_hash: Optional[int] = None

    def __post_init__(self):
        """
        Post-initialization method, using super() and self.defect.
        """
        super().__post_init__()
        if not self.name:
            # try get using doped functions:
            try:
                from doped.generation import get_defect_name_from_defect

                name_wout_charge = get_defect_name_from_defect(self.defect)
            except Exception:
                name_wout_charge = self.defect.name

            self.name: str = (
                f"{name_wout_charge}_{'+' if self.charge_state > 0 else ''}{self.charge_state}"
            )

    def to_json(self, filename: Optional[PathLike] = None):
        """
        Save the ``DefectEntry`` object to a json file, which can be reloaded
        with the ``DefectEntry.from_json()`` class method.

        Note that file extensions with ".gz" will be automatically compressed
        (recommended to save space)!

        Args:
            filename (PathLike):
                Filename to save json file as. If None, the filename will
                be set as ``{DefectEntry.name}.json.gz``.
        """
        if filename is None:
            filename = f"{self.name}.json.gz"

        dumpfn(self, filename)

    @classmethod
    def from_json(cls, filename: str):
        """
        Load a ``DefectEntry`` object from a json(.gz) file.

        Note that ``.json.gz`` files can be loaded directly.

        Args:
            filename (PathLike):
                Filename of json file to load ``DefectEntry`` from.

        Returns:
            ``DefectEntry`` object
        """
        return loadfn(filename)

    def as_dict(self) -> dict:
        """
        Returns a dictionary representation of the ``DefectEntry`` object.
        """
        # ignore warning about oxidation states not summing to Structure charge:
        warnings.filterwarnings("ignore", message=".*unset_charge.*")
        self_dict = asdict(self)
        if self.calculation_metadata and self.calculation_metadata.get("eigenvalue_data"):
            for key in list(self.calculation_metadata["eigenvalue_data"].keys()):
                self_dict["calculation_metadata"]["eigenvalue_data"][key] = self.calculation_metadata[
                    "eigenvalue_data"
                ][key].as_dict()

        return self_dict

    @classmethod
    def from_dict(cls, d: dict):
        """
        Class method to create a ``DefectEntry`` object from a dictionary.

        Defined to avoid unnecessary ``vise``/``pydefect`` INFO messages.

        Args:
            d (dict):
                Dictionary representation of the ``DefectEntry`` object.

        Returns:
            ``DefectEntry`` object
        """
        orig_simplefilter = warnings.simplefilter
        warnings.simplefilter = lambda *args, **kwargs: None  # avoid vise warning suppression

        from doped.utils.parsing import suppress_logging

        with suppress_logging():
            obj = super().from_dict(d)

        warnings.simplefilter = orig_simplefilter  # reset to original

        return obj

    def _check_correction_error_and_return_output(
        self,
        correction_output,
        correction_error,
        return_correction_error=False,
        type="FNV",
        error_tolerance=0.05,
    ):
        if return_correction_error:
            if isinstance(correction_output, tuple):  # correction_output may be a tuple, so amalgamate:
                return (*correction_output, correction_error)
            return correction_output, correction_error

        if (
            correction_error > error_tolerance
        ):  # greater than 50 meV error in charge correction, warn the user
            if error_tolerance >= 0.01:  # if greater than 10 meV, round energy values to meV:
                error_val_string = f"{correction_error:.3f}"
                error_tol_string = f"{error_tolerance:.3f}"
            else:  # else give in scientific notation:
                error_val_string = f"{correction_error:.2e}"
                error_tol_string = f"{error_tolerance:.2e}"

            warnings.warn(
                f"Estimated error in the {'Freysoldt (FNV)' if type == 'FNV' else 'Kumagai (eFNV)'} "
                f"charge correction for defect {self.name} is {error_val_string} eV (i.e. which is "
                f"greater than the `error_tolerance`: {error_tol_string} eV). You may want to check "
                f"the accuracy of the correction by plotting the site potential differences (using "
                f"`defect_entry.get_{'freysoldt' if type == 'FNV' else 'kumagai'}_correction()` with "
                f"`plot=True`). Large errors are often due to unstable or shallow defect charge states ("
                f"which can't be accurately modelled with the supercell approach; see "
                f"https://doped.readthedocs.io/en/latest/Tips.html#perturbed-host-states). "
                f"If this error is not acceptable, you may need to use a larger supercell for more "
                f"accurate energies."
            )

        return correction_output

    def get_freysoldt_correction(
        self,
        dielectric: Optional[Union[float, int, np.ndarray, list]] = None,
        defect_locpot: Optional[Union[PathLike, Locpot, dict]] = None,
        bulk_locpot: Optional[Union[PathLike, Locpot, dict]] = None,
        plot: bool = False,
        filename: Optional[PathLike] = None,
        axis=None,
        return_correction_error: bool = False,
        error_tolerance: float = 0.05,
        style_file: Optional[PathLike] = None,
        **kwargs,
    ) -> CorrectionResult:
        """
        Compute the `isotropic` Freysoldt (FNV) correction for the
        defect_entry.

        The correction is added to the ``defect_entry.corrections`` dictionary
        (to be used in following formation energy calculations).
        If this correction is used, please cite Freysoldt's
        original paper; 10.1103/PhysRevLett.102.016402.

        The charge correction error is estimated by computing the average
        standard deviation of the planar-averaged potential difference in the
        sampling region, and multiplying by the defect charge. This is expected
        to be a lower bound estimate of the true charge correction error.

        Args:
            dielectric (float or int or 3x1 matrix or 3x3 matrix):
                Total dielectric constant of the host compound (including both
                ionic and (high-frequency) electronic contributions), in the
                same xyz Cartesian basis as the supercell calculations. If None,
                then the dielectric constant is taken from the ``defect_entry``
                ``calculation_metadata`` if available.
            defect_locpot:
                Path to the output VASP ``LOCPOT`` file from the defect supercell
                calculation, or the corresponding ``pymatgen`` ``Locpot``
                object, or a dictionary of the planar-averaged potential in the
                form: ``{i: Locpot.get_average_along_axis(i) for i in [0,1,2]}``.
                If None, will try to use ``defect_locpot`` from the
                ``defect_entry`` ``calculation_metadata`` if available.
            bulk_locpot:
                Path to the output VASP ``LOCPOT`` file from the bulk supercell
                calculation, or the corresponding ``pymatgen`` ``Locpot``
                object, or a dictionary of the planar-averaged potential in the
                form: ``{i: Locpot.get_average_along_axis(i) for i in [0,1,2]}``.
                If None, will try to use ``bulk_locpot`` from the
                ``defect_entry`` ``calculation_metadata`` if available.
            plot (bool):
                Whether to plot the FNV electrostatic potential plots (for
                manually checking the behaviour of the charge correction here).
            filename (PathLike):
                Filename to save the FNV electrostatic potential plots to.
                If None, plots are not saved.
            axis (int or None):
                If int, then the FNV electrostatic potential plot along the
                specified axis (0, 1, 2 for a, b, c) will be plotted. Note that
                the output charge correction is still that for `all` axes.
                If None, then all three axes are plotted.
            return_correction_error (bool):
                If True, also returns the average standard deviation of the
                planar-averaged potential difference times the defect charge
                (which gives an estimate of the error range of the correction
                energy). Default is False.
            error_tolerance (float):
                If the estimated error in the charge correction, based on the
                variance of the potential in the sampling region, is greater than
                this value (in eV), then a warning is raised. (default: 0.05 eV)
            style_file (PathLike):
                Path to a ``.mplstyle`` file to use for the plot. If ``None``
                (default), uses the default doped style
                (from ``doped/utils/doped.mplstyle``).
            **kwargs:
                Additional kwargs to pass to
                ``pymatgen.analysis.defects.corrections.freysoldt.get_freysoldt_correction``
                (e.g. energy_cutoff, mad_tol, q_model, step).

        Returns:
            CorrectionResults (summary of the corrections applied and metadata), and
            the matplotlib figure object (or axis object if axis specified) if ``plot``
            is True, and the estimated charge correction error if
            ``return_correction_error`` is True.
        """
        from doped.corrections import get_freysoldt_correction

        if dielectric is None:
            dielectric = self.calculation_metadata.get("dielectric")
        if dielectric is None:
            raise ValueError(
                "No dielectric constant provided, either as a function argument or in "
                "defect_entry.calculation_metadata."
            )

        fnv_correction_output = get_freysoldt_correction(
            defect_entry=self,
            dielectric=dielectric,
            defect_locpot=defect_locpot,
            bulk_locpot=bulk_locpot,
            plot=plot,
            filename=filename,
            axis=axis,
            style_file=style_file,
            **kwargs,
        )
        correction = fnv_correction_output if not plot and filename is None else fnv_correction_output[0]
        self.corrections.update({"freysoldt_charge_correction": correction.correction_energy})
        self._check_if_multiple_finite_size_corrections()
        self.corrections_metadata.update({"freysoldt_charge_correction": correction.metadata.copy()})

        # check accuracy of correction:
        correction_error = np.mean(
            [
                np.sqrt(
                    correction.metadata["plot_data"][i]["pot_corr_uncertainty_md"]["stats"]["variance"]
                )
                for i in [0, 1, 2]
            ]
        ) * abs(self.charge_state)
        self.corrections_metadata.update({"freysoldt_charge_correction_error": correction_error})

        return self._check_correction_error_and_return_output(
            fnv_correction_output,
            correction_error,
            return_correction_error,
            type="FNV",
            error_tolerance=error_tolerance,
        )

    def get_kumagai_correction(
        self,
        dielectric: Optional[Union[float, int, np.ndarray, list]] = None,
        defect_region_radius: Optional[float] = None,
        excluded_indices: Optional[list[int]] = None,
        defect_outcar: Optional[Union[PathLike, Outcar]] = None,
        bulk_outcar: Optional[Union[PathLike, Outcar]] = None,
        plot: bool = False,
        filename: Optional[PathLike] = None,
        return_correction_error: bool = False,
        error_tolerance: float = 0.05,
        style_file: Optional[PathLike] = None,
        **kwargs,
    ):
        """
        Compute the Kumagai (eFNV) finite-size charge correction for the
        defect_entry. Compatible with both isotropic/cubic and anisotropic
        systems.

        The correction is added to the ``defect_entry.corrections`` dictionary
        (to be used in following formation energy calculations).
        If this correction is used, please cite the Kumagai & Oba paper:
        10.1103/PhysRevB.89.195205

        Typically for reasonably well-converged supercell sizes, the default
        ``defect_region_radius`` works perfectly well. However, for certain materials
        at small/intermediate supercell sizes, you may want to adjust this (and/or
        ``excluded_indices``) to ensure the best sampling of the plateau region away
        from the defect position - ``doped`` should throw a warning in these cases
        (about the correction error being above the default tolerance (50 meV)).
        For example, with layered materials, the defect charge is often localised
        to one layer, so we may want to adjust ``defect_region_radius`` and/or
        ``excluded_indices`` to ensure that only sites in other layers are used for
        the sampling region (plateau) - see example on doped docs ``Tips`` page.

        The correction error is estimated by computing the standard error of the mean
        of the sampled site potential differences, multiplied by the defect charge.
        This is expected to be a lower bound estimate of the true charge correction
        error.

        Args:
            dielectric (float or int or 3x1 matrix or 3x3 matrix):
                Total dielectric constant of the host compound (including both
                ionic and (high-frequency) electronic contributions), in the
                same xyz Cartesian basis as the supercell calculations. If None,
                then the dielectric constant is taken from the ``defect_entry``
                ``calculation_metadata`` if available.
            defect_region_radius (float):
                Radius of the defect region (in Å). Sites outside the defect
                region are used for sampling the electrostatic potential far
                from the defect (to obtain the potential alignment).
                If None (default), uses the Wigner-Seitz radius of the supercell.
            excluded_indices (list):
                List of site indices (in the defect supercell) to exclude from
                the site potential sampling in the correction calculation/plot.
                If None (default), no sites are excluded.
            defect_outcar (PathLike or Outcar):
                Path to the output VASP OUTCAR file from the defect supercell
                calculation, or the corresponding ``pymatgen`` Outcar object.
                If None, will try to use the ``defect_supercell_site_potentials``
                from the ``defect_entry`` ``calculation_metadata`` if available.
            bulk_outcar (PathLike or Outcar):
                Path to the output VASP OUTCAR file from the bulk supercell
                calculation, or the corresponding ``pymatgen`` Outcar object.
                If None, will try to use the ``bulk_supercell_site_potentials``
                from the ``defect_entry`` ``calculation_metadata`` if available.
            plot (bool):
                Whether to plot the Kumagai site potential plots (for
                manually checking the behaviour of the charge correction here).
            filename (PathLike):
                Filename to save the Kumagai site potential plots to.
                If None, plots are not saved.
            return_correction_error (bool):
                If True, also returns the standard error of the mean of the
                sampled site potential differences times the defect charge
                (which gives an estimate of the error range of the correction
                energy). Default is False.
            error_tolerance (float):
                If the estimated error in the charge correction, based on the
                variance of the potential in the sampling region, is greater than
                this value (in eV), then a warning is raised. (default: 0.05 eV)
            style_file (PathLike):
                Path to a ``.mplstyle`` file to use for the plot. If ``None``
                (default), uses the default doped style
                (from ``doped/utils/doped.mplstyle``).
            **kwargs:
                Additional kwargs to pass to
                pydefect.corrections.efnv_correction.ExtendedFnvCorrection
                (e.g. charge, defect_region_radius, defect_coords).

        Returns:
            CorrectionResults (summary of the corrections applied and metadata), and
            the matplotlib figure object if ``plot`` is True, and the estimated charge
            correction error if ``return_correction_error`` is True.
        """
        from doped.corrections import get_kumagai_correction

        if dielectric is None:
            dielectric = self.calculation_metadata.get("dielectric")
        if dielectric is None:
            raise ValueError(
                "No dielectric constant provided, either as a function argument or in "
                "defect_entry.calculation_metadata."
            )

        efnv_correction_output = get_kumagai_correction(
            defect_entry=self,
            dielectric=dielectric,
            defect_region_radius=defect_region_radius,
            excluded_indices=excluded_indices,
            defect_outcar=defect_outcar,
            bulk_outcar=bulk_outcar,
            plot=plot,
            filename=filename,
            style_file=style_file,
            **kwargs,
        )
        correction = efnv_correction_output if not plot and filename is None else efnv_correction_output[0]
        self.corrections.update({"kumagai_charge_correction": correction.correction_energy})
        self._check_if_multiple_finite_size_corrections()
        self.corrections_metadata.update({"kumagai_charge_correction": correction.metadata.copy()})

        # check accuracy of correction:
        efnv_corr_obj = correction.metadata["pydefect_ExtendedFnvCorrection"]
        sampled_pot_diff_array = np.array(
            [s.diff_pot for s in efnv_corr_obj.sites if s.distance > efnv_corr_obj.defect_region_radius]
        )

        # correction energy error can be estimated from standard error of the mean:
        correction_error = sem(sampled_pot_diff_array) * abs(self.charge_state)
        self.corrections_metadata.update({"kumagai_charge_correction_error": correction_error})
        return self._check_correction_error_and_return_output(
            efnv_correction_output,
            correction_error,
            return_correction_error,
            type="eFNV",
            error_tolerance=error_tolerance,
        )

    def _load_and_parse_eigenvalue_data(
        self,
        bulk_vr: Optional[Union[PathLike, Vasprun]] = None,
        bulk_procar: Optional[Union[PathLike, "EasyunfoldProcar", Procar]] = None,
        defect_vr: Optional[Union[PathLike, Vasprun]] = None,
        defect_procar: Optional[Union[PathLike, "EasyunfoldProcar", Procar]] = None,
        force_reparse: bool = False,
    ):
        """
        Load and parse the eigenvalue data for the defect entry, if not already
        present in the ``calculation_metadata``.

        Args:
            bulk_vr (PathLike, Vasprun):
                Either a path to the ``VASP`` ``vasprun.xml(.gz)`` output file
                or a ``pymatgen`` ``Vasprun`` object, for the reference bulk
                supercell calculation. If ``None`` (default), tries to load
                the ``Vasprun`` object from
                ``self.calculation_metadata["run_metadata"]["bulk_vasprun_dict"]``,
                or, failing that, from a ``vasprun.xml(.gz)`` file at
                ``self.calculation_metadata["bulk_path"]``.
            bulk_procar (PathLike, EasyunfoldProcar, Procar):
                Not required if projected eigenvalue data available from ``bulk_vr``
                (i.e. ``vasprun.xml(.gz)`` file from ``LORBIT > 10`` calculation).
                Either a path to the ``VASP`` ``PROCAR(.gz)`` output file (with
                ``LORBIT > 10`` in the ``INCAR``) or an ``easyunfold``/
                ``pymatgen`` ``Procar`` object, for the reference bulk supercell
                calculation. If ``None`` (default), tries to load from a
                ``PROCAR(.gz)`` file at ``self.calculation_metadata["bulk_path"]``.
            defect_vr (PathLike, Vasprun):
                Either a path to the ``VASP`` ``vasprun.xml(.gz)`` output file
                or a ``pymatgen`` ``Vasprun`` object, for the defect supercell
                calculation. If ``None`` (default), tries to load the ``Vasprun``
                object from
                ``self.calculation_metadata["run_metadata"]["defect_vasprun_dict"]``,
                or, failing that, from a ``vasprun.xml(.gz)`` file at
                ``self.calculation_metadata["defect_path"]``.
            defect_procar (PathLike, EasyunfoldProcar, Procar):
                Not required if projected eigenvalue data available from ``defect_vr``
                (i.e. ``vasprun.xml(.gz)`` file from ``LORBIT > 10`` calculation).
                Either a path to the ``VASP`` ``PROCAR(.gz)`` output file (with
                ``LORBIT > 10`` in the ``INCAR``) or an ``easyunfold``/
                ``pymatgen`` ``Procar`` object, for the defect supercell calculation.
                If ``None``(default), tries to load from a ``PROCAR(.gz)`` file at
                ``self.calculation_metadata["defect_path"]``.
            force_reparse (bool):
                Whether to force re-parsing of the eigenvalue data, even if
                already present in the ``calculation_metadata``.
        """
        if self.calculation_metadata.get("eigenvalue_data") is not None and not force_reparse:
            return

        from doped.utils.eigenvalues import _parse_procar, get_band_edge_info
        from doped.utils.parsing import (
            _get_output_files_and_check_if_multiple,
            _multiple_files_warning,
            get_procar,
            get_vasprun,
        )

        parsed_vr_procar_dict = {}
        for vr, procar, label in [(bulk_vr, bulk_procar, "bulk"), (defect_vr, defect_procar, "defect")]:
            path = self.calculation_metadata.get(f"{label}_path")
            if vr is not None and not isinstance(vr, Vasprun):  # just try loading from vasprun first
                with contextlib.suppress(Exception):
                    vr = get_vasprun(vr, parse_projected_eigen=True)  # noqa: PLW2901

            if vr is None or (isinstance(vr, Vasprun) and vr.projected_eigenvalues is None):
                (  # try load from path:
                    vr_path,
                    multiple,
                ) = _get_output_files_and_check_if_multiple("vasprun.xml", path)
                if multiple:
                    _multiple_files_warning(
                        "vasprun.xml",
                        path,
                        vr_path,
                        dir_type=label,
                    )
                with contextlib.suppress(Exception):
                    vr = get_vasprun(vr_path, parse_projected_eigen=True)  # noqa: PLW2901

            if vr is None and procar is not None:  # then try take from vasprun dict:
                with contextlib.suppress(Exception):
                    vr = Vasprun.from_dict(  # noqa: PLW2901
                        self.calculation_metadata["run_metadata"][f"{label}_vasprun_dict"]
                    )

            if not isinstance(vr, Vasprun):
                raise FileNotFoundError(
                    f"No {label} 'vasprun.xml(.gz)' file found (and successfully parsed) in path: "
                    f"{path}. Required for eigenvalue analysis!"
                )

            # try load procar data, to see if projected eigenvalues are available:
            if procar is not None and vr.projected_eigenvalues is None:
                procar = _parse_procar(procar)  # noqa: PLW2901

            if procar is None and path is not None and vr.projected_eigenvalues is None:
                # no procar, try parse from directory:
                try:
                    procar_path, multiple = _get_output_files_and_check_if_multiple("PROCAR", path)
                    if multiple:
                        _multiple_files_warning(
                            "PROCAR",
                            path,
                            procar_path,
                            dir_type=label,
                        )
                    procar = get_procar(procar_path)  # noqa: PLW2901

                except (FileNotFoundError, IsADirectoryError):
                    procar = None  # noqa: PLW2901

            if procar is None and (vr is None or vr.projected_eigenvalues is None):
                raise FileNotFoundError(
                    f"No {label} 'PROCAR' or 'vasprun.xml(.gz)' file found (and successfully parsed) with "
                    f"projected orbitals in path: {path}. Required for eigenvalue analysis!"
                )

            parsed_vr_procar_dict[label] = (vr, procar)

        bulk_vr, bulk_procar = parsed_vr_procar_dict["bulk"]
        defect_vr, defect_procar = parsed_vr_procar_dict["defect"]

        band_orb, vbm_info, cbm_info = get_band_edge_info(
            bulk_vr=bulk_vr,
            defect_vr=defect_vr,
            bulk_procar=bulk_procar,  # may be None, in which case Vasprun.projected_eigenvalues used
            defect_procar=defect_procar,  # may be None, in which case Vasprun.projected_eigenvalues used
            defect_supercell_site=self.defect_supercell_site,
        )

        self.calculation_metadata["eigenvalue_data"] = {
            "band_orb": band_orb,
            "vbm_info": vbm_info,
            "cbm_info": cbm_info,
        }

        # delete projected_eigenvalues attribute from defect_vr if present to expedite garbage
        # collection and thus reduce memory:
        defect_vr.projected_eigenvalues = None  # but keep for bulk_vr as this is likely being re-used

    def get_eigenvalue_analysis(
        self,
        plot: bool = True,
        filename: Optional[PathLike] = None,
        bulk_vr: Optional[Union[PathLike, Vasprun]] = None,
        bulk_procar: Optional[Union[PathLike, "EasyunfoldProcar", Procar]] = None,
        defect_vr: Optional[Union[PathLike, Vasprun]] = None,
        defect_procar: Optional[Union[PathLike, "EasyunfoldProcar", Procar]] = None,
        force_reparse: bool = False,
        **kwargs,
    ):
        r"""
        Returns information about the band edge and in-gap electronic states
        and their orbital character / localisation degree for the defect entry,
        as well as a plot of the single-particle electronic eigenvalues and
        their occupation (if ``plot=True``).

        Can be used to determine if a defect is adopting a perturbed host
        state (PHS / shallow state), see
        https://doped.readthedocs.io/en/latest/Tips.html#perturbed-host-states.

        If eigenvalue data has not already been parsed for ``DefectEntry``
        (default in ``doped`` is to parse this data with ``DefectsParser``/
        ``DefectParser``, as controlled by the ``parse_projected_eigen`` flag),
        then this function will attempt to load the eigenvalue data from either
        the input ``Vasprun``/``PROCAR`` objects or files, or from the
        ``bulk/defect_path``\s in ``defect_entry.calculation_metadata``.
        If so, will initially try to load orbital projections from ``vasprun.xml(.gz)``
        files (slightly slower but more accurate), or failing that from ``PROCAR(.gz)``
        files if present.

        This function uses code from ``pydefect``:
        Citation: https://doi.org/10.1103/PhysRevMaterials.5.123803.

        Args:
            plot (bool):
                Whether to plot the single-particle eigenvalues.
                (Default: True)
            filename (PathLike):
                Filename to save the eigenvalue plot to (if ``plot = True``).
                If ``None`` (default), plots are not saved.
            bulk_vr (PathLike, Vasprun):
                Not required if eigenvalue data has already been parsed for
                ``DefectEntry`` (default behaviour when parsing with ``doped``,
                data in ``defect_entry.calculation_metadata["eigenvalue_data"]``).
                Either a path to the ``VASP`` ``vasprun.xml(.gz)`` output file
                or a ``pymatgen`` ``Vasprun`` object, for the reference bulk
                supercell calculation. If ``None`` (default), tries to load
                the ``Vasprun`` object from
                ``self.calculation_metadata["run_metadata"]["bulk_vasprun_dict"]``,
                or, failing that, from a ``vasprun.xml(.gz)`` file at
                ``self.calculation_metadata["bulk_path"]``.
            bulk_procar (PathLike, EasyunfoldProcar, Procar):
                Not required if eigenvalue data has already been parsed for
                ``DefectEntry`` (default behaviour when parsing with ``doped``,
                data in ``defect_entry.calculation_metadata["eigenvalue_data"]``),
                or if ``bulk_vr`` was parsed with ``parse_projected_eigen = True``.
                Either a path to the ``VASP`` ``PROCAR`` output file (with
                ``LORBIT > 10`` in the ``INCAR``) or an ``easyunfold``/
                ``pymatgen`` ``Procar`` object, for the reference bulk supercell
                calculation. If ``None`` (default), tries to load from a
                ``PROCAR(.gz)`` file at ``self.calculation_metadata["bulk_path"]``.
            defect_vr (PathLike, Vasprun):
                Not required if eigenvalue data has already been parsed for
                ``DefectEntry`` (default behaviour when parsing with ``doped``,
                data in ``defect_entry.calculation_metadata["eigenvalue_data"]``).
                Either a path to the ``VASP`` ``vasprun.xml(.gz)`` output file
                or a ``pymatgen`` ``Vasprun`` object, for the defect supercell
                calculation. If ``None`` (default), tries to load the ``Vasprun``
                object from
                ``self.calculation_metadata["run_metadata"]["defect_vasprun_dict"]``,
                or, failing that, from a ``vasprun.xml(.gz)`` file at
                ``self.calculation_metadata["defect_path"]``.
            defect_procar (PathLike, EasyunfoldProcar, Procar):
                Not required if eigenvalue data has already been parsed for
                ``DefectEntry`` (default behaviour when parsing with ``doped``,
                data in ``defect_entry.calculation_metadata["eigenvalue_data"]``),
                or if ``defect_vr`` was parsed with ``parse_projected_eigen = True``.
                Either a path to the ``VASP`` ``PROCAR`` output file (with
                ``LORBIT > 10`` in the ``INCAR``) or an ``easyunfold``/
                ``pymatgen`` ``Procar`` object, for the defect supercell calculation.
                If ``None`` (default), tries to load from a ``PROCAR(.gz)`` file at
                ``self.calculation_metadata["defect_path"]``.
            force_reparse (bool):
                Whether to force re-parsing of the eigenvalue data, even if
                already present in the ``calculation_metadata``.
            **kwargs:
                Additional kwargs to pass to
                ``doped.utils.eigenvalues.get_eigenvalue_analysis``,
                such as ``style_file``, ``ks_levels``, ``ylims``,
                ``legend_kwargs``, ``similar_orb_criterion``,
                ``similar_energy_criterion``.

        Returns:
            ``pydefect`` ``BandEdgeStates`` object and ``matplotlib``
            ``Figure`` object (if ``plot=True``).
        """
        from doped.utils.eigenvalues import get_eigenvalue_analysis

        self._load_and_parse_eigenvalue_data(
            bulk_vr=bulk_vr,
            bulk_procar=bulk_procar,
            defect_vr=defect_vr,
            defect_procar=defect_procar,
            force_reparse=force_reparse,
        )

        if self.calculation_metadata.get("eigenvalue_data") is None:
            raise ValueError(
                "No projected eigenvalues/orbitals loaded for DefectEntry. Please parse your defects with "
                "parse_projected_eigen = True (with `DefectsParser`/`DefectParser`) or provide the "
                "necessary VASP output files for the defect and bulk supercells (see docstring)."
            )

        return get_eigenvalue_analysis(self, plot=plot, filename=filename, **kwargs)

    def get_elt_changes(self) -> dict:
        """
        Get a dictionary of the element changes (composition difference)
        between the defect and bulk supercells.

        Used for calculating the chemical potential term in the defect
        formation energy equation.
        """
        # attempt to extract from name, if it's a doped-formatted name (most efficient):
        elt_changes = None
        name_components = self.name.split("_")
        if len(name_components) >= 2 and (
            Element("H").is_valid_symbol(name_components[1]) or name_components[1] == "i"
        ):  # should be doped name, try using this:

            if name_components[1] == "i":
                elt_changes = {name_components[0]: 1}

            elif name_components[0] == "v":
                elt_changes = {name_components[1]: -1}

            elif Element("H").is_valid_symbol(name_components[0]):
                elt_changes = {name_components[0]: 1, name_components[1]: -1}

            # otherwise continue and use alternative approach, name not actually doped-formatted

        # try using the defect_entry defect_supercell_site and calculation_metadata['bulk_site']:
        if elt_changes is None and self.defect_supercell_site is not None:
            try:
                if self.defect.defect_type == core.DefectType.Vacancy:
                    elt_changes = {self.defect_supercell_site.specie.symbol: -1}

                if self.defect.defect_type == core.DefectType.Interstitial:
                    elt_changes = {self.defect_supercell_site.specie.symbol: +1}

                if self.defect.defect_type == core.DefectType.Substitution:
                    elt_changes = {
                        self.defect_supercell_site.specie.symbol: +1,
                        self.calculation_metadata["bulk_site"].specie.symbol: -1,
                    }
            except Exception:
                elt_changes = self.defect.element_changes  # slow, but fallback option here

        if elt_changes is None:
            raise ValueError(
                f"Unable to determine element changes (composition difference) for defect entry "
                f"{self.name}."
            )

        return elt_changes

    def _get_chempot_term(self, chemical_potentials=None) -> float:
        chemical_potentials = chemical_potentials or {}
<<<<<<< HEAD
        elt_changes = self.get_elt_changes()

        return sum(
            chem_pot * -elt_changes[el]
            for el, chem_pot in chemical_potentials.items()
            if el in elt_changes
=======
        element_changes = {elt.symbol: change for elt, change in self.defect.element_changes.items()}

        return sum(
            chem_pot * -element_changes[el]
            for el, chem_pot in chemical_potentials.items()
            if el in element_changes
>>>>>>> 6c111b8f
        )

    def get_ediff(self) -> float:
        """
        Get the energy difference between the defect and bulk supercell
        calculations, including finite-size corrections.

        Refactored from ``pymatgen-analysis-defects`` to be more efficient,
        reducing compute times when looping over formation energy /
        concentration functions.
        """
        if self.bulk_entry is None:
            raise RuntimeError(
                "Attempting to compute the energy difference without a defined bulk entry for the "
                "DefectEntry object!"
            )
        return self.corrected_energy - self.bulk_entry_energy

    @property
    def corrected_energy(self) -> float:
        """
        Get the energy of the defect supercell calculation, with `all`
        corrections (in ``DefectEntry.corrections``) applied.

        Refactored from ``pymatgen-analysis-defects`` to be more efficient,
        reducing compute times when looping over formation energy /
        concentration functions.
        """
        self._check_if_multiple_finite_size_corrections()
        return self.sc_entry_energy + sum(self.corrections.values())

    def _check_if_multiple_finite_size_corrections(self):
        """
        Checks that there is no double counting of finite-size charge
        corrections, in the defect_entry.corrections dict.
        """
        matching_finite_size_correction_keys = {
            key
            for key in self.corrections
            if any(x in key for x in ["FNV", "freysoldt", "Freysoldt", "Kumagai", "kumagai"])
        }
        if len(matching_finite_size_correction_keys) > 1:
            warnings.warn(
                f"It appears there are multiple finite-size charge corrections in the corrections dict "
                f"attribute for defect {self.name}. These are:"
                f"\n{matching_finite_size_correction_keys}."
                f"\nPlease ensure there is no double counting / duplication of energy corrections!"
            )

    def formation_energy(
        self,
        chempots: Optional[dict] = None,
        limit: Optional[str] = None,
        el_refs: Optional[dict] = None,
        vbm: Optional[float] = None,
        fermi_level: float = 0,
    ) -> float:
        r"""
        Compute the formation energy for the ``DefectEntry`` at a given
        chemical potential limit and fermi_level.

        Args:
            chempots (dict):
                Dictionary of chemical potentials to use for calculating the defect
                formation energy. This can have the form of:
                ``{"limits": [{'limit': [chempot_dict]}]}`` (the format generated by
                ``doped``\'s chemical potential parsing functions (see tutorials))
                and specific limits (chemical potential limits) can then be chosen
                using ``limit``.

                Alternatively this can be a dictionary of chemical potentials for a
                single limit (limit), in the format: ``{element symbol: chemical potential}``.
                If manually specifying chemical potentials this way, you can set the
                ``el_refs`` option with the DFT reference energies of the elemental phases,
                in which case it is the formal chemical potentials (i.e. relative to the
                elemental references) that should be given here, otherwise the absolute
                (DFT) chemical potentials should be given.

                If None (default), sets all chemical potentials to zero.
                (Default: None)
            limit (str):
                The chemical potential limit for which to
                calculate the formation energy. Can be either:

                - None (default), if ``chempots`` corresponds to a single chemical
                  potential limit - otherwise will use the first chemical potential
                  limit in the ``chempots`` dict.
                - "X-rich"/"X-poor" where X is an element in the system, in which
                  case the most X-rich/poor limit will be used (e.g. "Li-rich").
                - A key in the ``(self.)chempots["limits"]`` dictionary.

                The latter two options can only be used if ``chempots`` is in the
                ``doped`` format (see chemical potentials tutorial).
                (Default: None)
            el_refs (dict):
                Dictionary of elemental reference energies for the chemical potentials
                in the format:
                ``{element symbol: reference energy}`` (to determine the formal chemical
                potentials, when ``chempots`` has been manually specified as
                ``{element symbol: chemical potential}``). Unnecessary if ``chempots`` is
                provided/present in format generated by ``doped`` (see tutorials).
                (Default: None)
            vbm (float):
                VBM eigenvalue to use as Fermi level reference point for calculating
                formation energy. If ``None`` (default), will use ``"vbm"`` from the
                ``calculation_metadata`` dict attribute if present -- which corresponds
                to the VBM of the `bulk supercell` calculation by default, unless
                ``bulk_band_gap_vr`` is set during defect parsing).
            fermi_level (float):
                Value corresponding to the electron chemical potential, referenced
                to the VBM eigenvalue. Default is 0 (i.e. the VBM).

        Returns:
            Formation energy value (float)
        """
        if chempots is None:
            _no_chempots_warning("Formation energies (and concentrations)")

        dft_chempots = _get_dft_chempots(chempots, el_refs, limit)
        chempot_correction = self._get_chempot_term(dft_chempots)
        formation_energy = self.get_ediff() + chempot_correction

        if vbm is not None:
            formation_energy += self.charge_state * (vbm + fermi_level)
        elif "vbm" in self.calculation_metadata:
            formation_energy += self.charge_state * (self.calculation_metadata["vbm"] + fermi_level)
        elif self.charge_state != 0:  # fine if charge state is zero
            warnings.warn(
                "VBM eigenvalue was not set, and is not present in DefectEntry.calculation_metadata. "
                "Formation energy will be inaccurate!"
            )

        return formation_energy

    def _parse_and_set_degeneracies(
        self,
        symprec: Optional[float] = None,
    ):
        """
        Check if degeneracy info is present in self.calculation_metadata, and
        attempt to (re)-parse if not.

        e.g. if the ``DefectEntry`` was generated with older versions of ``doped``,
        manually, or with ``pymatgen-analysis-defects`` etc.

        Args:
            symprec (float):
                Symmetry tolerance for ``spglib`` to use when determining
                relaxed defect point symmetries and thus orientational
                degeneracies. Default is ``0.1`` which matches that used by
                the ``Materials Project`` and is larger than the ``pymatgen``
                default of ``0.01`` (which is used by ``doped`` for
                unrelaxed/bulk structures) to account for residual structural
                noise in relaxed defect supercells.
                You may want to adjust for your system (e.g. if there are
                very slight octahedral distortions etc.). If ``symprec`` is
                set, then the point symmetries and corresponding orientational
                degeneracy will be re-parsed/computed even if already present
                in the ``DefectEntry`` object ``calculation_metadata``.
        """
        from doped.utils.parsing import get_orientational_degeneracy, simple_spin_degeneracy_from_charge
        from doped.utils.symmetry import point_symmetry_from_defect_entry

        if symprec is None:
            symprec = 0.1  # Materials Project default, found to be best with residual structural noise
            reparse = False
        else:
            reparse = True

        if "relaxed point symmetry" not in self.calculation_metadata or reparse:
            try:
                (
                    self.calculation_metadata["relaxed point symmetry"],
                    self.calculation_metadata["periodicity_breaking_supercell"],
                ) = point_symmetry_from_defect_entry(
                    self,
                    relaxed=True,
                    return_periodicity_breaking=True,
                    verbose=False,
                    symprec=symprec,
                )  # relaxed so defect symm_ops

            except Exception as e:
                warnings.warn(
                    f"Unable to determine relaxed point group symmetry for {self.name}, got error:\n{e!r}"
                )
        if "bulk site symmetry" not in self.calculation_metadata or reparse:
            try:
                self.calculation_metadata["bulk site symmetry"] = point_symmetry_from_defect_entry(
                    self, relaxed=False, symprec=0.01
                )  # unrelaxed so bulk symm_ops
            except Exception as e:
                warnings.warn(f"Unable to determine bulk site symmetry for {self.name}, got error:\n{e!r}")

        if (
            all(x in self.calculation_metadata for x in ["relaxed point symmetry", "bulk site symmetry"])
            and "orientational degeneracy" not in self.degeneracy_factors
        ) or reparse:
            try:
                self.degeneracy_factors["orientational degeneracy"] = get_orientational_degeneracy(
                    relaxed_point_group=self.calculation_metadata["relaxed point symmetry"],
                    bulk_site_point_group=self.calculation_metadata["bulk site symmetry"],
                )
            except Exception as e:
                warnings.warn(
                    f"Unable to determine orientational degeneracy for {self.name}, got error:\n{e!r}"
                )

        if "spin degeneracy" not in self.degeneracy_factors:
            try:
                self.degeneracy_factors["spin degeneracy"] = simple_spin_degeneracy_from_charge(
                    self.defect_supercell, self.charge_state
                )
            except Exception as e:
                warnings.warn(f"Unable to determine spin degeneracy for {self.name}, got error:\n{e!r}")

    def equilibrium_concentration(
        self,
        chempots: Optional[dict] = None,
        limit: Optional[str] = None,
        el_refs: Optional[dict] = None,
        temperature: float = 300,
        fermi_level: float = 0,
        vbm: Optional[float] = None,
        per_site: bool = False,
        symprec: Optional[float] = None,
        formation_energy: Optional[float] = None,
    ) -> float:
        r"""
        Compute the `equilibrium` concentration (in cm^-3) for the
        ``DefectEntry`` at a given chemical potential limit, fermi_level and
        temperature, assuming the dilute limit approximation.

        Note that these are the `equilibrium` defect concentrations!
        ``DefectThermodynamics.get_quenched_fermi_level_and_concentrations()`` can
        instead be used to calculate the Fermi level and defect concentrations
        for a material grown/annealed at higher temperatures and then cooled
        (quenched) to room/operating temperature (where defect concentrations
        are assumed to remain fixed) - this is known as the frozen defect
        approach and is typically the most valid approximation (see its
        docstring for more information, and discussion in 10.1039/D3CS00432E).

        The degeneracy/multiplicity factor "g" is an important parameter in the defect
        concentration equation (see discussion in https://doi.org/10.1039/D2FD00043A and
        https://doi.org/10.1039/D3CS00432E), affecting the final concentration by up to
        2 orders of magnitude. This factor is taken from the product of the
        ``defect_entry.defect.multiplicity`` and ``defect_entry.degeneracy_factors``
        attributes.

        Args:
            chempots (dict):
                Dictionary of chemical potentials to use for calculating the defect
                formation energy (and thus concentration). This can have the form of:
                ``{"limits": [{'limit': [chempot_dict]}]}`` (the format generated by
                ``doped``\'s chemical potential parsing functions (see tutorials))
                and specific limits (chemical potential limits) can then be chosen
                using ``limit``.

                Alternatively this can be a dictionary of chemical potentials for a
                single limit (limit), in the format: ``{element symbol: chemical potential}``.
                If manually specifying chemical potentials this way, you can set the
                ``el_refs`` option with the DFT reference energies of the elemental phases,
                in which case it is the formal chemical potentials (i.e. relative to the
                elemental references) that should be given here, otherwise the absolute
                (DFT) chemical potentials should be given.

                If None (default), sets all chemical potentials to 0 (inaccurate
                formation energies and concentrations!). (Default: None)
            limit (str):
                The chemical potential limit for which to
                calculate the formation energy and thus concentration. Can be either:

                - None (default), if ``chempots`` corresponds to a single chemical
                  potential limit - otherwise will use the first chemical potential
                  limit in the ``chempots`` dict.
                - "X-rich"/"X-poor" where X is an element in the system, in which
                  case the most X-rich/poor limit will be used (e.g. "Li-rich").
                - A key in the ``(self.)chempots["limits"]`` dictionary.

                The latter two options can only be used if ``chempots`` is in the
                ``doped`` format (see chemical potentials tutorial).
                (Default: None)
            el_refs (dict):
                Dictionary of elemental reference energies for the chemical potentials
                in the format:
                ``{element symbol: reference energy}`` (to determine the formal chemical
                potentials, when ``chempots`` has been manually specified as
                ``{element symbol: chemical potential}``). Unnecessary if ``chempots`` is
                provided/present in format generated by ``doped`` (see tutorials).
                (Default: None)
            temperature (float):
                Temperature in Kelvin at which to calculate the equilibrium concentration.
            vbm (float):
                VBM eigenvalue to use as Fermi level reference point for calculating
                the formation energy. If ``None`` (default), will use ``"vbm"`` from the
                ``calculation_metadata`` dict attribute if present -- which corresponds
                to the VBM of the `bulk supercell` calculation by default, unless
                ``bulk_band_gap_vr`` is set during defect parsing).
            fermi_level (float):
                Value corresponding to the electron chemical potential,
                referenced to the VBM. Default is 0 (i.e. the VBM).
            per_site (bool):
                Whether to return the concentration as fractional concentration per site,
                rather than the default of per cm^3. Multiply by 100 for concentration in
                percent. (default: False)
            symprec (float):
                Symmetry tolerance for ``spglib`` to use when determining relaxed defect
                point symmetries and thus orientational degeneracies. Default is ``0.1``
                which matches that used by the ``Materials Project`` and is larger than
                the ``pymatgen`` default of ``0.01`` (which is used by ``doped`` for
                unrelaxed/bulk structures) to account for residual structural noise in
                relaxed defect supercells. You may want to adjust for your system (e.g.
                if there are very slight octahedral distortions etc.).
                If ``symprec`` is set, then the point symmetries and corresponding
                orientational degeneracy will be re-parsed/computed even if already
                present in the ``DefectEntry`` object ``calculation_metadata``.
            formation_energy (float):
                Pre-calculated formation energy to use for the defect concentration
                calculation, in order to reduce compute times (e.g. when looping over
                many chemical potential / temperature / etc ranges). Only really intended
                for internal ``doped`` usage. If ``None`` (default), will calculate the
                formation energy using the input ``chempots``, ``limit``, ``el_refs``,
                ``vbm`` and ``fermi_level`` arguments. (Default: None)

        Returns:
            Concentration in cm^-3 (or as fractional per site, if per_site = True) (float)
        """
        self._parse_and_set_degeneracies(symprec=symprec)

        if "spin degeneracy" not in self.degeneracy_factors:
            warnings.warn(
                "'spin degeneracy' is not defined in the DefectEntry degeneracy_factors attribute. "
                "This factor contributes to the degeneracy term 'g' in the defect concentration equation "
                "(N_X = N*g*exp(-E/kT)) and is automatically computed when parsing with doped "
                "(see discussion in doi.org/10.1039/D2FD00043A and doi.org/10.1039/D3CS00432E). This will "
                "affect the computed defect concentration / Fermi level!\n"
                "To avoid this, you can (re-)parse your defect(s) with doped, or manually set "
                "'spin degeneracy' in the degeneracy_factors attribute(s) - usually 2 for odd-electron "
                "defect species and 1 for even-electron)."
            )

        if (
            "orientational degeneracy" not in self.degeneracy_factors
            and self.defect.defect_type != core.DefectType.Interstitial
        ):
            warnings.warn(
                "'orientational degeneracy' is not defined in the DefectEntry degeneracy_factors "
                "attribute (for this vacancy/substitution defect). This factor contributes to the "
                "degeneracy term 'g' in the defect concentration equation (N_X = N*g*exp(-E/kT) - see "
                "discussion in doi.org/10.1039/D2FD00043A and doi.org/10.1039/D3CS00432E) and is "
                "automatically computed when parsing with doped if possible (if the defect supercell "
                "doesn't break the host periodicity). This will affect the computed defect concentrations "
                "/ Fermi level!\n"
                "To avoid this, you can (re-)parse your defects with doped (if not tried already), or "
                "manually set 'orientational degeneracy' in the degeneracy_factors attribute(s)."
            )

        if self.calculation_metadata.get("periodicity_breaking_supercell", False):
            warnings.warn(_orientational_degeneracy_warning)

        if formation_energy is None:
            formation_energy = self.formation_energy(  # if chempots is None, this will throw warning
                chempots=chempots, limit=limit, el_refs=el_refs, vbm=vbm, fermi_level=fermi_level
            )

        with np.errstate(over="ignore"):
            exp_factor = np.exp(
                -formation_energy / (constants_value("Boltzmann constant in eV/K") * temperature)
            )

            degeneracy_factor = (
                reduce(lambda x, y: x * y, self.degeneracy_factors.values())
                if self.degeneracy_factors
                else 1
            )
            if per_site:
                return exp_factor * degeneracy_factor

            return self.bulk_site_concentration * degeneracy_factor * exp_factor

    @property
    def bulk_site_concentration(self):
        """
        Return the site concentration (in cm^-3) of the corresponding atomic
        site of the defect in the pristine bulk material (e.g. if the defect is
        V_O in SrTiO3, returns the site concentration of (symmetry-equivalent)
        oxygen atoms in SrTiO3).
        """
        volume_in_cm3 = self.defect.volume * 1e-24  # convert volume in Å^3 to cm^3
        return self.defect.multiplicity / volume_in_cm3

    def __repr__(self):
        """
        Returns a string representation of the ``DefectEntry`` object.
        """
        from doped.utils.parsing import _get_bulk_supercell

        bulk_supercell = _get_bulk_supercell(self)
        if bulk_supercell is not None:
            formula = bulk_supercell.composition.get_reduced_formula_and_factor(iupac_ordering=True)[0]
        else:
            formula = self.defect.structure.composition.get_reduced_formula_and_factor(
                iupac_ordering=True
            )[0]
        properties, methods = _doped_obj_properties_methods(self)
        return (
            f"doped DefectEntry: {self.name}, with bulk composition: {formula} and defect: "
            f"{self.defect.name}. Available attributes:\n{properties}\n\n"
            f"Available methods:\n{methods}"
        )

    def __eq__(self, other):
        """
        Determine whether two ``DefectEntry`` objects are equal, by comparing
        ``self.name``, ``self.sc_entry``, ``self.bulk_entry`` and
        ``self.corrections`` (i.e. name and energy match).
        """
        return (
            self.name == other.name
            and self.sc_entry == other.sc_entry
            and self.bulk_entry == other.bulk_entry
            and self.corrections == other.corrections
        )

    @property
    def bulk_entry_energy(self):
        r"""
        Get the raw energy of the bulk supercell calculation (i.e.
        ``bulk_entry.energy``).

        Refactored from ``pymatgen-analysis-defects`` to be more efficient,
        reducing compute times when looping over formation energy /
        concentration functions.
        """
        if self.bulk_entry is None:
            return None

        if hasattr(self, "_bulk_entry_energy") and self._bulk_entry_hash == hash(self.bulk_entry):
            return self._bulk_entry_energy

        self._bulk_entry_hash = hash(self.bulk_entry)
        self._bulk_entry_energy = self.bulk_entry.energy

        return self._bulk_entry_energy

    @property
    def sc_entry_energy(self):
        r"""
        Get the raw energy of the defect supercell calculation (i.e.
        ``sc_entry.energy``).

        Refactored from ``pymatgen-analysis-defects`` to be more efficient,
        reducing compute times when looping over formation energy /
        concentration functions.
        """
        if hasattr(self, "_sc_entry_energy") and self._sc_entry_hash == hash(self.sc_entry):
            return self._sc_entry_energy

        self._sc_entry_hash = hash(self.sc_entry)
        self._sc_entry_energy = self.sc_entry.energy

        return self._sc_entry_energy

    def plot_site_displacements(
        self,
        separated_by_direction: Optional[bool] = False,
        relative_to_defect: Optional[bool] = False,
        vector_to_project_on: Optional[list] = None,
        use_plotly: Optional[bool] = False,
        mpl_style_file: Optional[PathLike] = "",
    ):
        """
        Plot the site displacements as a function of distance from the defect
        site.

        Args:
            separated_by_direction (bool):
                Whether to plot the site displacements separated by the
                x, y and z directions (True) or all together (False).
                Defaults to False.
            relative_to_defect (bool): Whether to plot the signed displacements
                along the line from the defect site to that atom. Negative values
                indicate the atom moves towards the defect (compressive strain),
                positive values indicate the atom moves away from the defect
                (tensile strain). Uses the *relaxed* defect position as reference.
            vector_to_project_on: Direction to project the site displacements along
                (e.g. [0, 0, 1]). Defaults to None (e.g. the displacements are calculated
                in the cartesian basis x, y, z).
            use_plotly (bool):
                Whether to use plotly (True) or matplotlib (False).
            mpl_style_file (PathLike):
                Path to a matplotlib style file to use for the plot. If None,
                uses the default doped style file.
        """
        from doped.utils.displacements import plot_site_displacements

        return plot_site_displacements(
            defect_entry=self,
            separated_by_direction=separated_by_direction,
            relative_to_defect=relative_to_defect,
            vector_to_project_on=vector_to_project_on,
            use_plotly=use_plotly,
            style_file=mpl_style_file,
        )


def _no_chempots_warning(property="Formation energies (and concentrations)"):
    warnings.warn(
        f"No chemical potentials supplied, so using 0 for all chemical potentials. {property} will likely "
        f"be highly inaccurate!"
    )


def _get_dft_chempots(chempots, el_refs, limit):
    """
    Parse the DFT chempots from the input chempots and limit.
    """
    from doped.thermodynamics import _parse_chempots, _parse_limit

    chempots, _el_refs = _parse_chempots(chempots, el_refs)
    if chempots is not None:
        limit = _parse_limit(chempots, limit)
        if limit is None:
            limit = next(iter(chempots["limits"].keys()))
            if "User" not in limit:
                warnings.warn(
                    f"No chemical potential limit specified! Using {limit} for computing the "
                    f"formation energy"
                )

    elif limit is not None:
        warnings.warn(
            "You have specified a chemical potential limit but no chemical potentials "
            "(`chempots`) were supplied, so `limit` will be ignored."
        )

    if limit is not None and chempots is not None:
        return chempots["limits"][limit]

    return chempots


def _guess_and_set_struct_oxi_states(structure):
    """
    Tries to guess (and set) the oxidation states of the input structure, using
    the ``pymatgen`` ``BVAnalyzer`` class.

    Args:
        structure (Structure): The structure for which to guess the oxidation states.

    Returns:
        Structure: The structure with oxidation states guessed and set, or ``False``
        if oxidation states could not be guessed.
    """
    bv_analyzer = BVAnalyzer()
    with contextlib.suppress(ValueError), warnings.catch_warnings():
        # ValueError raised if oxi states can't be assigned, and SpglibDataset warning introduced in
        # v2.4.1, can be ignored for now:
        warnings.filterwarnings("ignore", message="dict interface")
        oxi_dec_structure = bv_analyzer.get_oxi_state_decorated_structure(structure)
        if all(
            np.isclose(int(specie.oxi_state), specie.oxi_state) for specie in oxi_dec_structure.species
        ):
            return oxi_dec_structure

    return False  # if oxi states could not be guessed


def _guess_and_set_struct_oxi_states_icsd_prob(structure, try_without_max_sites=False):
    """
    Tries to guess (and set) the oxidation states of the input structure, using
    the ``pymatgen``-tabulated ICSD oxidation state probabilities.

    Args:
        structure (Structure): The structure for which to guess the oxidation states.
        try_without_max_sites (bool):
            Whether to try to guess the oxidation states
            without using the ``max_sites=-1`` argument (``True``)(which attempts
            to use the reduced composition for guessing oxi states) or not (``False``).

    Returns:
        Structure: The structure with oxidation states guessed and set, or ``False``
        if oxidation states could not be guessed.
    """
    structure = structure.copy()  # don't modify original structure
    if try_without_max_sites:
        with contextlib.suppress(Exception):
            structure.add_oxidation_state_by_guess()
            # check all oxidation states are whole numbers:
            if all(np.isclose(int(specie.oxi_state), specie.oxi_state) for specie in structure.species):
                return structure

    # else try to use the reduced cell since oxidation state assignment scales poorly with system size:
    try:
        attempt = 0
        structure.add_oxidation_state_by_guess(max_sites=-1)
        while (  # check oxi_states assigned and not all zero:
            attempt < 3
            and all(specie.oxi_state == 0 for specie in structure.species)
            or not all(np.isclose(int(specie.oxi_state), specie.oxi_state) for specie in structure.species)
        ):
            attempt += 1
            if attempt == 1:
                structure.add_oxidation_state_by_guess(max_sites=-1, all_oxi_states=True)
            elif attempt == 2:
                structure.add_oxidation_state_by_guess()
    except Exception:
        structure.add_oxidation_state_by_guess()

    if all(hasattr(site.specie, "oxi_state") for site in structure.sites) and all(
        isinstance(site.specie.oxi_state, (int, float)) for site in structure.sites
    ):
        return structure

    return False


def guess_and_set_struct_oxi_states(structure, try_without_max_sites=False):
    """
    Tries to guess (and set) the oxidation states of the input structure, first
    using the ``pymatgen`` ``BVAnalyzer`` class, and if that fails, using the
    ICSD oxidation state probabilities to guess.

    Args:
        structure (Structure): The structure for which to guess the oxidation states.
        try_without_max_sites (bool):
            Whether to try to guess the oxidation states
            without using the ``max_sites=-1`` argument (``True``)(which attempts
            to use the reduced composition for guessing oxi states) or not (``False``),
            when using the ICSD oxidation state probability guessing.

    Returns:
        Structure: The structure with oxidation states guessed and set, or ``False``
        if oxidation states could not be guessed.
    """
    if structure_with_oxi := _guess_and_set_struct_oxi_states(structure):
        return structure_with_oxi

    return _guess_and_set_struct_oxi_states_icsd_prob(structure, try_without_max_sites)


def guess_and_set_oxi_states_with_timeout(
    structure, timeout_1=10, timeout_2=15, break_early_if_expensive=False
) -> bool:
    """
    Tries to guess (and set) the oxidation states of the input structure, with
    a timeout catch for cases where the structure is complex and oxi state
    guessing will take a very very long time.

    Tries first without using the ``pymatgen`` ``BVAnalyzer`` class, and if
    this fails, tries using the ICSD oxidation state probabilities (with
    timeouts) to guess.

    Args:
        structure (Structure): The structure for which to guess the oxidation states.
        timeout_1 (float):
            Timeout in seconds for the second attempt to guess the oxidation states,
            using ICSD oxidation state probabilities (with ``max_sites=-1``).
            Default is 10 seconds.
        timeout_2 (float):
            Timeout in seconds for the third attempt to guess the oxidation states,
            using ICSD oxidation state probabilities (without ``max_sites=-1``).
            Default is 15 seconds.
        break_early_if_expensive (bool):
            Whether to stop the function if the first oxi state guessing attempt
            (with ``BVAnalyzer``) fails and the cost estimate for the ICSD probability
            guessing is high (expected to take a long time; > 10 seconds).
            Default is ``False``.

    Returns:
        Structure: The structure with oxidation states guessed and set, or ``False``
        if oxidation states could not be guessed.
    """
    if structure_with_oxi := _guess_and_set_struct_oxi_states(structure):
        return structure_with_oxi  # BVAnalyzer succeeded

    if (  # if BVAnalyzer failed and cost estimate is high, break early:
        (
            break_early_if_expensive or current_process().daemon
        )  # if in a daemon process, can't spawn new `Process`s
        and _rough_oxi_state_cost_icsd_prob_from_comp(structure.composition) > 1e6
    ):
        return False

    if current_process().daemon:  # if in a daemon process, can't spawn new `Process`s
        return _guess_and_set_struct_oxi_states_icsd_prob(structure)

    return _guess_and_set_oxi_states_with_timeout_icsd_prob(structure, timeout_1, timeout_2)


def _guess_and_set_struct_oxi_states_icsd_prob_process(structure, queue, try_without_max_sites=False):
    """
    Implements the ``_guess_and_set_struct_oxi_states_icsd_prob`` function
    above, but also putting the results into the supplied ``multiprocessing``
    queue object (for use with timeouts via ``Process``).

    For internal ``doped`` usage.
    """
    if structure_with_oxi := _guess_and_set_struct_oxi_states_icsd_prob(structure, try_without_max_sites):
        queue.put(structure_with_oxi)
    else:
        queue.put(False)


def _guess_and_set_oxi_states_with_timeout_icsd_prob(
    structure,
    timeout_1=10,
    timeout_2=15,
) -> bool:
    """
    Tries to guess (and set) the oxidation states of the input structure using
    the ICSD oxidation state probabilities approach, with a timeout catch for
    cases where the structure is complex and oxi state guessing will take a
    very very long time.

    Tries first without using the ``max_sites=-1`` argument with ``pymatgen``'s
    oxidation state guessing functions (which attempts to use the reduced
    composition for guessing oxi states, but can be a little less reliable for tricky
    cases), and if that times out, tries without ``max_sites=-1``.

    Args:
        structure (Structure): The structure for which to guess the oxidation states.
        timeout_1 (float):
            Timeout in seconds for the first attempt to guess the oxidation states
            (with ``max_sites=-1``). Default is 10 seconds.
        timeout_2 (float):
            Timeout in seconds for the second attempt to guess the oxidation states
            (without ``max_sites=-1``). Default is 15 seconds.

    Returns:
        Structure: The structure with oxidation states guessed and set, or ``False``
        if oxidation states could not be guessed.
    """
    queue: SimpleQueue = SimpleQueue()

    guess_oxi_process_wout_max_sites = Process(
        target=_guess_and_set_struct_oxi_states_icsd_prob_process, args=(structure, queue, True)
    )  # try without max sites first, if fails, try with max sites
    guess_oxi_process_wout_max_sites.start()
    guess_oxi_process_wout_max_sites.join(timeout=timeout_1)

    if guess_oxi_process_wout_max_sites.is_alive():  # still running, revert to using max sites
        guess_oxi_process_wout_max_sites.terminate()
        guess_oxi_process_wout_max_sites.join()

        guess_oxi_process = Process(
            target=_guess_and_set_struct_oxi_states_icsd_prob_process,
            args=(structure, queue, False),
        )
        guess_oxi_process.start()
        guess_oxi_process.join(timeout=timeout_2)  # wait for pymatgen to guess oxi states,
        # otherwise revert to all Defect oxi states being set to 0

        if guess_oxi_process.is_alive():
            guess_oxi_process.terminate()
            guess_oxi_process.join()

            return False

    # apply oxi states to structure:
    return queue.get()


def _rough_oxi_state_cost_icsd_prob_from_comp(comp: Union[str, Composition], max_sites=True) -> float:
    """
    A cost function which roughly estimates the computational cost of guessing
    the oxidation states of a given composition, using the ICSD oxidation state
    probabilities approach.
    """
    if isinstance(comp, str):
        comp = Composition(comp)

    if max_sites:
        comp, _factor = comp.get_reduced_composition_and_factor()

    el_amt = comp.get_el_amt_dict()
    elements = list(el_amt)

    def num_possible_combinations(n, r):
        from math import factorial

        return factorial(n + r - 1) / factorial(r) / factorial(n - 1)

    return np.prod(
        [
            num_possible_combinations(
                len(Element(el).icsd_oxidation_states or Element(el).oxidation_states), int(el_amt[el])
            )
            for el in elements
        ]
    )


class Defect(core.Defect):
    """
    ``doped`` ``Defect`` object.
    """

    def __init__(
        self,
        structure: Structure,
        site: PeriodicSite,
        multiplicity: Optional[int] = None,
        oxi_state: Optional[Union[float, int, str]] = None,
        equivalent_sites: Optional[list[PeriodicSite]] = None,
        symprec: float = 0.01,
        angle_tolerance: float = 5,
        user_charges: Optional[list[int]] = None,
        **doped_kwargs,
    ):
        """
        Subclass of ``pymatgen.analysis.defects.core.Defect`` with additional
        attributes and methods used by ``doped``.

        Args:
            structure (Structure):
                The structure in which to create the defect. Typically
                the primitive structure of the host crystal for defect
                generation, and/or the calculation supercell for defect
                parsing.
            site (PeriodicSite): The defect site in the structure.
            multiplicity (int): The multiplicity of the defect in the structure.
            oxi_state (float, int or str):
                The oxidation state of the defect. If not specified,
                this will be determined automatically.
            equivalent_sites (list[PeriodicSite]):
                A list of equivalent sites for the defect in the structure.
            symprec (float): Tolerance for symmetry finding.
            angle_tolerance (float): Angle tolerance for symmetry finding.
            user_charges (list[int]):
                User specified charge states. If specified, ``get_charge_states``
                will return this list. If ``None`` or empty list the charge
                states will be determined automatically.
            **doped_kwargs:
                Additional keyword arguments to define doped-specific attributes
                (listed below), in the form ``doped_attribute_name=value``.
                (e.g. ``wyckoff = "4a"``).
        """
        super().__init__(
            structure=structure,
            site=site.to_unit_cell(),  # ensure mapped to unit cell
            multiplicity=multiplicity,
            oxi_state=0,  # set oxi_state in more efficient and robust way below (crashes for large
            # input structures)
            equivalent_sites=(
                [site.to_unit_cell() for site in equivalent_sites]
                if equivalent_sites is not None
                else None
            ),
            symprec=symprec,
            angle_tolerance=angle_tolerance,
            user_charges=user_charges,
        )  # core attributes

        if oxi_state is None:
            self._set_oxi_state()
        else:
            self.oxi_state = oxi_state

        self.conventional_structure: Optional[Structure] = doped_kwargs.get("conventional_structure", None)
        self.conv_cell_frac_coords: Optional[np.ndarray] = doped_kwargs.get("conv_cell_frac_coords", None)
        self.equiv_conv_cell_frac_coords: list[np.ndarray] = doped_kwargs.get(
            "equiv_conv_cell_frac_coords", []
        )
        self._BilbaoCS_conv_cell_vector_mapping: list[int] = doped_kwargs.get(
            "_BilbaoCS_conv_cell_vector_mapping", [0, 1, 2]
        )
        self.wyckoff: Optional[str] = doped_kwargs.get("wyckoff", None)

    def _set_oxi_state(self):
        # only try guessing bulk oxi states if not already set:
        if not (
            all(hasattr(site.specie, "oxi_state") for site in self.structure.sites)
            and all(isinstance(site.specie.oxi_state, (int, float)) for site in self.structure.sites)
        ):
            # try guess oxi-states but with timeout:
            if struct_w_oxi := guess_and_set_oxi_states_with_timeout(
                self.structure, timeout_1=5, timeout_2=5, break_early_if_expensive=True
            ):
                self.structure = struct_w_oxi
                if self.defect_type != core.DefectType.Interstitial:
                    self._defect_site = min(
                        self.structure.get_sites_in_sphere(
                            self.site.coords,
                            0.5,
                        ),
                        key=lambda x: x[1],
                    )
            else:
                self.oxi_state = "Undetermined"
                return

        self.oxi_state = self._guess_oxi_state()

    @classmethod
    def _from_pmg_defect(cls, defect: core.Defect, bulk_oxi_states=False, **doped_kwargs) -> "Defect":
        """
        Create a ``doped`` ``Defect`` from a ``pymatgen`` ``Defect`` object.

        Args:
            defect:
                ``pymatgen`` ``Defect`` object.
            bulk_oxi_states:
                Either a dict of bulk oxidation states to use, or a boolean. If True,
                re-guesses the oxidation state of the defect (ignoring the ``pymatgen``
                ``Defect``  ``oxi_state`` attribute), otherwise uses the already-set
                ``oxi_state`` (default = 0). Used in doped defect generation to make
                defect setup more robust and efficient (particularly for odd input
                structures, such as defect supercells etc).
            **doped_kwargs:
                Additional keyword arguments to define doped-specific attributes
                (see class docstring).
        """
        # get doped kwargs from defect attributes, if defined:
        for doped_attr in [
            "conventional_structure",
            "conv_cell_frac_coords",
            "equiv_conv_cell_frac_coords",
            "_BilbaoCS_conv_cell_vector_mapping",
            "wyckoff",
        ]:
            if (
                hasattr(defect, doped_attr)
                and getattr(defect, doped_attr) is not None
                and doped_attr not in doped_kwargs
            ):
                doped_kwargs[doped_attr] = getattr(defect, doped_attr)

        if isinstance(bulk_oxi_states, dict):
            # set oxidation states, as these are removed in ``pymatgen`` defect generation
            defect.structure.add_oxidation_state_by_element(bulk_oxi_states)

        return cls(
            structure=defect.structure,
            site=defect.site.to_unit_cell(),  # ensure mapped to unit cell
            multiplicity=defect.multiplicity,
            oxi_state=None if bulk_oxi_states else defect.oxi_state,
            equivalent_sites=(
                [site.to_unit_cell() for site in defect.equivalent_sites]
                if defect.equivalent_sites is not None
                else None
            ),
            symprec=defect.symprec,
            angle_tolerance=defect.angle_tolerance,
            user_charges=defect.user_charges,
            **doped_kwargs,
        )

    def get_supercell_structure(
        self,
        sc_mat: Optional[np.ndarray] = None,
        target_frac_coords: Optional[np.ndarray] = None,
        return_sites: bool = False,
        min_image_distance: float = 10.0,  # same as current ``pymatgen`` default
        min_atoms: int = 50,  # different to current ``pymatgen`` default (80)
        force_cubic: bool = False,
        force_diagonal: bool = False,  # same as current ``pymatgen`` default
        ideal_threshold: float = 0.1,
        min_length: Optional[float] = None,  # same as current ``pymatgen`` default, kept for compatibility
        dummy_species: Optional[str] = None,
    ) -> Structure:
        """
        Generate the simulation supercell for a defect.

        Redefined from the parent class to allow the use of ``target_frac_coords``
        to place the defect at the closest equivalent site to the target
        fractional coordinates in the supercell, while keeping the supercell
        fixed (to avoid any issues with defect parsing).
        Also returns information about equivalent defect sites in the supercell.

        If ``sc_mat`` is None, then the supercell is generated automatically
        using the ``doped`` algorithm described in the ``get_ideal_supercell_matrix``
        function docstring in ``doped.generation``.

        Args:
            sc_mat (3x3 matrix):
                Transformation matrix of ``self.structure`` to create the supercell.
                If None, then automatically computed using ``get_ideal_supercell_matrix``
                from ``doped.generation``.
            target_frac_coords (3x1 matrix):
                If set, the defect will be placed at the closest equivalent site to
                these fractional coordinates (using self.equivalent_sites).
            return_sites (bool):
                If True, returns a tuple of the defect supercell, defect supercell
                site and list of equivalent supercell sites.
            dummy_species (str):
                Dummy species to highlight the defect position (for visualizing vacancies).
            min_image_distance (float):
                Minimum image distance in Å of the generated supercell (i.e. minimum
                distance between periodic images of atoms/sites in the lattice),
                if ``sc_mat`` is None.
                (Default = 10.0)
            min_atoms (int):
                Minimum number of atoms allowed in the generated supercell, if ``sc_mat``
                is None.
                (Default = 50)
            force_cubic (bool):
                Enforce usage of ``CubicSupercellTransformation`` from
                ``pymatgen`` for supercell generation (if ``sc_mat`` is None).
                (Default = False)
            force_diagonal (bool):
                If True, return a transformation with a diagonal
                transformation matrix (if ``sc_mat`` is None).
                (Default = False)
            ideal_threshold (float):
                Threshold for increasing supercell size (beyond that which satisfies
                ``min_image_distance`` and `min_atoms``) to achieve an ideal
                supercell matrix (i.e. a diagonal expansion of the primitive or
                conventional cell). Supercells up to ``1 + perfect_cell_threshold``
                times larger (rounded up) are trialled, and will instead be
                returned if they yield an ideal transformation matrix (if ``sc_mat``
                is None).
                (Default = 0.1; i.e. 10% larger than the minimum size)
            min_length (float):
                Same as ``min_image_distance`` (kept for compatibility).

        Returns:
            The defect supercell structure. If ``return_sites`` is True, also returns
            the defect supercell site and list of equivalent supercell sites.
        """
        from doped.utils.symmetry import _round_floats

        if sc_mat is None:
            if min_length is not None:
                min_image_distance = min_length

            from doped.generation import get_ideal_supercell_matrix

            sc_mat = get_ideal_supercell_matrix(
                self.structure,
                min_image_distance=min_image_distance,
                min_atoms=min_atoms,
                ideal_threshold=ideal_threshold,
                force_cubic=force_cubic,
                force_diagonal=force_diagonal,
            )

        sites = self.equivalent_sites or [self.site]
        structure_w_all_defect_sites = Structure.from_sites(
            [PeriodicSite("X", site.frac_coords, self.structure.lattice) for site in sites]
        )
        sc_structure_w_all_defect_sites = structure_w_all_defect_sites * sc_mat
        equiv_sites = [
            PeriodicSite(self.site.specie, sc_x_site.frac_coords, sc_x_site.lattice).to_unit_cell()
            for sc_x_site in sc_structure_w_all_defect_sites
        ]

        if target_frac_coords is None:
            sc_structure = self.structure * sc_mat
            sc_mat_inv = np.linalg.inv(sc_mat)
            sc_pos = np.dot(self.site.frac_coords, sc_mat_inv)
            sc_site = PeriodicSite(self.site.specie, sc_pos, sc_structure.lattice).to_unit_cell()

        else:
            # sort by distance from target_frac_coords, then by magnitude of fractional coordinates:
            sc_site = sorted(
                equiv_sites,
                key=lambda site: (
                    round(
                        np.linalg.norm(site.frac_coords - np.array(target_frac_coords)),
                        4,
                    ),
                    round(np.linalg.norm(site.frac_coords), 4),
                    round(np.abs(site.frac_coords[0]), 4),
                    round(np.abs(site.frac_coords[1]), 4),
                    round(np.abs(site.frac_coords[2]), 4),
                ),
            )[0]

        sc_defect = self.__class__(
            structure=self.structure * sc_mat,
            site=sc_site,
            oxi_state=self.oxi_state,
            multiplicity=1,  # so doesn't break for interstitials
        )
        sc_defect_struct = sc_defect.defect_structure
        sc_defect_struct.remove_oxidation_states()

        # also remove oxidation states from sites:
        def _remove_site_oxi_state(site):
            """
            Remove site oxidation state in-place.

            Same method as Structure.remove_oxidation_states().
            """
            new_sp: dict[Element, float] = collections.defaultdict(float)
            for el, occu in site.species.items():
                sym = el.symbol
                new_sp[Element(sym)] += occu
            site.species = Composition(new_sp)

        _remove_site_oxi_state(sc_site)
        for site in equiv_sites:
            _remove_site_oxi_state(site)

        if dummy_species is not None:
            sc_defect_struct.insert(len(self.structure * sc_mat), dummy_species, sc_site.frac_coords)

        sorted_sc_defect_struct = sc_defect_struct.get_sorted_structure()  # ensure proper sorting
        sorted_sc_defect_struct = Structure.from_dict(_round_floats(sorted_sc_defect_struct.as_dict()))
        sorted_sc_defect_struct = Structure.from_sites(  # ensure to_unit_cell()
            [site.to_unit_cell() for site in sorted_sc_defect_struct]
        )
        sorted_sc_defect_struct = Structure.from_dict(_round_floats(sorted_sc_defect_struct.as_dict()))

        return (
            (
                sorted_sc_defect_struct,
                sc_site,
                equiv_sites,
            )
            if return_sites
            else sorted_sc_defect_struct
        )

    def as_dict(self):
        """
        JSON-serializable dict representation of ``Defect``.

        Needs to be redefined because attributes not explicitly specified in
        subclasses, which is required for monty functions.
        """
        return {"@module": type(self).__module__, "@class": type(self).__name__, **self.__dict__}

    def to_json(self, filename: Optional[PathLike] = None):
        """
        Save the ``Defect`` object to a json file, which can be reloaded with
        the `` Defect``.from_json()`` class method.

        Note that file extensions with ".gz" will be automatically compressed
        (recommended to save space)!

        Args:
            filename (PathLike):
                Filename to save json file as. If None, the filename will
                be set as "{Defect.name}.json.gz".
        """
        if filename is None:
            filename = f"{self.name}.json.gz"

        dumpfn(self, filename)

    @classmethod
    def from_json(cls, filename: str):
        """
        Load a ``Defect`` object from a json(.gz) file.

        Note that ``.json.gz`` files can be loaded directly.

        Args:
            filename (PathLike):
                Filename of json file to load ``Defect`` from.

        Returns:
            ``Defect`` object
        """
        return loadfn(filename)

    def get_charge_states(self, padding: int = 1) -> list[int]:
        """
        Refactored version of ``pymatgen-analysis-defects``'s
        ``get_charge_states`` to not break when ``oxi_state`` is not set.
        """
        if self.user_charges:
            return self.user_charges

        if self.oxi_state is None or not isinstance(self.oxi_state, (int, float)):
            self._set_oxi_state()  # try guessing

        if self.oxi_state is None or not isinstance(self.oxi_state, (int, float)):  # still not set
            warnings.warn(
                f"Defect oxidation state not set and couldn't be guessed, returning charge"
                f"state range from -{padding} to +{padding}"
            )
            return [*range(-padding, padding + 1)]

        if isinstance(self.oxi_state, int) or self.oxi_state.is_integer():
            oxi_state = int(self.oxi_state)
        else:
            raise ValueError("Oxidation state must be an integer")

        if oxi_state >= 0:
            charges = [*range(-padding, oxi_state + padding + 1)]
        else:
            charges = [*range(oxi_state - padding, padding + 1)]

        return charges

    @property
    def defect_site(self) -> PeriodicSite:
        """
        The defect site in the structure.

        Re-written from ``pymatgen-analysis-defects`` version to
        be far more efficient, when used in loops (e.g. for calculating
        defect concentrations as functions of chemical potentials,
        temperature etc.).
        """
        if self.defect_type == core.DefectType.Interstitial:
            return self.site  # same as self.defect_site

        # else defect_site is the closest site in ``structure`` to the provided ``site``:
        if not hasattr(self, "_defect_site"):
            self._defect_site = min(
                self.structure.get_sites_in_sphere(
                    self.site.coords,
                    0.5,
                ),
                key=lambda x: x[1],
            )

        return self._defect_site

    @property
    def volume(self) -> float:
        """
        The volume (in Å³) of the structure in which the defect is created
        (i.e. ``Defect.structure``).

        Ensures volume is only computed once when calculating defect
        concentrations in loops (e.g. for calculating defect concentrations as
        functions of chemical potentials, temperature etc.).
        """
        if not hasattr(self, "_volume"):
            self._volume = self.structure.volume

        return self._volume


def doped_defect_from_pmg_defect(defect: core.Defect, bulk_oxi_states=False, **doped_kwargs):
    """
    Create the corresponding ``doped`` ``Defect`` (``Vacancy``,
    ``Interstitial``, ``Substitution``) from an input ``pymatgen`` ``Defect``
    object.

    Args:
        defect:
            ``pymatgen`` ``Defect`` object.
        bulk_oxi_states:
            Either a dict of bulk oxidation states to use, or a boolean. If True,
            re-guesses the oxidation state of the defect (ignoring the ``pymatgen``
            ``Defect``  ``oxi_state`` attribute), otherwise uses the already-set
            ``oxi_state`` (default = 0). Used in doped defect generation to make
            defect setup more robust and efficient (particularly for odd input
            structures, such as defect supercells etc).
        **doped_kwargs:
            Additional keyword arguments to define doped-specific attributes
            (see class docstring).
    """
    # determine defect type:
    if isinstance(defect, core.Vacancy):
        defect_type = Vacancy
    elif isinstance(defect, core.Substitution):
        defect_type = Substitution
    elif isinstance(defect, core.Interstitial):
        defect_type = Interstitial
    else:
        raise TypeError(
            f"Input defect must be a pymatgen Vacancy, Substitution or Interstitial object, "
            f"not {type(defect)}."
        )

    return defect_type._from_pmg_defect(defect, bulk_oxi_states=bulk_oxi_states, **doped_kwargs)


class Vacancy(Defect, core.Vacancy):
    def __init__(self, *args, **kwargs):
        """
        Subclass of ``pymatgen.analysis.defects.core.Vacancy`` with additional
        attributes and methods used by ``doped``.
        """
        super().__init__(*args, **kwargs)

    def __repr__(self) -> str:
        """
        String representation of a vacancy defect.
        """
        frac_coords_string = ",".join(f"{x:.3f}" for x in self.site.frac_coords)
        return f"{self.name} vacancy defect at site [{frac_coords_string}] in structure"


class Substitution(Defect, core.Substitution):
    def __init__(self, *args, **kwargs):
        """
        Subclass of ``pymatgen.analysis.defects.core.Substitution`` with
        additional attributes and methods used by ``doped``.
        """
        super().__init__(*args, **kwargs)

    def __repr__(self) -> str:
        """
        String representation of a substitutional defect.
        """
        frac_coords_string = ",".join(f"{x:.3f}" for x in self.site.frac_coords)
        return f"{self.name} substitution defect at site [{frac_coords_string}] in structure"


class Interstitial(Defect, core.Interstitial):
    def __init__(self, *args, **kwargs):
        """
        Subclass of ``pymatgen.analysis.defects.core.Interstitial`` with
        additional attributes and methods used by ``doped``.
        """
        if "multiplicity" not in kwargs:  # will break for Interstitials if not set
            kwargs["multiplicity"] = 1
        super().__init__(*args, **kwargs)

    def __repr__(self) -> str:
        """
        String representation of an interstitial defect.
        """
        frac_coords_string = ",".join(f"{x:.3f}" for x in self.site.frac_coords)
        return f"{self.name} interstitial defect at site [{frac_coords_string}] in structure"<|MERGE_RESOLUTION|>--- conflicted
+++ resolved
@@ -868,21 +868,12 @@
 
     def _get_chempot_term(self, chemical_potentials=None) -> float:
         chemical_potentials = chemical_potentials or {}
-<<<<<<< HEAD
         elt_changes = self.get_elt_changes()
 
         return sum(
             chem_pot * -elt_changes[el]
             for el, chem_pot in chemical_potentials.items()
             if el in elt_changes
-=======
-        element_changes = {elt.symbol: change for elt, change in self.defect.element_changes.items()}
-
-        return sum(
-            chem_pot * -element_changes[el]
-            for el, chem_pot in chemical_potentials.items()
-            if el in element_changes
->>>>>>> 6c111b8f
         )
 
     def get_ediff(self) -> float:
