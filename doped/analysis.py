"""
Code to analyse VASP defect calculations.

These functions are built from a combination of useful modules from pymatgen,
alongside substantial modification, in the efforts of making an efficient,
user-friendly package for managing and analysing defect calculations, with
publication-quality outputs.
"""

import contextlib
import inspect
import os
import warnings
from importlib.metadata import version
from multiprocessing import Pool, cpu_count
from typing import Optional, Union

import numpy as np
from filelock import FileLock
from monty.json import MontyDecoder
from monty.serialization import dumpfn, loadfn
from pymatgen.analysis.defects import core
from pymatgen.analysis.structure_matcher import ElementComparator, StructureMatcher
from pymatgen.core.sites import PeriodicSite
from pymatgen.ext.matproj import MPRester
from pymatgen.io.vasp.inputs import Poscar
from pymatgen.io.vasp.outputs import Vasprun
from tqdm import tqdm

from doped import _ignore_pmg_warnings
from doped.core import DefectEntry
from doped.generation import get_defect_name_from_defect, get_defect_name_from_entry, name_defect_entries
from doped.thermodynamics import DefectThermodynamics
from doped.utils.parsing import (
    _compare_incar_tags,
    _compare_kpoints,
    _compare_potcar_symbols,
    _defect_charge_from_vasprun,
    _defect_spin_degeneracy_from_vasprun,
    _get_bulk_locpot_dict,
    _get_bulk_site_potentials,
    _get_defect_supercell_bulk_site_coords,
    _get_output_files_and_check_if_multiple,
    _multiple_files_warning,
    _vasp_file_parsing_action_dict,
    check_atom_mapping_far_from_defect,
    get_defect_site_idxs_and_unrelaxed_structure,
    get_defect_type_and_composition_diff,
    get_locpot,
    get_orientational_degeneracy,
    get_outcar,
    get_vasprun,
)
from doped.utils.phs import get_band_edge_info
from doped.utils.plotting import format_defect_name
from doped.utils.symmetry import (
    _frac_coords_sort_func,
    _get_all_equiv_sites,
    _get_sga,
    point_symmetry_from_defect_entry,
)


def _custom_formatwarning(
    message: Union[Warning, str],
    category: type[Warning],
    filename: str,
    lineno: int,
    line: Optional[str] = None,
) -> str:
    """
    Reformat warnings to just print the warning message.
    """
    return f"{message}\n"


warnings.formatwarning = _custom_formatwarning

_ANGSTROM = "\u212B"  # unicode symbol for angstrom to print in strings
_ignore_pmg_warnings()  # ignore unnecessary pymatgen warnings

_aniso_dielectric_but_outcar_problem_warning = (
    "An anisotropic dielectric constant was supplied, but `OUTCAR` files (needed to compute the "
    "_anisotropic_ Kumagai eFNV charge correction) "
)
# Neither new nor old pymatgen FNV correction can do anisotropic dielectrics (while new sxdefectalign can)
_aniso_dielectric_but_using_locpot_warning = (
    "`LOCPOT` files were found in both defect & bulk folders, and so the Freysoldt (FNV) charge "
    "correction developed for _isotropic_ materials will be applied here, which corresponds to using the "
    "effective isotropic average of the supplied anisotropic dielectric. This could lead to significant "
    "errors for very anisotropic systems and/or relatively small supercells!"
)


def _convert_dielectric_to_tensor(dielectric):
    # check if dielectric in required 3x3 matrix format
    if not isinstance(dielectric, (float, int)):
        dielectric = np.array(dielectric)
        if dielectric.shape == (3,):
            dielectric = np.diag(dielectric)
        elif dielectric.shape != (3, 3):
            raise ValueError(
                f"Dielectric constant must be a float/int or a 3x1 matrix or 3x3 matrix, "
                f"got type {type(dielectric)} and shape {dielectric.shape}"
            )

    else:
        dielectric = np.eye(3) * dielectric

    return dielectric


def check_and_set_defect_entry_name(
    defect_entry: DefectEntry, possible_defect_name: str = "", bulk_symm_ops: Optional[list] = None
) -> None:
    """
    Check that ``possible_defect_name`` is a recognised format by doped (i.e.
    in the format "{defect_name}_{optional_site_info}_{charge_state}").

    If the DefectEntry.name attribute is not defined or does not end with the
    charge state, then the entry will be renamed with the doped default name
    for the `unrelaxed` defect (i.e. using the point symmetry of the defect
    site in the bulk cell).

    Args:
        defect_entry (DefectEntry): DefectEntry object.
        possible_defect_name (str):
            Possible defect name (usually the folder name) to check if
            recognised by ``doped``, otherwise defect name is re-determined.
        bulk_symm_ops (list):
            List of symmetry operations of the defect_entry.bulk_supercell
            structure (used in determining the `unrelaxed` point symmetry), to
            avoid re-calculating. Default is None (recalculates).
    """
    formatted_defect_name = None
    charge_state = defect_entry.charge_state
    # check if defect folder name ends with charge state:
    defect_name_w_charge_state = (
        possible_defect_name
        if (possible_defect_name.endswith((f"_{charge_state}", f"_{charge_state:+}")))
        else f"{possible_defect_name}_{'+' if charge_state > 0 else ''}{charge_state}"
    )

    with contextlib.suppress(Exception):  # check if defect name is recognised
        formatted_defect_name = format_defect_name(
            defect_name_w_charge_state, include_site_info_in_name=True
        )  # tries without site_info if with site_info fails

    # (re-)determine doped defect name and store in metadata, regardless of whether folder name is
    # recognised:
    if "full_unrelaxed_defect_name" not in defect_entry.calculation_metadata:
        defect_entry.calculation_metadata["full_unrelaxed_defect_name"] = (
            f"{get_defect_name_from_entry(defect_entry, symm_ops=bulk_symm_ops, relaxed=False)}_"
            f"{'+' if charge_state > 0 else ''}{charge_state}"
        )

    if formatted_defect_name is not None:
        defect_entry.name = defect_name_w_charge_state
    else:
        defect_entry.name = defect_entry.calculation_metadata["full_unrelaxed_defect_name"]
        # otherwise use default doped name


def defect_from_structures(
    bulk_supercell, defect_supercell, return_all_info=False, bulk_voronoi_node_dict=None
):
    """
    Auto-determines the defect type and defect site from the supplied bulk and
    defect structures, and returns a corresponding ``Defect`` object.

    If ``return_all_info`` is set to true, then also returns:

    - `relaxed` defect site in the defect supercell
    - the defect site in the bulk supercell
    - defect site index in the defect supercell
    - bulk site index (index of defect site in bulk supercell)
    - guessed initial defect structure (before relaxation)
    - 'unrelaxed defect structure' (also before relaxation, but with interstitials at their
      final `relaxed` positions, and all bulk atoms at their unrelaxed positions).

    Args:
        bulk_supercell (Structure):
            Bulk supercell structure.
        defect_supercell (Structure):
            Defect structure to use for identifying the defect site and type.
        return_all_info (bool):
            If True, returns additional python objects related to the
            site-matching, listed above. (Default = False)
        bulk_voronoi_node_dict (dict):
            Dictionary of bulk supercell Voronoi node information, for
            expedited site-matching. If None, will be re-calculated.

    Returns:
        defect (Defect):
            doped Defect object.

        If ``return_all_info`` is True, then also:

        defect_site (Site):
            pymatgen Site object of the `relaxed` defect site in the defect supercell.
        defect_site_in_bulk (Site):
            pymatgen Site object of the defect site in the bulk supercell
            (i.e. unrelaxed vacancy/substitution site, or final `relaxed` interstitial
            site for interstitials).
        defect_site_index (int):
            index of defect site in defect supercell (None for vacancies)
        bulk_site_index (int):
            index of defect site in bulk supercell (None for interstitials)
        guessed_initial_defect_structure (Structure):
            pymatgen Structure object of the guessed initial defect structure.
        unrelaxed_defect_structure (Structure):
            pymatgen Structure object of the unrelaxed defect structure.
        bulk_voronoi_node_dict (dict):
            Dictionary of bulk supercell Voronoi node information, for
            further expedited site-matching.
    """
    try:
        def_type, comp_diff = get_defect_type_and_composition_diff(bulk_supercell, defect_supercell)
    except RuntimeError as exc:
        raise ValueError(
            "Could not identify defect type from number of sites in structure: "
            f"{len(bulk_supercell)} in bulk vs. {len(defect_supercell)} in defect?"
        ) from exc

    # Try automatic defect site detection - this gives us the "unrelaxed" defect structure
    try:
        (
            bulk_site_idx,
            defect_site_idx,
            unrelaxed_defect_structure,
        ) = get_defect_site_idxs_and_unrelaxed_structure(
            bulk_supercell, defect_supercell, def_type, comp_diff
        )

    except RuntimeError as exc:
        raise RuntimeError(
            f"Could not identify {def_type} defect site in defect structure. Try supplying the initial "
            f"defect structure to DefectParser.from_paths()."
        ) from exc

    if def_type == "vacancy":
        defect_site_in_bulk = defect_site = bulk_supercell[bulk_site_idx]
    elif def_type == "substitution":
        defect_site = defect_supercell[defect_site_idx]
        site_in_bulk = bulk_supercell[bulk_site_idx]  # this is with orig (substituted) element
        defect_site_in_bulk = PeriodicSite(
            defect_site.species, site_in_bulk.frac_coords, site_in_bulk.lattice
        )
    else:
        defect_site_in_bulk = defect_site = defect_supercell[defect_site_idx]

    check_atom_mapping_far_from_defect(bulk_supercell, defect_supercell, defect_site_in_bulk.frac_coords)

    if unrelaxed_defect_structure:
        if def_type == "interstitial":
            # get closest Voronoi site in bulk supercell to final interstitial site as this is likely
            # the _initial_ interstitial site
            try:
                if bulk_voronoi_node_dict is not None and not StructureMatcher(
                    stol=0.05,
                    primitive_cell=False,
                    scale=False,
                    attempt_supercell=False,
                    allow_subset=False,
                    comparator=ElementComparator(),
                ).fit(bulk_voronoi_node_dict["bulk_supercell"], bulk_supercell):
                    warnings.warn(
                        "Previous bulk voronoi_nodes.json detected, but does not match current bulk "
                        "supercell. Recalculating Voronoi nodes."
                    )
                    raise FileNotFoundError

                voronoi_frac_coords = bulk_voronoi_node_dict["Voronoi nodes"]

            except Exception:  # first time parsing
                from shakenbreak.input import _get_voronoi_nodes

                voronoi_frac_coords = [site.frac_coords for site in _get_voronoi_nodes(bulk_supercell)]
                bulk_voronoi_node_dict = {
                    "bulk_supercell": bulk_supercell,
                    "Voronoi nodes": voronoi_frac_coords,
                }

            closest_node_frac_coords = min(
                voronoi_frac_coords,
                key=lambda node: defect_site.distance_and_image_from_frac_coords(node)[0],
            )
            guessed_initial_defect_structure = unrelaxed_defect_structure.copy()
            int_site = guessed_initial_defect_structure[defect_site_idx]
            guessed_initial_defect_structure.remove_sites([defect_site_idx])
            guessed_initial_defect_structure.insert(
                defect_site_idx,  # Place defect at same position as in DFT calculation
                int_site.species_string,
                closest_node_frac_coords,
                coords_are_cartesian=False,
                validate_proximity=True,
            )

        else:
            guessed_initial_defect_structure = unrelaxed_defect_structure.copy()

    else:
        warnings.warn(
            "Cannot determine the unrelaxed `initial_defect_structure`. Please ensure the "
            "`initial_defect_structure` is indeed unrelaxed."
        )

    for_monty_defect = {  # initialise doped Defect object, needs to use defect site in bulk (which for
        # substitutions differs from defect_site)
        "@module": "doped.core",
        "@class": def_type.capitalize(),
        "structure": bulk_supercell,
        "site": defect_site_in_bulk,
    }  # note that we now define the Defect in the bulk supercell, rather than the primitive structure
    # as done during generation. Future work could try mapping the relaxed defect site back to the
    # primitive cell, however interstitials will be very tricky for this...
    defect = MontyDecoder().process_decoded(for_monty_defect)

    if not return_all_info:
        return defect

    return (
        defect,
        defect_site,
        defect_site_in_bulk,
        defect_site_idx,
        bulk_site_idx,
        guessed_initial_defect_structure,
        unrelaxed_defect_structure,
        bulk_voronoi_node_dict,
    )


def defect_name_from_structures(bulk_structure, defect_structure):
    """
    Get the doped/SnB defect name using the bulk and defect structures.

    Args:
        bulk_structure (Structure):
            Bulk (pristine) structure.
        defect_structure (Structure):
            Defect structure.

    Returns:
        str: Defect name.
    """
    defect = defect_from_structures(bulk_structure, defect_structure)

    # note that if the symm_op approach fails for any reason here, the defect-supercell expansion
    # approach will only be valid if the defect structure is a diagonal expansion of the primitive...

    return get_defect_name_from_defect(defect)


def defect_entry_from_paths(
    defect_path: str,
    bulk_path: str,
    dielectric: Optional[Union[float, int, np.ndarray, list]] = None,
    charge_state: Optional[int] = None,
    initial_defect_structure_path: Optional[str] = None,
    skip_corrections: bool = False,
    error_tolerance: float = 0.05,
    bulk_band_gap_path: Optional[str] = None,
    **kwargs,
):
    """
    Parse the defect calculation outputs in ``defect_path`` and return the
    parsed ``DefectEntry`` object. By default, the ``DefectEntry.name``
    attribute (later used to label the defects in plots) is set to the
    defect_path folder name (if it is a recognised defect name), else it is set
    to the default doped name for that defect.

    Note that the bulk and defect supercells should have the same definitions/basis
    sets (for site-matching and finite-size charge corrections to work appropriately).

    Args:
        defect_path (str):
            Path to defect supercell folder (containing at least vasprun.xml(.gz)).
        bulk_path (str):
            Path to bulk supercell folder (containing at least vasprun.xml(.gz)).
        dielectric (float or int or 3x1 matrix or 3x3 matrix):
            Ionic + static contributions to the dielectric constant, in the same xyz
            Cartesian basis as the supercell calculations. If not provided, charge
            corrections cannot be computed and so ``skip_corrections`` will be set to
            true.
        charge_state (int):
            Charge state of defect. If not provided, will be automatically determined
            from the defect calculation outputs.
        initial_defect_structure_path (str):
            Path to the initial/unrelaxed defect structure. Only recommended for use
            if structure matching with the relaxed defect structure(s) fails (rare).
            Default is None.
        skip_corrections (bool):
            Whether to skip the calculation and application of finite-size charge
            corrections to the defect energy (not recommended in most cases).
            Default = False.
        error_tolerance (float):
            If the estimated error in the defect charge correction is greater
            than this value (in eV), then a warning is raised. (default: 0.05 eV)
        bulk_band_gap_path (str):
            Path to bulk OUTCAR file for determining the band gap. If the VBM/CBM
            occur at reciprocal space points not included in the bulk supercell
            calculation, you should use this tag to point to a bulk bandstructure
            calculation instead. Alternatively, you can edit/add the "gap" and "vbm"
            entries in self.defect_entry.calculation_metadata to match the correct
            (eigen)values.
            If None, will use DefectEntry.calculation_metadata["bulk_path"].
        **kwargs:
            Keyword arguments to pass to ``DefectParser()`` methods
            (``load_FNV_data()``, ``load_eFNV_data()``, ``load_bulk_gap_data()``)
            such as ``bulk_locpot_dict``, ``bulk_site_potentials`` etc.

    Return:
        Parsed ``DefectEntry`` object.
    """
    dp = DefectParser.from_paths(
        defect_path,
        bulk_path,
        dielectric=dielectric,
        charge_state=charge_state,
        initial_defect_structure_path=initial_defect_structure_path,
        skip_corrections=skip_corrections,
        error_tolerance=error_tolerance,
        bulk_band_gap_path=bulk_band_gap_path,
        **kwargs,
    )
    return dp.defect_entry


class DefectsParser:
    def __init__(
        self,
        output_path: str = ".",
        dielectric: Optional[Union[float, int, np.ndarray]] = None,
        subfolder: Optional[str] = None,
        bulk_path: Optional[str] = None,
        skip_corrections: bool = False,
        error_tolerance: float = 0.05,
        bulk_band_gap_path: Optional[str] = None,
        processes: Optional[int] = None,
        json_filename: Optional[Union[str, bool]] = None,
        load_phs_data: Optional[bool] = True,
    ):
        r"""
        A class for rapidly parsing multiple VASP defect supercell calculations
        for a given host (bulk) material.

        Loops over calculation directories in ``output_path`` (likely the same
        ``output_path`` used with ``DefectsSet`` for file generation in ``doped.vasp``)
        and parses the defect calculations into a dictionary of:
        ``{defect_name: DefectEntry}``, where the ``defect_name`` is set to the defect
        calculation folder name (`if it is a recognised defect name`), else it is
        set to the default ``doped`` name for that defect. By default, searches for
        folders in ``output_path`` with ``subfolder`` containing ``vasprun.xml(.gz)``
        files, and tries to parse them as ``DefectEntry``\s.

        By default, tries to use multiprocessing to speed up defect parsing, which
        can be controlled with ``processes``. If parsing hangs, this may be due to
        memory issues, in which case you should reduce ``processes`` (e.g. 4 or less).

        Defect charge states are automatically determined from the defect calculation
        outputs if ``POTCAR``\s are set up with ``pymatgen`` (see docs Installation page),
        or if that fails, using the defect folder name (must end in "_+X" or "_-X"
        where +/-X is the defect charge state).

        Uses the (single) ``DefectParser`` class to parse the individual defect
        calculations. Note that the bulk and defect supercells should have the same
        definitions/basis sets (for site-matching and finite-size charge corrections
        to work appropriately).

        Args:
            output_path (str):
                Path to the output directory containing the defect calculation
                folders (likely the same ``output_path`` used with ``DefectsSet`` for
                file generation in ``doped.vasp``). Default = current directory.
            dielectric (float or int or 3x1 matrix or 3x3 matrix):
                Ionic + static contributions to the dielectric constant, in the same xyz
                Cartesian basis as the supercell calculations. If not provided, charge
                corrections cannot be computed and so ``skip_corrections`` will be set to
                true.
            subfolder (str):
                Name of subfolder(s) within each defect calculation folder (in the
                ``output_path`` directory) containing the VASP calculation files to
                parse (e.g. ``vasp_ncl``, ``vasp_std``, ``vasp_gam`` etc.). If not
                specified, ``doped`` checks first for ``vasp_ncl``, ``vasp_std``, ``vasp_gam``
                subfolders with calculation outputs (``vasprun.xml(.gz)`` files) and uses
                the highest level VASP type (ncl > std > gam) found as ``subfolder``,
                otherwise uses the defect calculation folder itself with no subfolder
                (set ``subfolder = "."`` to enforce this).
            bulk_path (str):
                Path to bulk supercell reference calculation folder. If not specified,
                searches for folder with name "X_bulk" in the ``output_path`` directory
                (matching the default ``doped`` name for the bulk supercell reference folder).
            skip_corrections (bool):
                Whether to skip the calculation and application of finite-size charge
                corrections to the defect energies (not recommended in most cases).
                Default = False.
            error_tolerance (float):
                If the estimated error in any charge correction is greater than
                this value (in eV), then a warning is raised. (default: 0.05 eV)
            bulk_band_gap_path (str):
                Path to bulk OUTCAR file for determining the band gap. If the VBM/CBM
                occur at reciprocal space points not included in the bulk supercell
                calculation, you should use this tag to point to a bulk bandstructure
                calculation instead. Alternatively, you can edit/add the "gap" and "vbm"
                entries in DefectParser.defect_entry.calculation_metadata to match the
                correct (eigen)values.
                If None, will calculate "gap"/"vbm" using the outputs at:
                DefectParser.defect_entry.calculation_metadata["bulk_path"]
            processes (int):
                Number of processes to use for multiprocessing for expedited parsing.
                If not set, defaults to one less than the number of CPUs available.
            json_filename (str):
                Filename to save the parsed defect entries dict (``DefectsParser.defect_dict``)
                to in ``output_path``, to avoid having to re-parse defects when later analysing
                further and aiding calculation provenance. Can be reloaded using the ``loadfn``
                function from ``monty.serialization`` (and then input to ``DefectThermodynamics``
                etc). If None (default), set as "{Chemical Formula}_defect_dict.json" where
                {Chemical Formula} is the chemical formula of the host material.
                If False, no json file is saved.
            load_phs_data (bool):
                Automatically determines the band edge states of the defect to determine
                if the defect is a PHS. Also returns single-particle levels and their
                occupation. cite: https://doi.org/10.1103/PhysRevMaterials.5.123803
                Default = True.

        Attributes:
            defect_dict (dict):
                Dictionary of parsed defect calculations in the format:
                ``{"defect_name": DefectEntry}`` where the defect_name is set to the
                defect calculation folder name (`if it is a recognised defect name`),
                else it is set to the default ``doped`` name for that defect.
        """
        self.output_path = output_path
        self.dielectric = dielectric
        self.skip_corrections = skip_corrections
        self.error_tolerance = error_tolerance
        self.bulk_path = bulk_path
        self.subfolder = subfolder
        self.bulk_band_gap_path = bulk_band_gap_path
        self.processes = processes
        self.json_filename = json_filename
        self.load_phs_data = load_phs_data

        possible_defect_folders = [
            dir
            for dir in os.listdir(self.output_path)
            if any(
                "vasprun.xml" in file
                for file_list in [tup[2] for tup in os.walk(os.path.join(self.output_path, dir))]
                for file in file_list
            )
            and dir not in (self.bulk_path.split("/") if self.bulk_path else [])
        ]

        if self.subfolder is None:  # determine subfolder to use
            vasp_subfolders = [
                subdir
                for possible_defect_folder in possible_defect_folders
                for subdir in os.listdir(os.path.join(self.output_path, possible_defect_folder))
                if os.path.isdir(os.path.join(self.output_path, possible_defect_folder, subdir))
                and "vasp_" in subdir
            ]
            vasp_type_count_dict = {  # Count Dik
                i: len([subdir for subdir in vasp_subfolders if i in subdir])
                for i in ["vasp_ncl", "vasp_std", "vasp_nkred_std", "vasp_gam"]
            }
            # take first entry with non-zero count, else use defect folder itself:
            self.subfolder = next((subdir for subdir, count in vasp_type_count_dict.items() if count), ".")

        possible_bulk_folders = [dir for dir in possible_defect_folders if "bulk" in str(dir).lower()]
        if self.bulk_path is None:  # determine bulk_path to use
            if len(possible_bulk_folders) == 1:
                self.bulk_path = os.path.join(self.output_path, possible_bulk_folders[0])
            elif len([dir for dir in possible_bulk_folders if dir.endswith("_bulk")]) == 1:
                self.bulk_path = os.path.join(
                    self.output_path,
                    next(iter(dir for dir in possible_bulk_folders if str(dir).lower().endswith("_bulk"))),
                )
            else:
                raise ValueError(
                    f"Could not automatically determine bulk supercell calculation folder in "
                    f"{self.output_path}, found {len(possible_bulk_folders)} folders containing "
                    f"`vasprun.xml(.gz)` files (in subfolders) and 'bulk' in the folder name. Please "
                    f"specify `bulk_path` manually."
                )

        self.defect_folders = [
            dir
            for dir in possible_defect_folders
            if dir not in possible_bulk_folders
            and (
                self.subfolder in os.listdir(os.path.join(self.output_path, dir)) or self.subfolder == "."
            )
        ]

        # add subfolder to bulk_path if present with vasprun.xml(.gz), otherwise use bulk_path as is:
        if os.path.isdir(os.path.join(self.bulk_path, self.subfolder)) and any(
            "vasprun.xml" in file for file in os.listdir(os.path.join(self.bulk_path, self.subfolder))
        ):
            self.bulk_path = os.path.join(self.bulk_path, self.subfolder)
        elif all("vasprun.xml" not in file for file in os.listdir(self.bulk_path)):
            possible_bulk_subfolders = [
                dir
                for dir in os.listdir(self.bulk_path)
                if os.path.isdir(os.path.join(self.bulk_path, dir))
                and any("vasprun.xml" in file for file in os.listdir(os.path.join(self.bulk_path, dir)))
            ]
            if len(possible_bulk_subfolders) == 1 and subfolder is None:
                # if only one subfolder with a vasprun.xml file in it, and `subfolder` wasn't explicitly
                # set by the user, then use this
                self.bulk_path = os.path.join(self.bulk_path, possible_bulk_subfolders[0])
            else:
                raise FileNotFoundError(
                    f"`vasprun.xml(.gz)` files (needed for defect parsing) not found in bulk folder at: "
                    f"{self.bulk_path} or subfolder: {self.subfolder} - please ensure `vasprun.xml(.gz)` "
                    f"files are present and/or specify `bulk_path` manually."
                )

        # remove trailing '/.' from bulk_path if present:
        self.bulk_path = self.bulk_path.rstrip("/.")

        self.defect_dict = {}
        self.bulk_corrections_data = {  # so we only load and parse bulk data once
            "bulk_locpot_dict": None,
            "bulk_site_potentials": None,
        }
        self.phs_data = {  # so we only need to load bulk data for PHS once
            "bulk_outcar": None,
            "phs_warning": None,
        }
        parsed_defect_entries = []
        parsing_warnings = []

        if self.processes is None:  # multiprocessing?
            self.processes = min(max(1, cpu_count() - 1), len(self.defect_folders) - 1)  # only
            # multiprocess as much as makes sense, if only a handful of defect folders

        if self.processes <= 1:  # no multiprocessing
            with tqdm(self.defect_folders, desc="Parsing defect calculations") as pbar:
                for defect_folder in pbar:
                    # set tqdm progress bar description to defect folder being parsed:
                    pbar.set_description(f"Parsing {defect_folder}/{self.subfolder}".replace("/.", ""))
                    parsed_defect_entry, warnings_string = self._parse_defect_and_handle_warnings(
                        defect_folder
                    )
                    parsing_warning = self._parse_parsing_warnings(
                        warnings_string, defect_folder, f"{defect_folder}/{self.subfolder}"
                    )

                    parsing_warnings.append(parsing_warning)
                    if parsed_defect_entry is not None:
                        parsed_defect_entries.append(parsed_defect_entry)

        else:  # otherwise multiprocessing:
            with FileLock("voronoi_nodes.json.lock"):  # avoid reading/writing simultaneously
                pass  # create and release lock, to be used in multiprocessing parsing

            # guess a charged defect in defect_folders, to try initially check if dielectric and
            # corrections correctly set, before multiprocessing with the same settings for all folders:
            charged_defect_folder = None
            for possible_charged_defect_folder in self.defect_folders:
                with contextlib.suppress(Exception):
                    if abs(int(possible_charged_defect_folder[-1])) > 0:  # likely charged defect
                        charged_defect_folder = possible_charged_defect_folder

            pbar = tqdm(total=len(self.defect_folders))
            try:
                if charged_defect_folder is not None:
                    # will throw warnings if dielectric is None / charge corrections not possible,
                    # and set self.skip_corrections appropriately
                    pbar.set_description(  # set this first as desc is only set after parsing in function
                        f"Parsing {charged_defect_folder}/{self.subfolder}".replace("/.", "")
                    )
                    parsed_defect_entry, warnings_string = self._parse_defect_and_handle_warnings(
                        charged_defect_folder
                    )
                    parsing_warning = self._update_pbar_and_return_warnings_from_parsing(
                        (parsed_defect_entry, warnings_string),
                        pbar,
                    )
                    parsing_warnings.append(parsing_warning)
                    if parsed_defect_entry is not None:
                        parsed_defect_entries.append(parsed_defect_entry)

                # also load the other bulk corrections data if possible:
                for k, v in self.bulk_corrections_data.items():
                    if v is None:
                        with contextlib.suppress(Exception):
                            if k == "bulk_locpot_dict":
                                self.bulk_corrections_data[k] = _get_bulk_locpot_dict(
                                    self.bulk_path, quiet=True
                                )
                            elif k == "bulk_site_potentials":
                                self.bulk_corrections_data[k] = _get_bulk_site_potentials(
                                    self.bulk_path, quiet=True
                                )

                folders_to_process = [
                    folder for folder in self.defect_folders if folder != charged_defect_folder
                ]
                pbar.set_description("Setting up multiprocessing")
                if self.processes > 1:
                    with Pool(processes=self.processes) as pool:  # result is parsed_defect_entry, warnings
                        results = pool.imap_unordered(
                            self._parse_defect_and_handle_warnings, folders_to_process
                        )
                        for result in results:
                            parsing_warning = self._update_pbar_and_return_warnings_from_parsing(
                                result, pbar
                            )
                            parsing_warnings.append(parsing_warning)
                            if result[0] is not None:
                                parsed_defect_entries.append(result[0])

            except Exception as exc:
                pbar.close()
                raise exc

            finally:
                pbar.close()

            if os.path.exists("voronoi_nodes.json.lock"):  # remove lock file
                os.remove("voronoi_nodes.json.lock")

        if parsing_warnings := [
            warning for warning in parsing_warnings if warning  # remove empty strings
        ]:
            split_parsing_warnings = [warning.split("\n\n") for warning in parsing_warnings]

            def _mention_bulk_path_subfolder_for_correction_warnings(warning: str) -> str:
                if "defect & bulk" in warning or "defect or bulk" in warning:
                    # charge correction file warning, print subfolder and bulk_path:
                    if self.subfolder == ".":
                        warning += f"\n(using bulk path: {self.bulk_path} and without defect subfolders)"
                    else:
                        warning += (
                            f"\n(using bulk path {self.bulk_path} and {self.subfolder} defect subfolders)"
                        )

                return warning

            split_parsing_warnings = [
                [_mention_bulk_path_subfolder_for_correction_warnings(warning) for warning in warning_list]
                for warning_list in split_parsing_warnings
            ]
            flattened_warnings_list = [
                warning for warning_list in split_parsing_warnings for warning in warning_list
            ]
            duplicate_warnings: dict[str, list[str]] = {
                warning: []
                for warning in set(flattened_warnings_list)
                if flattened_warnings_list.count(warning) > 1
            }
            new_parsing_warnings = []
            parsing_errors_dict: dict[str, list[str]] = {
                message.split("got error: ")[1]: []
                for message in set(flattened_warnings_list)
                if "Parsing failed" in message
            }
            multiple_files_warning_dict: dict[str, list[tuple]] = {
                "vasprun.xml": [],
                "OUTCAR": [],
                "LOCPOT": [],
            }

            for warnings_list in split_parsing_warnings:
                if "Warning(s) encountered" in warnings_list[0]:
                    defect_name = warnings_list[0].split("when parsing ")[1].split(" at")[0]
                elif "Parsing failed" in warnings_list[0]:
                    defect_name = warnings_list[0].split("Parsing failed for ")[1].split(", got ")[0]
                    error = warnings_list[0].split("got error: ")[1]
                    parsing_errors_dict[error].append(defect_name)
                else:
                    defect_name = None

                new_warnings_list = []
                for warning in warnings_list:
                    if warning.startswith("Multiple"):
                        file_type = warning.split("`")[1]
                        directory = warning.split("directory: ")[1].split(". Using")[0]
                        chosen_file = warning.split("Using ")[1].split(" to")[0]
                        multiple_files_warning_dict[file_type].append((directory, chosen_file))

                    elif warning in duplicate_warnings:
                        duplicate_warnings[warning].append(defect_name)

                    else:
                        new_warnings_list.append(warning)

                if [  # if we still have other warnings, keep them for parsing_warnings list
                    warning
                    for warning in new_warnings_list
                    if "Warning(s) encountered" not in warning and "Parsing failed" not in warning
                ]:
                    new_parsing_warnings.append("\n".join(new_warnings_list))

            for error, defect_list in parsing_errors_dict.items():
                if defect_list:
                    if len(defect_list) > 1:
                        warnings.warn(
                            f"Parsing failed for defects: {defect_list} with the same error:\n{error}"
                        )
                    else:
                        warnings.warn(f"Parsing failed for defect {defect_list[0]} with error:\n{error}")

            for file_type, directory_file_list in multiple_files_warning_dict.items():
                if directory_file_list:
                    joined_info_string = "\n".join(
                        [f"{directory}: {file}" for directory, file in directory_file_list]
                    )
                    warnings.warn(
                        f"Multiple `{file_type}` files found in certain defect directories:\n"
                        f"(directory: chosen file for parsing):\n"
                        f"{joined_info_string}\n"
                        f"{file_type} files are used to "
                        f"{_vasp_file_parsing_action_dict[file_type]}"
                    )

            parsing_warnings = new_parsing_warnings
            if parsing_warnings:
                warnings.warn("\n".join(parsing_warnings))

            for warning, defect_list in duplicate_warnings.items():
                if defect_list:
                    warnings.warn(f"Defects: {defect_list} each encountered the same warning:\n{warning}")

        if not parsed_defect_entries:
            subfolder_string = f" and `subfolder`: '{self.subfolder}'" if self.subfolder != "." else ""
            raise ValueError(
                f"No defect calculations in `output_path` '{self.output_path}' were successfully parsed, "
                f"using `bulk_path`: {self.bulk_path}{subfolder_string}. Please check the correct "
                f"defect/bulk paths and subfolder are being set, and that the folder structure is as "
                f"expected (see `DefectsParser` docstring)."
            )

        # get any defect entries in parsed_defect_entries that share the same name (without charge):
        # first get any entries with duplicate names:
        entries_to_rename = [
            defect_entry
            for defect_entry in parsed_defect_entries
            if len(
                [
                    defect_entry
                    for other_defect_entry in parsed_defect_entries
                    if defect_entry.name == other_defect_entry.name
                ]
            )
            > 1
        ]
        # then get all entries with the same name(s), ignoring charge state (in case e.g. only duplicate
        # for one charge state etc):
        entries_to_rename = [
            defect_entry
            for defect_entry in parsed_defect_entries
            if any(
                defect_entry.name.rsplit("_", 1)[0] == other_defect_entry.name.rsplit("_", 1)[0]
                for other_defect_entry in entries_to_rename
            )
        ]

        self.defect_dict = {
            defect_entry.name: defect_entry
            for defect_entry in parsed_defect_entries
            if defect_entry not in entries_to_rename
        }

        with contextlib.suppress(AttributeError, TypeError):  # sort by supercell frac cooords,
            # to aid deterministic naming:
            entries_to_rename.sort(
                key=lambda x: _frac_coords_sort_func(_get_defect_supercell_bulk_site_coords(x))
            )

        new_named_defect_entries_dict = name_defect_entries(entries_to_rename)
        # set name attribute: (these are names without charges!)
        for defect_name_wout_charge, defect_entry in new_named_defect_entries_dict.items():
            defect_entry.name = (
                f"{defect_name_wout_charge}_{'+' if defect_entry.charge_state > 0 else ''}"
                f"{defect_entry.charge_state}"
            )

        if duplicate_names := [  # if any duplicate names, crash (and burn, b...)
            defect_entry.name
            for defect_entry in entries_to_rename
            if defect_entry.name in self.defect_dict
        ]:
            raise ValueError(
                f"Some defect entries have the same name, due to mixing of doped-named and unnamed "
                f"defect folders. This would cause defect entries to be overwritten. Please check "
                f"your defect folder names in `output_path`!\nDuplicate defect names:\n"
                f"{duplicate_names}"
            )

        self.defect_dict.update(
            {defect_entry.name: defect_entry for defect_entry in new_named_defect_entries_dict.values()}
        )

        FNV_correction_errors = []
        eFNV_correction_errors = []
        for name, defect_entry in self.defect_dict.items():
            if (
                defect_entry.corrections_metadata.get("freysoldt_charge_correction_error", 0)
                > error_tolerance
            ):
                FNV_correction_errors.append(
                    (name, defect_entry.corrections_metadata["freysoldt_charge_correction_error"])
                )
            if (
                defect_entry.corrections_metadata.get("kumagai_charge_correction_error", 0)
                > error_tolerance
            ):
                eFNV_correction_errors.append(
                    (name, defect_entry.corrections_metadata["kumagai_charge_correction_error"])
                )

        def _call_multiple_corrections_tolerance_warning(correction_errors, type="FNV"):
            long_name = "Freysoldt" if type == "FNV" else "Kumagai"
            correction_errors_string = "\n".join(
                f"{name}: {error:.3f} eV" for name, error in correction_errors
            )
            warnings.warn(
                f"Estimated error in the {long_name} ({type}) charge correction for certain "
                f"defects is greater than the `error_tolerance` (= {error_tolerance:.3f} eV):"
                f"\n{correction_errors_string}\n"
                f"You may want to check the accuracy of the corrections by plotting the site "
                f"potential differences (using `defect_entry.get_{long_name.lower()}_correction()`"
                f" with `plot=True`). Large errors are often due to unstable or shallow defect "
                f"charge states (which can't be accurately modelled with the supercell "
                f"approach). If these errors are not acceptable, you may need to use a larger "
                f"supercell for more accurate energies."
            )

        if FNV_correction_errors:
            _call_multiple_corrections_tolerance_warning(FNV_correction_errors, type="FNV")
        if eFNV_correction_errors:
            _call_multiple_corrections_tolerance_warning(eFNV_correction_errors, type="eFNV")

        # check if same type of charge correction was used in each case or not:
        if (
            len(
                {
                    k
                    for defect_entry in self.defect_dict.values()
                    for k in defect_entry.corrections
                    if k.endswith("_charge_correction")
                }
            )
            > 1
        ):
            warnings.warn(
                "Beware: The Freysoldt (FNV) charge correction scheme has been used for some defects, "
                "while the Kumagai (eFNV) scheme has been used for others. For _isotropic_ materials, "
                "this should be fine, and the results should be the same regardless (assuming a "
                "relatively well-converged supercell size), while for _anisotropic_ materials this could "
                "lead to some quantitative inaccuracies. You can use the "
                "`DefectThermodynamics.get_formation_energies()` method to print out the calculated "
                "charge corrections for all defects, and/or visualise the charge corrections using "
                "`defect_entry.get_freysoldt_correction`/`get_kumagai_correction` with `plot=True` to "
                "check."
            )  # either way have the error analysis for the charge corrections so in theory should be grand
        # note that we also check if multiple charge corrections have been applied to the same defect
        # within the charge correction functions (with self._check_if_multiple_finite_size_corrections())

        mismatching_INCAR_warnings = [
            (name, defect_entry.calculation_metadata.get("mismatching_INCAR_tags"))
            for name, defect_entry in self.defect_dict.items()
            if defect_entry.calculation_metadata.get("mismatching_INCAR_tags", True) is not True
        ]
        if mismatching_INCAR_warnings:
            joined_info_string = "\n".join(
                [f"{name}: {mismatching}" for name, mismatching in mismatching_INCAR_warnings]
            )
            warnings.warn(
                f"There are mismatching INCAR tags for (some of) your bulk and defect calculations which "
                f"are likely to cause errors in the parsed results (energies). Found the following "
                f"differences:\n"
                f"(in the format: (INCAR tag, value in bulk calculation, value in defect calculation)):"
                f"\n{joined_info_string}\n"
                f"In general, the same INCAR settings should be used in all final calculations for these "
                f"tags which can affect energies!"
            )

        mismatching_kpoints_warnings = [
            (name, defect_entry.calculation_metadata.get("mismatching_KPOINTS"))
            for name, defect_entry in self.defect_dict.items()
            if defect_entry.calculation_metadata.get("mismatching_KPOINTS", True) is not True
        ]
        if mismatching_kpoints_warnings:
            joined_info_string = "\n".join(
                [f"{name}: {mismatching}" for name, mismatching in mismatching_kpoints_warnings]
            )
            warnings.warn(
                f"There are mismatching KPOINTS for (some of) your bulk and defect calculations which "
                f"are likely to cause errors in the parsed results (energies). Found the following "
                f"differences:\n"
                f"(in the format: (bulk kpoints, defect kpoints)):"
                f"\n{joined_info_string}\n"
                f"In general, the same KPOINTS settings should be used for all final calculations for "
                f"accurate results!"
            )

        mismatching_potcars_warnings = [
            (name, defect_entry.calculation_metadata.get("mismatching_POTCAR_symbols"))
            for name, defect_entry in self.defect_dict.items()
            if defect_entry.calculation_metadata.get("mismatching_POTCAR_symbols", True) is not True
        ]
        if mismatching_potcars_warnings:
            joined_info_string = "\n".join(
                [f"{name}: {mismatching}" for name, mismatching in mismatching_potcars_warnings]
            )
            warnings.warn(
                f"There are mismatching POTCAR symbols for (some of) your bulk and defect calculations "
                f"which are likely to cause severe errors in the parsed results (energies). Found the "
                f"following differences:\n"
                f"(in the format: (bulk POTCARs, defect POTCARs)):"
                f"\n{joined_info_string}\n"
                f"In general, the same POTCAR settings should be used for all calculations for accurate "
                f"results!"
            )

        if self.json_filename is not False:  # save to json unless json_filename is False:
            if self.json_filename is None:
                formula = next(
                    iter(self.defect_dict.values())
                ).defect.structure.composition.get_reduced_formula_and_factor(iupac_ordering=True)[0]
                self.json_filename = f"{formula}_defect_dict.json"

            dumpfn(self.defect_dict, os.path.join(self.output_path, self.json_filename))  # type: ignore

    def _parse_parsing_warnings(self, warnings_string, defect_folder, defect_path):
        if warnings_string:
            if "Parsing failed" in warnings_string:
                return warnings_string
            return (
                f"Warning(s) encountered when parsing {defect_folder} at {defect_path}:\n\n"
                f"{warnings_string}"
            )

        return ""

    def _update_pbar_and_return_warnings_from_parsing(self, result, pbar):
        pbar.update()

        if result[0] is not None:
            defect_folder = result[0].calculation_metadata["defect_path"].split("/")[-2]
            pbar.set_description(f"Parsing {defect_folder}/{self.subfolder}".replace("/.", ""))

            if result[1]:
                return self._parse_parsing_warnings(
                    result[1], defect_folder, result[0].calculation_metadata["defect_path"]
                )

        return result[1] or ""  # failed parsing warning if result[0] is None

    def _parse_defect_and_handle_warnings(self, defect_folder):
        """
        Process defect and catch warnings along the way, so we can print which
        warnings came from which defect together at the end, in a summarised
        output.
        """
        with warnings.catch_warnings(record=True) as captured_warnings:
            parsed_defect_entry = self._parse_single_defect(defect_folder)

        ignore_messages = [
            "Estimated error",
            "There are mismatching",
            "The KPOINTS",
            "The POTCAR",
        ]  # collectively warned later
        warnings_string = "\n\n".join(
            str(warning.message)
            for warning in captured_warnings
            if not any(warning.message.args[0].startswith(i) for i in ignore_messages)
        )

        return parsed_defect_entry, warnings_string

    def _parse_single_defect(self, defect_folder):
        try:
            dp = DefectParser.from_paths(
                defect_path=os.path.join(self.output_path, defect_folder, self.subfolder),
                bulk_path=self.bulk_path,
                dielectric=self.dielectric,
                skip_corrections=self.skip_corrections,
                error_tolerance=self.error_tolerance,
                bulk_band_gap_path=self.bulk_band_gap_path,
                load_phs_data = self.load_phs_data,
                **self.bulk_corrections_data,
                **self.phs_data,
            )

            if dp.skip_corrections and dp.defect_entry.charge_state != 0 and self.dielectric is None:
                self.skip_corrections = dp.skip_corrections  # set skip_corrections to True if
                # dielectric is None and there are charged defects present (shows dielectric warning once)

            if (
                dp.defect_entry.calculation_metadata.get("bulk_locpot_dict") is not None
                and self.bulk_corrections_data.get("bulk_locpot_dict") is None
            ):
                self.bulk_corrections_data["bulk_locpot_dict"] = dp.defect_entry.calculation_metadata[
                    "bulk_locpot_dict"
                ]

            if (
                dp.defect_entry.calculation_metadata.get("bulk_site_potentials") is not None
                and self.bulk_corrections_data.get("bulk_site_potentials") is None
            ):
                self.bulk_corrections_data["bulk_site_potentials"] = (
                    dp.defect_entry.calculation_metadata
                )["bulk_site_potentials"]

            if dp.kwargs.get("bulk_outcar", None) is not None:  # ADAIR CHECK
                self.phs_data["bulk_outcar"] = dp.kwargs["bulk_outcar"]

            if dp.kwargs.get("phs_warning", None) is not None:
                self.phs_data["phs_warning"] = dp.kwargs["phs_warning"]

        except Exception as exc:
            warnings.warn(
                f"Parsing failed for "
                f"{defect_folder if self.subfolder == '.' else f'{defect_folder}/{self.subfolder}'}, "
                f"got error: {exc!r}"
            )
            return None

        return dp.defect_entry

    def get_defect_thermodynamics(
        self,
        chempots: Optional[dict] = None,
        el_refs: Optional[dict] = None,
        vbm: Optional[float] = None,
        band_gap: Optional[float] = None,
        dist_tol: float = 1.5,
        check_compatibility: bool = True,
    ) -> DefectThermodynamics:
        r"""
        Generates a DefectThermodynamics object from the parsed ``DefectEntry``
        objects in self.defect_dict, which can then be used to analyse and plot
        the defect thermodynamics (formation energies, transition levels,
        concentrations etc).

        Note that the DefectEntry.name attributes (rather than the defect_name key
        in the defect_dict) are used to label the defects in plots.

        Args:
            chempots (dict):
                Dictionary of chemical potentials to use for calculating the defect
                formation energies. This can have the form of
                ``{"limits": [{'limit': [chempot_dict]}]}`` (the format generated by
                ``doped``\'s chemical potential parsing functions (see tutorials)) which
                allows easy analysis over a range of chemical potentials - where limit(s)
                (chemical potential limit(s)) to analyse/plot can later be chosen using
                the ``limits`` argument.

                Alternatively this can be a dictionary of chemical potentials for a
                single limit (limit), in the format: ``{element symbol: chemical potential}``.
                If manually specifying chemical potentials this way, you can set the
                ``el_refs`` option with the DFT reference energies of the elemental phases
                in order to show the formal (relative) chemical potentials above the
                formation energy plot, in which case it is the formal chemical potentials
                (i.e. relative to the elemental references) that should be given here,
                otherwise the absolute (DFT) chemical potentials should be given.

                If None (default), sets all chemical potentials to zero. Chemical
                potentials can also be supplied later in each analysis function.
                (Default: None)
            el_refs (dict):
                Dictionary of elemental reference energies for the chemical potentials
                in the format:
                ``{element symbol: reference energy}`` (to determine the formal chemical
                potentials, when ``chempots`` has been manually specified as
                ``{element symbol: chemical potential}``). Unnecessary if ``chempots`` is
                provided in format generated by ``doped`` (see tutorials).
                (Default: None)
            vbm (float):
                VBM energy to use as Fermi level reference point for analysis.
                If None (default), will use "vbm" from the calculation_metadata
                dict attributes of the parsed DefectEntry objects.
            band_gap (float):
                Band gap of the host, to use for analysis.
                If None (default), will use "gap" from the calculation_metadata
                dict attributes of the parsed DefectEntry objects.
            dist_tol (float):
                Threshold for the closest distance (in Å) between equivalent
                defect sites, for different species of the same defect type,
                to be grouped together (for plotting and transition level
                analysis). If the minimum distance between equivalent defect
                sites is less than ``dist_tol``, then they will be grouped
                together, otherwise treated as separate defects.
                (Default: 1.5)
            check_compatibility (bool):
                Whether to check the compatibility of the bulk entry for each defect
                entry (i.e. that all reference bulk energies are the same).
                (Default: True)

        Returns:
            doped DefectThermodynamics object (``DefectThermodynamics``)
        """
        if not self.defect_dict or self.defect_dict is None:
            raise ValueError(
                "No defects found in `defect_dict`. DefectThermodynamics object can only be generated "
                "when defects have been parsed and are present as `DefectEntry`s in "
                "`DefectsParser.defect_dict`."
            )

        return DefectThermodynamics(
            list(self.defect_dict.values()),
            chempots=chempots,
            el_refs=el_refs,
            vbm=vbm,
            band_gap=band_gap,
            dist_tol=dist_tol,
            check_compatibility=check_compatibility,
        )

    def __repr__(self):
        """
        Returns a string representation of the DefectsParser object.
        """
        formula = next(
            iter(self.defect_dict.values())
        ).defect.structure.composition.get_reduced_formula_and_factor(iupac_ordering=True)[0]
        attrs = {k for k in vars(self) if not k.startswith("_")}
        methods = {k for k in dir(self) if callable(getattr(self, k)) and not k.startswith("_")}
        properties = {
            name for name, value in inspect.getmembers(type(self)) if isinstance(value, property)
        }
        return (
            f"doped DefectsParser for bulk composition {formula}, with {len(self.defect_dict)} parsed "
            f"defect entries in self.defect_dict. Available attributes:\n{attrs | properties}\n\n"
            f"Available methods:\n{methods}"
        )


class DefectParser:
    def __init__(
        self,
        defect_entry: DefectEntry,
        defect_vr: Optional[Vasprun] = None,
        bulk_vr: Optional[Vasprun] = None,
        skip_corrections: bool = False,
        error_tolerance: float = 0.05,
        **kwargs,
    ):
        """
        Create a DefectParser object, which has methods for parsing the results
        of defect supercell calculations.

        Direct initiation with DefectParser() is typically not recommended. Rather
        DefectParser.from_paths() or defect_entry_from_paths() are preferred as
        shown in the doped parsing tutorials.

        Args:
            defect_entry (DefectEntry):
                doped DefectEntry
            defect_vr (Vasprun):
                pymatgen Vasprun object for the defect supercell calculation
            bulk_vr (Vasprun):
                pymatgen Vasprun object for the reference bulk supercell calculation
            skip_corrections (bool):
                Whether to skip calculation and application of finite-size charge
                corrections to the defect energy (not recommended in most cases).
                Default = False.
            error_tolerance (float):
                If the estimated error in the defect charge correction is greater
                than this value (in eV), then a warning is raised. (default: 0.05 eV)
            **kwargs:
                Keyword arguments to pass to ``DefectParser()`` methods
                (``load_FNV_data()``, ``load_eFNV_data()``, ``load_bulk_gap_data()``)
                such as ``bulk_locpot_dict``, ``bulk_site_potentials`` etc. Mainly
                used by DefectsParser to expedite parsing by avoiding reloading
                bulk data for each defect.
        """
        self.defect_entry: DefectEntry = defect_entry
        self.defect_vr = defect_vr
        self.bulk_vr = bulk_vr
        self.skip_corrections = skip_corrections
        self.error_tolerance = error_tolerance
        self.kwargs = kwargs or {}

    @classmethod
    def from_paths(
        cls,
        defect_path: str,
        bulk_path: str,
        dielectric: Optional[Union[float, int, np.ndarray, list]] = None,
        charge_state: Optional[int] = None,
        initial_defect_structure_path: Optional[str] = None,
        skip_corrections: bool = False,
        error_tolerance: float = 0.05,
        bulk_band_gap_path: Optional[str] = None,
<<<<<<< HEAD
        load_phs_data: bool = False,
=======
        load_phs_data: Optional[bool] = True,
>>>>>>> 1b8a50b9
        **kwargs,
    ):
        """
        Parse the defect calculation outputs in ``defect_path`` and return the
        ``DefectParser`` object. By default, the
        ``DefectParser.defect_entry.name`` attribute (later used to label
        defects in plots) is set to the defect_path folder name (if it is a
        recognised defect name), else it is set to the default doped name for
        that defect.

        Note that the bulk and defect supercells should have the same definitions/basis
        sets (for site-matching and finite-size charge corrections to work appropriately).

        Args:
            defect_path (str):
                Path to defect supercell folder (containing at least vasprun.xml(.gz)).
            bulk_path (str):
                Path to bulk supercell folder (containing at least vasprun.xml(.gz)).
            dielectric (float or int or 3x1 matrix or 3x3 matrix):
                Ionic + static contributions to the dielectric constant. If not provided,
                charge corrections cannot be computed and so ``skip_corrections`` will be
                set to true.
            charge_state (int):
                Charge state of defect. If not provided, will be automatically determined
                from the defect calculation outputs, or if that fails, using the defect
                folder name (must end in "_+X" or "_-X" where +/-X is the defect charge state).
            initial_defect_structure_path (str):
                Path to the initial/unrelaxed defect structure. Only recommended for use
                if structure matching with the relaxed defect structure(s) fails (rare).
                Default is None.
            skip_corrections (bool):
                Whether to skip the calculation and application of finite-size charge
                corrections to the defect energy (not recommended in most cases).
                Default = False.
            error_tolerance (float):
                If the estimated error in the defect charge correction is greater
                than this value (in eV), then a warning is raised. (default: 0.05 eV)
            bulk_band_gap_path (str):
                Path to bulk OUTCAR file for determining the band gap. If the VBM/CBM
                occur at reciprocal space points not included in the bulk supercell
                calculation, you should use this tag to point to a bulk bandstructure
                calculation instead. Alternatively, you can edit/add the "gap" and "vbm"
                entries in DefectParser.defect_entry.calculation_metadata to match the
                correct (eigen)values.
                If None, will calculate "gap"/"vbm" using the outputs at:
                DefectParser.defect_entry.calculation_metadata["bulk_path"]
            load_phs_data (bool):
                Automatically determines the band edge states of the defect to determine
                if the defect is a PHS. Also returns single-particle levels and their
<<<<<<< HEAD
                occupation. Citation: https://doi.org/10.1103/PhysRevMaterials.5.123803
=======
                occupation. cite: https://doi.org/10.1103/PhysRevMaterials.5.123803
>>>>>>> 1b8a50b9
                Default = False.
            **kwargs:
                Keyword arguments to pass to ``DefectParser()`` methods
                (``load_FNV_data()``, ``load_eFNV_data()``, ``load_bulk_gap_data()``)
                such as ``bulk_locpot_dict``, ``bulk_site_potentials`` etc. Mainly
                used by DefectsParser to expedite parsing by avoiding reloading
                bulk data for each defect.

        Return:
            ``DefectParser`` object.
        """
        _ignore_pmg_warnings()  # ignore unnecessary pymatgen warnings

        calculation_metadata = {
            "bulk_path": bulk_path,
            "defect_path": defect_path,
        }

        # add bulk simple properties
        bulk_vr_path, multiple = _get_output_files_and_check_if_multiple("vasprun.xml", bulk_path)
        if multiple:
            _multiple_files_warning(
                "vasprun.xml",
                bulk_path,
                bulk_vr_path,
                dir_type="bulk",
            )
        if load_phs_data:
            bulk_vr = get_vasprun(bulk_vr_path, parse_projected_eigen=True)
            if bulk_vr.projected_eigenvalues is None:
                load_phs_data = False  # can't load PHS data without projected eigenvalues
                warnings.warn(
                    "No projected orbitals found in bulk 'vasprun.xml'. Skipping"
                    " automated PHS data loading."
                )
        else:
            bulk_vr = get_vasprun(bulk_vr_path)
        bulk_supercell = bulk_vr.final_structure.copy()

        # add defect simple properties
        (
            defect_vr_path,
            multiple,
        ) = _get_output_files_and_check_if_multiple("vasprun.xml", defect_path)
        if multiple:
            _multiple_files_warning(
                "vasprun.xml",
                defect_path,
                defect_vr_path,
                dir_type="defect",
            )
        if load_phs_data:
            defect_vr = get_vasprun(defect_vr_path, parse_projected_eigen=True)
            if defect_vr.projected_eigenvalues is None:
                load_phs_data = False  # can't load PHS data without projected eigenvalues
                warnings.warn(
                    "No projected orbitals found in bulk 'vasprun.xml'. Skipping"
                    " automated PHS data loading."
                )
        else:
            defect_vr = get_vasprun(defect_vr_path)

        possible_defect_name = os.path.basename(
            defect_path.rstrip("/.").rstrip("/")  # remove any trailing slashes to ensure correct name
        )  # set equal to folder name
        if "vasp" in possible_defect_name:  # get parent directory name:
            possible_defect_name = os.path.basename(os.path.dirname(defect_path))

        try:
            parsed_charge_state: int = _defect_charge_from_vasprun(bulk_vr, defect_vr, charge_state)
        except RuntimeError as orig_exc:  # auto charge guessing failed and charge_state not provided,
            # try determine from folder name - must have "-" or "+" at end of name for this
            try:
                charge_state_suffix = possible_defect_name.rsplit("_", 1)[-1]
                if charge_state_suffix[0] not in ["-", "+"]:
                    raise ValueError(
                        f"Could not guess charge state from folder name ({possible_defect_name}), must "
                        f"end in '_+X' or '_-X' where +/-X is the charge state."
                    )

                parsed_charge_state = int(charge_state_suffix)
                if abs(parsed_charge_state) >= 7:
                    raise ValueError(
                        f"Guessed charge state from folder name was {parsed_charge_state:+} which is "
                        f"almost certainly unphysical"
                    )
            except Exception as next_exc:
                raise orig_exc from next_exc

        degeneracy_factors = {
            "spin degeneracy": _defect_spin_degeneracy_from_vasprun(
                defect_vr, charge_state=parsed_charge_state
            )
        }

        if dielectric is None and not skip_corrections and parsed_charge_state != 0:
            warnings.warn(
                "The dielectric constant (`dielectric`) is needed to compute finite-size charge "
                "corrections, but none was provided, so charge corrections will be skipped "
                "(`skip_corrections = True`). Formation energies and transition levels of charged "
                "defects will likely be very inaccurate without charge corrections!"
            )
            skip_corrections = True

        if dielectric is not None:
            dielectric = _convert_dielectric_to_tensor(dielectric)
            calculation_metadata["dielectric"] = dielectric

        # Add defect structure to calculation_metadata, so it can be pulled later on (e.g. for eFNV)
        defect_structure = defect_vr.final_structure.copy()
        calculation_metadata["defect_structure"] = defect_structure

        # check if the bulk and defect supercells are the same size:
        if not np.isclose(defect_structure.volume, bulk_supercell.volume, rtol=1e-2):
            warnings.warn(
                f"The defect and bulk supercells are not the same size, having volumes of "
                f"{defect_structure.volume:.1f} and {bulk_supercell.volume:.1f} Å^3 respectively. This "
                f"may cause errors in parsing and/or output energies. In most cases (unless looking at "
                f"extremely high doping concentrations) the same fixed supercell (ISIF = 2) should be "
                f"used for both the defect and bulk calculations! (i.e. assuming the dilute limit)"
            )

        # identify defect site, structural information, and create defect object:
        # try load previous bulk_voronoi_node_dict if present:
        def _read_bulk_voronoi_node_dict(bulk_path):
            if os.path.exists(os.path.join(bulk_path, "voronoi_nodes.json")):
                return loadfn(os.path.join(bulk_path, "voronoi_nodes.json"))
            return {}

        if os.path.exists("voronoi_nodes.json.lock"):
            with FileLock("voronoi_nodes.json.lock"):
                bulk_voronoi_node_dict = _read_bulk_voronoi_node_dict(bulk_path)
        else:
            bulk_voronoi_node_dict = _read_bulk_voronoi_node_dict(bulk_path)

        # Can specify initial defect structure (to help find the defect site if we have a very distorted
        # final structure), but regardless try using the final structure (from defect OUTCAR) first:
        try:
            (
                defect,
                defect_site,  # _relaxed_ defect site in supercell (if substitution/interstitial)
                defect_site_in_bulk,  # bulk site for vacancies/substitutions, relaxed defect site
                # w/interstitials
                defect_site_index,
                bulk_site_index,
                guessed_initial_defect_structure,
                unrelaxed_defect_structure,
                bulk_voronoi_node_dict,
            ) = defect_from_structures(
                bulk_supercell,
                defect_structure.copy(),
                return_all_info=True,
                bulk_voronoi_node_dict=bulk_voronoi_node_dict,
            )

        except RuntimeError:
            if not initial_defect_structure_path:
                raise

            defect_structure_for_ID = Poscar.from_file(initial_defect_structure_path).structure.copy()
            (
                defect,
                defect_site_in_initial_struct,
                defect_site_in_bulk,  # bulk site for vac/sub, relaxed defect site w/interstitials
                defect_site_index,  # in this initial_defect_structure
                bulk_site_index,
                guessed_initial_defect_structure,
                unrelaxed_defect_structure,
                bulk_voronoi_node_dict,
            ) = defect_from_structures(
                bulk_supercell,
                defect_structure_for_ID,
                return_all_info=True,
                bulk_voronoi_node_dict=bulk_voronoi_node_dict,
            )

            # then try get defect_site in final structure:
            # need to check that it's the correct defect site and hasn't been reordered/changed compared to
            # the initial_defect_structure used here -> check same element and distance reasonable:
            defect_site = defect_site_in_initial_struct

            if defect.defect_type != core.DefectType.Vacancy:
                final_defect_site = defect_structure[defect_site_index]
                if (
                    defect_site_in_initial_struct.specie.symbol == final_defect_site.specie.symbol
                ) and final_defect_site.distance(defect_site_in_initial_struct) < 2:
                    defect_site = final_defect_site

        calculation_metadata["guessed_initial_defect_structure"] = guessed_initial_defect_structure
        calculation_metadata["defect_site_index"] = defect_site_index
        calculation_metadata["bulk_site_index"] = bulk_site_index

        # add displacement from (guessed) initial site to final defect site:
        if defect_site_index is not None:  # not a vacancy
            guessed_initial_site = guessed_initial_defect_structure[defect_site_index]
            final_site = defect_vr.final_structure[defect_site_index]
            guessed_displacement = final_site.distance(guessed_initial_site)
            calculation_metadata["guessed_initial_defect_site"] = guessed_initial_site
            calculation_metadata["guessed_defect_displacement"] = guessed_displacement
        else:  # vacancy
            calculation_metadata["guessed_initial_defect_site"] = bulk_supercell[bulk_site_index]
            calculation_metadata["guessed_defect_displacement"] = None  # type: ignore

        calculation_metadata["unrelaxed_defect_structure"] = unrelaxed_defect_structure
        if bulk_site_index is None:  # interstitial
            calculation_metadata["bulk_site"] = defect_site_in_bulk
        else:
            calculation_metadata["bulk_site"] = bulk_supercell[bulk_site_index]

        defect_entry = DefectEntry(
            # pmg attributes:
            defect=defect,  # this corresponds to _unrelaxed_ defect
            charge_state=parsed_charge_state,
            sc_entry=defect_vr.get_computed_entry(),
            sc_defect_frac_coords=defect_site.frac_coords,  # _relaxed_ defect site
            bulk_entry=bulk_vr.get_computed_entry(),
            # doped attributes:
            defect_supercell_site=defect_site,  # _relaxed_ defect site
            defect_supercell=defect_vr.final_structure,
            bulk_supercell=bulk_vr.final_structure,
            calculation_metadata=calculation_metadata,
            degeneracy_factors=degeneracy_factors,
        )

        bulk_supercell_symm_ops = _get_sga(
            defect_entry.defect.structure, symprec=0.01
        ).get_symmetry_operations()
        if defect.defect_type == core.DefectType.Interstitial:
            # site multiplicity is automatically computed for vacancies and substitutions (much easier),
            # but not interstitials
            defect_entry.defect.multiplicity = len(
                _get_all_equiv_sites(
                    _get_defect_supercell_bulk_site_coords(defect_entry),
                    defect_entry.defect.structure,
                    symm_ops=bulk_supercell_symm_ops,
                    symprec=0.01,
                    dist_tol=0.01,
                )
            )

        # get orientational degeneracy
        relaxed_point_group, periodicity_breaking = point_symmetry_from_defect_entry(
            defect_entry, relaxed=True, verbose=False, return_periodicity_breaking=True
        )  # relaxed so defect symm_ops
        bulk_site_point_group = point_symmetry_from_defect_entry(
            defect_entry,
            symm_ops=bulk_supercell_symm_ops,  # unrelaxed so bulk symm_ops
            relaxed=False,
            symprec=0.01,  # same symprec used w/interstitial multiplicity for consistency
        )
        with contextlib.suppress(ValueError):
            defect_entry.degeneracy_factors["orientational degeneracy"] = get_orientational_degeneracy(
                relaxed_point_group=relaxed_point_group,
                bulk_site_point_group=bulk_site_point_group,
                defect_type=defect.defect_type,
            )
        defect_entry.calculation_metadata["relaxed point symmetry"] = relaxed_point_group
        defect_entry.calculation_metadata["bulk site symmetry"] = bulk_site_point_group
        defect_entry.calculation_metadata["periodicity_breaking_supercell"] = periodicity_breaking

        if bulk_voronoi_node_dict:  # save to bulk folder for future expedited parsing:
            if os.path.exists("voronoi_nodes.json.lock"):
                with FileLock("voronoi_nodes.json.lock"):
                    dumpfn(bulk_voronoi_node_dict, os.path.join(bulk_path, "voronoi_nodes.json"))
            else:
                dumpfn(bulk_voronoi_node_dict, os.path.join(bulk_path, "voronoi_nodes.json"))

        check_and_set_defect_entry_name(
            defect_entry, possible_defect_name, bulk_symm_ops=bulk_supercell_symm_ops
        )

        dp = cls(
            defect_entry,
            defect_vr=defect_vr,
            bulk_vr=bulk_vr,
            skip_corrections=skip_corrections,
            error_tolerance=error_tolerance,
            **kwargs,
        )

        dp.load_and_check_calculation_metadata()  # Load standard defect metadata
        dp.load_bulk_gap_data(bulk_band_gap_path=bulk_band_gap_path)  # Load band gap data

        if not skip_corrections and defect_entry.charge_state != 0:
            # no finite-size charge corrections by default for neutral defects
            skip_corrections = dp._check_and_load_appropriate_charge_correction()

        if not skip_corrections and defect_entry.charge_state != 0:
            dp.apply_corrections()

            # check that charge corrections are not negative
            summed_corrections = sum(
                val
                for key, val in dp.defect_entry.corrections.items()
                if any(i in key.lower() for i in ["freysoldt", "kumagai", "fnv", "charge"])
            )
            if summed_corrections < -0.08:
                # usually unphysical for _isotropic_ dielectrics (suggests over-delocalised charge,
                # affecting the potential alignment)
                # how anisotropic is the dielectric?
                how_aniso = np.diag(
                    (dielectric - np.mean(np.diag(dielectric))) / np.mean(np.diag(dielectric))
                )
                if np.allclose(how_aniso, 0, atol=0.05):
                    warnings.warn(
                        f"The calculated finite-size charge corrections for defect at {defect_path} and "
                        f"bulk at {bulk_path} sum to a _negative_ value of {summed_corrections:.3f}. For "
                        f"relatively isotropic dielectrics (as is the case here) this is usually "
                        f"unphyical, and can indicate 'false charge state' behaviour (with the supercell "
                        f"charge occupying the band edge states and not localised at the defect), "
                        f"affecting the potential alignment, or some error/mismatch in the defect and "
                        f"bulk calculations. If this defect species is not stable in the formation "
                        f"energy diagram then this warning can usually be ignored, but if it is, "
                        f"you should double-check your calculations and parsed results!"
                    )

        if load_phs_data:
<<<<<<< HEAD
            v_vise = version("vise")
            if v_vise <= "0.8.1" and defect_vr.parameters.get("LNONCOLLINEAR") is True:
                raise TypeError(
                    f"You have version {v_vise} of the package `vise`,"
                    f" which does not allowing the parsing of non-collinear calculations."
                    f" You can install the updated version of `vise` from the GitHub repo for this"
                    f" functionality."
                )

            bulk_outcar_path, multiple = _get_output_files_and_check_if_multiple(
                "OUTCAR", dp.defect_entry.calculation_metadata["bulk_path"]
            )
            bulk_outcar_phs = get_outcar(bulk_outcar_path)
            bulk_vr_phs = get_vasprun(bulk_vr_path, parse_projected_eigen=True)
            defect_vr_phs = get_vasprun(defect_vr_path, parse_projected_eigen=True)

            band_orb, vbm_info, cbm_info = get_band_edge_info(
                dp, bulk_vr_phs, bulk_outcar_phs, defect_vr_phs
            )

            defect_entry.calculation_metadata["phs_data"] = {
                "band_orb": band_orb,
                "vbm_info": vbm_info,
                "cbm_info": cbm_info,
            }
=======
            bulk_outcar_phs = dp.kwargs.get("bulk_outcar", None)
            no_phs = False
            if bulk_outcar_phs is None:
                phs_warn = dp.kwargs.get("phs_warning", None)
                if not isinstance(phs_warn, str):
                    try:
                        bulk_outcar_path, multiple = _get_output_files_and_check_if_multiple(
                            "OUTCAR", dp.defect_entry.calculation_metadata["bulk_path"]
                        )
                        bulk_outcar_phs = get_outcar(bulk_outcar_path)
                        dp.kwargs["bulk_outcar"] = bulk_outcar_phs
                        dp.kwargs["phs_warning"] = None

                    except IsADirectoryError:
                        # Save warning, so can be used for future defects to skip the loading of PHS file
                        path_bulk = dp.defect_entry.calculation_metadata["bulk_path"]
                        dp.kwargs["phs_warning"] = (
                            f"No `OUTCAR` file found in bulk path {path_bulk}. Skipping"
                            f" automated PHS data loading for all defects."
                        )
                        warnings.warn(dp.kwargs["phs_warning"], UserWarning)
                        no_phs = True

                else:
                    no_phs = True

            if not no_phs:
                band_orb, vbm_info, cbm_info = get_band_edge_info(dp, bulk_vr, bulk_outcar_phs, defect_vr)
            else:
                band_orb = None

            if band_orb is None:
                defect_entry.calculation_metadata["phs_data"] = None
            else:
                defect_entry.calculation_metadata["phs_data"] = {
                    "band_orb": band_orb,
                    "vbm_info": vbm_info,
                    "cbm_info": cbm_info,
                }

        else:
            defect_entry.calculation_metadata["phs_data"] = None
>>>>>>> 1b8a50b9

        return dp

    def _check_and_load_appropriate_charge_correction(self):
        skip_corrections = False
        dielectric = self.defect_entry.calculation_metadata["dielectric"]
        bulk_path = self.defect_entry.calculation_metadata["bulk_path"]
        defect_path = self.defect_entry.calculation_metadata["defect_path"]

        # determine charge correction to use, based on what output files are available (`LOCPOT`s or
        # `OUTCAR`s), and whether the supplied dielectric is isotropic or not
        def _check_folder_for_file_match(folder, filename):
            return any(
                filename.lower() in folder_filename.lower() for folder_filename in os.listdir(folder)
            )

        def _convert_anisotropic_dielectric_to_isotropic_harmonic_mean(
            aniso_dielectric,
        ):
            return 3 / sum(1 / diagonal_elt for diagonal_elt in np.diag(aniso_dielectric))

        # check if dielectric (3x3 matrix) has diagonal elements that differ by more than 20%
        isotropic_dielectric = all(np.isclose(i, dielectric[0, 0], rtol=0.2) for i in np.diag(dielectric))

        # regardless, try parsing OUTCAR files first (quickest, more robust for cases where defect
        # charge is localised somewhat off the (auto-determined) defect site (e.g. split-interstitials
        # etc) and also works regardless of isotropic/anisotropic)
        if _check_folder_for_file_match(defect_path, "OUTCAR") and _check_folder_for_file_match(
            bulk_path, "OUTCAR"
        ):
            try:
                self.load_eFNV_data()
            except Exception as kumagai_exc:
                if _check_folder_for_file_match(defect_path, "LOCPOT") and _check_folder_for_file_match(
                    bulk_path, "LOCPOT"
                ):
                    try:
                        if not isotropic_dielectric:
                            # convert anisotropic dielectric to harmonic mean of the diagonal:
                            # (this is a better approximation than the pymatgen default of the
                            # standard arithmetic mean of the diagonal)
                            self.defect_entry.calculation_metadata["dielectric"] = (
                                _convert_anisotropic_dielectric_to_isotropic_harmonic_mean(dielectric)
                            )
                        self.load_FNV_data()
                        if not isotropic_dielectric:
                            warnings.warn(
                                _aniso_dielectric_but_outcar_problem_warning
                                + "in the defect or bulk folder were unable to be parsed, giving the "
                                "following error message:"
                                + f"\n{kumagai_exc}\n"
                                + _aniso_dielectric_but_using_locpot_warning
                            )
                    except Exception as freysoldt_exc:
                        warnings.warn(
                            f"Got this error message when attempting to parse defect & bulk `OUTCAR` "
                            f"files to compute the Kumagai (eFNV) charge correction:"
                            f"\n{kumagai_exc}\n"
                            f"Then got this error message when attempting to parse defect & bulk "
                            f"`LOCPOT` files to compute the Freysoldt (FNV) charge correction:"
                            f"\n{freysoldt_exc}\n"
                            f"-> Charge corrections will not be applied for this defect."
                        )
                        if not isotropic_dielectric:
                            # reset dielectric to original anisotropic value if FNV failed as well:
                            self.defect_entry.calculation_metadata["dielectric"] = dielectric
                        skip_corrections = True

                else:
                    warnings.warn(
                        f"`OUTCAR` files (needed to compute the Kumagai eFNV charge correction for "
                        f"_anisotropic_ and isotropic systems) in the defect or bulk folder were unable "
                        f"to be parsed, giving the following error message:"
                        f"\n{kumagai_exc}\n"
                        f"-> Charge corrections will not be applied for this defect."
                    )
                    skip_corrections = True

        elif _check_folder_for_file_match(defect_path, "LOCPOT") and _check_folder_for_file_match(
            bulk_path, "LOCPOT"
        ):
            try:
                if not isotropic_dielectric:
                    # convert anisotropic dielectric to harmonic mean of the diagonal:
                    # (this is a better approximation than the pymatgen default of the
                    # standard arithmetic mean of the diagonal)
                    self.defect_entry.calculation_metadata["dielectric"] = (
                        _convert_anisotropic_dielectric_to_isotropic_harmonic_mean(dielectric)
                    )
                self.load_FNV_data()
                if not isotropic_dielectric:
                    warnings.warn(
                        _aniso_dielectric_but_outcar_problem_warning
                        + "are missing from the defect or bulk folder.\n"
                        + _aniso_dielectric_but_using_locpot_warning
                    )
            except Exception as freysoldt_exc:
                warnings.warn(
                    f"Got this error message when attempting to parse defect & bulk `LOCPOT` files to "
                    f"compute the Freysoldt (FNV) charge correction:"
                    f"\n{freysoldt_exc}\n"
                    f"-> Charge corrections will not be applied for this defect."
                )
                if not isotropic_dielectric:
                    # reset dielectric to original anisotropic value if FNV failed as well:
                    self.defect_entry.calculation_metadata["dielectric"] = dielectric
                skip_corrections = True

        else:
            if int(self.defect_entry.charge_state) != 0:
                warnings.warn(
                    "`LOCPOT` or `OUTCAR` files are missing from the defect or bulk folder. "
                    "These are needed to perform the finite-size charge corrections. "
                    "Charge corrections will not be applied for this defect."
                )
                skip_corrections = True

        return skip_corrections

    def load_FNV_data(self, bulk_locpot_dict=None):
        """
        Load metadata required for performing Freysoldt correction (i.e. LOCPOT
        planar-averaged potential dictionary).

        Requires "bulk_path" and "defect_path" to be present in
        DefectEntry.calculation_metadata, and VASP LOCPOT files to be
        present in these directories. Can read compressed "LOCPOT.gz"
        files. The bulk_locpot_dict can be supplied if already parsed,
        for expedited parsing of multiple defects.

        Saves the ``bulk_locpot_dict`` and ``defect_locpot_dict`` dictionaries
        (containing the planar-averaged electrostatic potentials along each
        axis direction) to the DefectEntry.calculation_metadata dict, for
        use with DefectEntry.get_freysoldt_correction().

        Args:
            bulk_locpot_dict (dict): Planar-averaged potential dictionary
                for bulk supercell, if already parsed. If None (default),
                will load from LOCPOT(.gz) file in
                defect_entry.calculation_metadata["bulk_path"]

        Returns:
            bulk_locpot_dict for reuse in parsing other defect entries
        """
        if not self.defect_entry.charge_state:
            # no charge correction if charge is zero
            return None

        bulk_locpot_dict = (
            bulk_locpot_dict
            or self.kwargs.get("bulk_locpot_dict", None)
            or _get_bulk_locpot_dict(self.defect_entry.calculation_metadata["bulk_path"])
        )

        defect_locpot_path, multiple = _get_output_files_and_check_if_multiple(
            "LOCPOT", self.defect_entry.calculation_metadata["defect_path"]
        )
        if multiple:
            _multiple_files_warning(
                "LOCPOT",
                self.defect_entry.calculation_metadata["defect_path"],
                defect_locpot_path,
                dir_type="defect",
            )
        defect_locpot = get_locpot(defect_locpot_path)
        defect_locpot_dict = {str(k): defect_locpot.get_average_along_axis(k) for k in [0, 1, 2]}

        self.defect_entry.calculation_metadata.update(
            {
                "bulk_locpot_dict": bulk_locpot_dict,
                "defect_locpot_dict": defect_locpot_dict,
            }
        )

        return bulk_locpot_dict

    def load_eFNV_data(self, bulk_site_potentials=None):
        """
        Load metadata required for performing Kumagai correction (i.e. atomic
        site potentials from the OUTCAR files).

        Requires "bulk_path" and "defect_path" to be present in
        DefectEntry.calculation_metadata, and VASP OUTCAR files to be
        present in these directories. Can read compressed "OUTCAR.gz"
        files. The bulk_site_potentials can be supplied if already
        parsed, for expedited parsing of multiple defects.

        Saves the ``bulk_site_potentials`` and ``defect_site_potentials``
        lists (containing the atomic site electrostatic potentials, from
        -1*np.array(Outcar.electrostatic_potential)) to
        DefectEntry.calculation_metadata, for use with
        DefectEntry.get_kumagai_correction().

        Args:
            bulk_site_potentials (dict): Atomic site potentials for the
                bulk supercell, if already parsed. If None (default), will
                load from OUTCAR(.gz) file in
                defect_entry.calculation_metadata["bulk_path"]

        Returns:
            bulk_site_potentials for reuse in parsing other defect entries
        """
        from doped.corrections import _raise_incomplete_outcar_error  # avoid circular import

        if not self.defect_entry.charge_state:
            # don't need to load outcars if charge is zero
            return None

        bulk_site_potentials = bulk_site_potentials or self.kwargs.get("bulk_site_potentials", None)
        if bulk_site_potentials is None:
            bulk_site_potentials = _get_bulk_site_potentials(
                self.defect_entry.calculation_metadata["bulk_path"]
            )

        defect_outcar_path, multiple = _get_output_files_and_check_if_multiple(
            "OUTCAR", self.defect_entry.calculation_metadata["defect_path"]
        )
        if multiple:
            _multiple_files_warning(
                "OUTCAR",
                self.defect_entry.calculation_metadata["defect_path"],
                defect_outcar_path,
                dir_type="defect",
            )
        defect_outcar = get_outcar(defect_outcar_path)

        if defect_outcar.electrostatic_potential is None:
            _raise_incomplete_outcar_error(defect_outcar_path, dir_type="defect")

        defect_site_potentials = -1 * np.array(defect_outcar.electrostatic_potential)

        self.defect_entry.calculation_metadata.update(
            {
                "bulk_site_potentials": bulk_site_potentials,
                "defect_site_potentials": defect_site_potentials,
            }
        )

        return bulk_site_potentials

    def load_and_check_calculation_metadata(self):
        """
        Pull metadata about the defect supercell calculations from the outputs,
        and check if the defect and bulk supercell calculations settings are
        compatible.
        """
        if not self.bulk_vr:
            bulk_vr_path, multiple = _get_output_files_and_check_if_multiple(
                "vasprun.xml", self.defect_entry.calculation_metadata["bulk_path"]
            )
            if multiple:
                _multiple_files_warning(
                    "vasprun.xml",
                    self.defect_entry.calculation_metadata["bulk_path"],
                    bulk_vr_path,
                    dir_type="bulk",
                )
            self.bulk_vr = get_vasprun(bulk_vr_path)

        if not self.defect_vr:
            defect_vr_path, multiple = _get_output_files_and_check_if_multiple(
                "vasprun.xml", self.defect_entry.calculation_metadata["defect_path"]
            )
            if multiple:
                _multiple_files_warning(
                    "vasprun.xml",
                    self.defect_entry.calculation_metadata["defect_path"],
                    defect_vr_path,
                    dir_type="defect",
                )
            self.defect_vr = get_vasprun(defect_vr_path)

        run_metadata = {
            # incars need to be as dict without module keys otherwise not JSONable:
            "defect_incar": {k: v for k, v in self.defect_vr.incar.as_dict().items() if "@" not in k},
            "bulk_incar": {k: v for k, v in self.bulk_vr.incar.as_dict().items() if "@" not in k},
            "defect_kpoints": self.defect_vr.kpoints,
            "bulk_kpoints": self.bulk_vr.kpoints,
            "defect_actual_kpoints": self.defect_vr.actual_kpoints,
            "bulk_actual_kpoints": self.bulk_vr.actual_kpoints,
            "defect_potcar_symbols": self.defect_vr.potcar_spec,
            "bulk_potcar_symbols": self.bulk_vr.potcar_spec,
            "defect_vasprun_dict": self.defect_vr.as_dict(),
            "bulk_vasprun_dict": self.bulk_vr.as_dict(),
        }

        self.defect_entry.calculation_metadata["mismatching_INCAR_tags"] = _compare_incar_tags(
            run_metadata["bulk_incar"], run_metadata["defect_incar"]
        )
        self.defect_entry.calculation_metadata["mismatching_POTCAR_symbols"] = _compare_potcar_symbols(
            run_metadata["bulk_potcar_symbols"], run_metadata["defect_potcar_symbols"]
        )
        self.defect_entry.calculation_metadata["mismatching_KPOINTS"] = _compare_kpoints(
            run_metadata["bulk_actual_kpoints"],
            run_metadata["defect_actual_kpoints"],
            run_metadata["bulk_kpoints"],
            run_metadata["defect_kpoints"],
        )

        self.defect_entry.calculation_metadata.update({"run_metadata": run_metadata.copy()})

        # standard defect run metadata
        self.defect_entry.calculation_metadata.update(
            {
                "final_defect_structure": self.defect_vr.final_structure,
            }
        )

        # grab defect energy and eigenvalue information for band filling and localization analysis
        eigenvalues = {
            spincls.value: eigdict.copy() for spincls, eigdict in self.defect_vr.eigenvalues.items()
        }
        kpoint_weights = self.defect_vr.actual_kpoints_weights[:]
        self.defect_entry.calculation_metadata.update(
            {"eigenvalues": eigenvalues, "kpoint_weights": kpoint_weights}
        )

    def load_bulk_gap_data(self, bulk_band_gap_path=None, use_MP=False, mpid=None, api_key=None):
        """
        Get bulk band gap data from bulk OUTCAR file, or OUTCAR located at
        ``actual_bulk_path``.

        Alternatively, one can specify query the Materials Project (MP) database
        for the bulk gap data, using ``use_MP = True``, in which case the MP entry
        with the lowest number ID and composition matching the bulk will be used,
        or the MP ID (mpid) of the bulk material to use can be specified. This is
        not recommended as it will correspond to a severely-underestimated GGA DFT
        bandgap!

        Args:
            bulk_band_gap_path (str):
                Path to bulk OUTCAR file for determining the band gap. If the VBM/CBM
                occur at reciprocal space points not included in the bulk supercell
                calculation, you should use this tag to point to a bulk bandstructure
                calculation instead. If None, will use
                self.defect_entry.calculation_metadata["bulk_path"].
            use_MP (bool):
                If True, will query the Materials Project database for the bulk gap data.
            mpid (str):
                If provided, will query the Materials Project database for the bulk gap
                data, using this Materials Project ID.
            api_key (str): Materials API key to access database.
        """
        if not self.bulk_vr:
            bulk_vr_path, multiple = _get_output_files_and_check_if_multiple(
                "vasprun.xml", self.defect_entry.calculation_metadata["bulk_path"]
            )
            if multiple:
                warnings.warn(
                    f"Multiple `vasprun.xml` files found in bulk directory: "
                    f"{self.defect_entry.calculation_metadata['bulk_path']}. Using "
                    f"{os.path.basename(bulk_vr_path)} to {_vasp_file_parsing_action_dict['vasprun.xml']}."
                )
            self.bulk_vr = get_vasprun(bulk_vr_path)

        bulk_sc_structure = self.bulk_vr.initial_structure

        band_gap, cbm, vbm, _ = self.bulk_vr.eigenvalue_band_properties
        gap_calculation_metadata = {}

        use_MP = use_MP or self.kwargs.get("use_MP", False)
        mpid = mpid or self.kwargs.get("mpid", None)
        api_key = api_key or self.kwargs.get("api_key", None)

        if use_MP and mpid is None:
            try:
                with MPRester(api_key=api_key) as mp:
                    tmp_mplist = mp.get_entries_in_chemsys(list(bulk_sc_structure.symbol_set))
                mplist = [
                    mp_ent.entry_id
                    for mp_ent in tmp_mplist
                    if mp_ent.composition.reduced_composition
                    == bulk_sc_structure.composition.reduced_composition
                ]
            except Exception as exc:
                raise ValueError(
                    f"Error with querying MPRester for"
                    f" {bulk_sc_structure.composition.reduced_formula}:"
                ) from exc

            mpid_fit_list = []
            for trial_mpid in mplist:
                with MPRester(api_key=api_key) as mp:
                    mpstruct = mp.get_structure_by_material_id(trial_mpid)
                if StructureMatcher(
                    primitive_cell=True,
                    scale=False,
                    attempt_supercell=True,
                    allow_subset=False,
                ).fit(bulk_sc_structure, mpstruct):
                    mpid_fit_list.append(trial_mpid)

            if len(mpid_fit_list) == 1:
                mpid = mpid_fit_list[0]
                print(f"Single mp-id found for bulk structure:{mpid}.")
            elif len(mpid_fit_list) > 1:
                num_mpid_list = [int(mp.split("-")[1]) for mp in mpid_fit_list]
                num_mpid_list.sort()
                mpid = f"mp-{num_mpid_list[0]!s}"
                print(
                    f"Multiple mp-ids found for bulk structure:{mpid_fit_list}. Will use lowest "
                    f"number mpid for bulk band structure = {mpid}."
                )
            else:
                print(
                    "Could not find bulk structure in MP database after tying the following "
                    f"list:\n{mplist}"
                )
                mpid = None

        if mpid is not None:
            print(f"Using user-provided mp-id for bulk structure: {mpid}.")
            with MPRester(api_key=api_key) as mp:
                bs = mp.get_bandstructure_by_material_id(mpid)
            if bs:
                cbm = bs.get_cbm()["energy"]
                vbm = bs.get_vbm()["energy"]
                band_gap = bs.get_band_gap()["energy"]
                gap_calculation_metadata["MP_gga_BScalc_data"] = bs.get_band_gap().copy()

        if (vbm is None or band_gap is None or cbm is None or not bulk_band_gap_path) and (
            mpid and band_gap is None
        ):
            warnings.warn(
                f"MPID {mpid} was provided, but no bandstructure entry currently exists for it. "
                f"Reverting to use of bulk supercell calculation for band edge extrema."
            )
            gap_calculation_metadata["MP_gga_BScalc_data"] = None  # to signal no MP BS is used

        if bulk_band_gap_path:
            print(f"Using actual bulk path: {bulk_band_gap_path}")
            actual_bulk_vr_path, multiple = _get_output_files_and_check_if_multiple(
                "vasprun.xml", bulk_band_gap_path
            )
            if multiple:
                warnings.warn(
                    f"Multiple `vasprun.xml` files found in specified directory: "
                    f"{bulk_band_gap_path}. Using {os.path.basename(actual_bulk_vr_path)} to "
                    f"{_vasp_file_parsing_action_dict['vasprun.xml']}."
                )
            actual_bulk_vr = get_vasprun(actual_bulk_vr_path)
            band_gap, cbm, vbm, _ = actual_bulk_vr.eigenvalue_band_properties

        gap_calculation_metadata = {
            "mpid": mpid,
            "cbm": cbm,
            "vbm": vbm,
            "gap": band_gap,
        }
        self.defect_entry.calculation_metadata.update(gap_calculation_metadata)

    def apply_corrections(self):
        """
        Get defect corrections and warn if likely to be inappropriate.
        """
        if not self.defect_entry.charge_state:  # no charge correction if charge is zero
            return

        # try run Kumagai (eFNV) correction if required info available:
        if (
            self.defect_entry.calculation_metadata.get("bulk_site_potentials", None) is not None
            and self.defect_entry.calculation_metadata.get("defect_site_potentials", None) is not None
        ):
            self.defect_entry.get_kumagai_correction(verbose=False, error_tolerance=self.error_tolerance)

        elif self.defect_entry.calculation_metadata.get(
            "bulk_locpot_dict"
        ) and self.defect_entry.calculation_metadata.get("defect_locpot_dict"):
            self.defect_entry.get_freysoldt_correction(verbose=False, error_tolerance=self.error_tolerance)

        else:
            raise ValueError(
                "No charge correction performed! Missing required metadata in "
                "defect_entry.calculation_metadata ('bulk/defect_site_potentials' for Kumagai ("
                "eFNV) correction, or 'bulk/defect_locpot_dict' for Freysoldt (FNV) correction) - these "
                "are loaded with either the load_eFNV_data() or load_FNV_data() methods for "
                "DefectParser."
            )

        if (
            self.defect_entry.charge_state != 0
            and (not self.defect_entry.corrections or sum(self.defect_entry.corrections.values())) == 0
        ):
            warnings.warn(
                f"No charge correction computed for {self.defect_entry.name} with charge"
                f" {self.defect_entry.charge_state:+}, indicating problems with the required data for "
                f"the charge correction (i.e. dielectric constant, LOCPOT files for Freysoldt "
                f"correction, OUTCAR (with ICORELEVEL = 0) for Kumagai correction etc)."
            )

    def __repr__(self):
        """
        Returns a string representation of the DefectParser object.
        """
        formula = self.bulk_vr.final_structure.composition.get_reduced_formula_and_factor(
            iupac_ordering=True
        )[0]
        attrs = {k for k in vars(self) if not k.startswith("_")}
        methods = {k for k in dir(self) if callable(getattr(self, k)) and not k.startswith("_")}
        properties = {
            name for name, value in inspect.getmembers(type(self)) if isinstance(value, property)
        }
        return (
            f"doped DefectParser for bulk composition {formula}. "
            f"Available attributes:\n{attrs | properties}\n\nAvailable methods:\n{methods}"
        )<|MERGE_RESOLUTION|>--- conflicted
+++ resolved
@@ -11,7 +11,6 @@
 import inspect
 import os
 import warnings
-from importlib.metadata import version
 from multiprocessing import Pool, cpu_count
 from typing import Optional, Union
 
@@ -1084,7 +1083,7 @@
                 skip_corrections=self.skip_corrections,
                 error_tolerance=self.error_tolerance,
                 bulk_band_gap_path=self.bulk_band_gap_path,
-                load_phs_data = self.load_phs_data,
+                load_phs_data=self.load_phs_data,
                 **self.bulk_corrections_data,
                 **self.phs_data,
             )
@@ -1290,11 +1289,7 @@
         skip_corrections: bool = False,
         error_tolerance: float = 0.05,
         bulk_band_gap_path: Optional[str] = None,
-<<<<<<< HEAD
-        load_phs_data: bool = False,
-=======
         load_phs_data: Optional[bool] = True,
->>>>>>> 1b8a50b9
         **kwargs,
     ):
         """
@@ -1344,11 +1339,7 @@
             load_phs_data (bool):
                 Automatically determines the band edge states of the defect to determine
                 if the defect is a PHS. Also returns single-particle levels and their
-<<<<<<< HEAD
                 occupation. Citation: https://doi.org/10.1103/PhysRevMaterials.5.123803
-=======
-                occupation. cite: https://doi.org/10.1103/PhysRevMaterials.5.123803
->>>>>>> 1b8a50b9
                 Default = False.
             **kwargs:
                 Keyword arguments to pass to ``DefectParser()`` methods
@@ -1666,33 +1657,6 @@
                     )
 
         if load_phs_data:
-<<<<<<< HEAD
-            v_vise = version("vise")
-            if v_vise <= "0.8.1" and defect_vr.parameters.get("LNONCOLLINEAR") is True:
-                raise TypeError(
-                    f"You have version {v_vise} of the package `vise`,"
-                    f" which does not allowing the parsing of non-collinear calculations."
-                    f" You can install the updated version of `vise` from the GitHub repo for this"
-                    f" functionality."
-                )
-
-            bulk_outcar_path, multiple = _get_output_files_and_check_if_multiple(
-                "OUTCAR", dp.defect_entry.calculation_metadata["bulk_path"]
-            )
-            bulk_outcar_phs = get_outcar(bulk_outcar_path)
-            bulk_vr_phs = get_vasprun(bulk_vr_path, parse_projected_eigen=True)
-            defect_vr_phs = get_vasprun(defect_vr_path, parse_projected_eigen=True)
-
-            band_orb, vbm_info, cbm_info = get_band_edge_info(
-                dp, bulk_vr_phs, bulk_outcar_phs, defect_vr_phs
-            )
-
-            defect_entry.calculation_metadata["phs_data"] = {
-                "band_orb": band_orb,
-                "vbm_info": vbm_info,
-                "cbm_info": cbm_info,
-            }
-=======
             bulk_outcar_phs = dp.kwargs.get("bulk_outcar", None)
             no_phs = False
             if bulk_outcar_phs is None:
@@ -1735,7 +1699,6 @@
 
         else:
             defect_entry.calculation_metadata["phs_data"] = None
->>>>>>> 1b8a50b9
 
         return dp
 
