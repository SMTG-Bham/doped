"""
Code to analyse VASP defect calculations.

These functions are built from a combination of useful modules from pymatgen,
alongside substantial modification, in the efforts of making an efficient,
user-friendly package for managing and analysing defect calculations, with
publication-quality outputs.
"""

import contextlib
import inspect
import os
import warnings
from multiprocessing import Pool, Queue, cpu_count
from typing import Optional, Union

import numpy as np
from filelock import FileLock
from monty.json import MontyDecoder
from monty.serialization import dumpfn, loadfn
from pymatgen.analysis.defects import core
from pymatgen.analysis.structure_matcher import ElementComparator, StructureMatcher
from pymatgen.core.sites import PeriodicSite
from pymatgen.ext.matproj import MPRester
from pymatgen.io.vasp.inputs import Poscar
from pymatgen.io.vasp.outputs import Vasprun
from tqdm import tqdm

from doped import _ignore_pmg_warnings
from doped.core import DefectEntry, _guess_and_set_oxi_states_with_timeout, _rough_oxi_state_cost_from_comp
from doped.generation import get_defect_name_from_defect, get_defect_name_from_entry, name_defect_entries
from doped.thermodynamics import DefectThermodynamics
from doped.utils.parsing import (
    _compare_incar_tags,
    _compare_kpoints,
    _compare_potcar_symbols,
    _defect_charge_from_vasprun,
    _defect_spin_degeneracy_from_vasprun,
    _get_bulk_locpot_dict,
    _get_bulk_site_potentials,
    _get_defect_supercell_bulk_site_coords,
    _get_output_files_and_check_if_multiple,
    _multiple_files_warning,
    _vasp_file_parsing_action_dict,
    check_atom_mapping_far_from_defect,
    get_defect_site_idxs_and_unrelaxed_structure,
    get_defect_type_and_composition_diff,
    get_locpot,
    get_orientational_degeneracy,
    get_outcar,
    get_vasprun,
)
from doped.utils.phs import get_band_edge_info
from doped.utils.plotting import format_defect_name
from doped.utils.symmetry import (
    _frac_coords_sort_func,
    _get_all_equiv_sites,
    _get_sga,
    point_symmetry_from_defect_entry,
)


def _custom_formatwarning(
    message: Union[Warning, str],
    category: type[Warning],
    filename: str,
    lineno: int,
    line: Optional[str] = None,
) -> str:
    """
    Reformat warnings to just print the warning message.
    """
    return f"{message}\n"


warnings.formatwarning = _custom_formatwarning

_ANGSTROM = "\u212B"  # unicode symbol for angstrom to print in strings
_ignore_pmg_warnings()  # ignore unnecessary pymatgen warnings

_aniso_dielectric_but_outcar_problem_warning = (
    "An anisotropic dielectric constant was supplied, but `OUTCAR` files (needed to compute the "
    "_anisotropic_ Kumagai eFNV charge correction) "
)
# Neither new nor old pymatgen FNV correction can do anisotropic dielectrics (while new sxdefectalign can)
_aniso_dielectric_but_using_locpot_warning = (
    "`LOCPOT` files were found in both defect & bulk folders, and so the Freysoldt (FNV) charge "
    "correction developed for _isotropic_ materials will be applied here, which corresponds to using the "
    "effective isotropic average of the supplied anisotropic dielectric. This could lead to significant "
    "errors for very anisotropic systems and/or relatively small supercells!"
)


def _convert_dielectric_to_tensor(dielectric):
    # check if dielectric in required 3x3 matrix format
    if not isinstance(dielectric, (float, int)):
        dielectric = np.array(dielectric)
        if dielectric.shape == (3,):
            dielectric = np.diag(dielectric)
        elif dielectric.shape != (3, 3):
            raise ValueError(
                f"Dielectric constant must be a float/int or a 3x1 matrix or 3x3 matrix, "
                f"got type {type(dielectric)} and shape {dielectric.shape}"
            )

    else:
        dielectric = np.eye(3) * dielectric

    return dielectric


def check_and_set_defect_entry_name(
    defect_entry: DefectEntry, possible_defect_name: str = "", bulk_symm_ops: Optional[list] = None
) -> None:
    """
    Check that ``possible_defect_name`` is a recognised format by doped (i.e.
    in the format "{defect_name}_{optional_site_info}_{charge_state}").

    If the DefectEntry.name attribute is not defined or does not end with the
    charge state, then the entry will be renamed with the doped default name
    for the `unrelaxed` defect (i.e. using the point symmetry of the defect
    site in the bulk cell).

    Args:
        defect_entry (DefectEntry): DefectEntry object.
        possible_defect_name (str):
            Possible defect name (usually the folder name) to check if
            recognised by ``doped``, otherwise defect name is re-determined.
        bulk_symm_ops (list):
            List of symmetry operations of the defect_entry.bulk_supercell
            structure (used in determining the `unrelaxed` point symmetry), to
            avoid re-calculating. Default is None (recalculates).
    """
    formatted_defect_name = None
    charge_state = defect_entry.charge_state
    # check if defect folder name ends with charge state:
    defect_name_w_charge_state = (
        possible_defect_name
        if (possible_defect_name.endswith((f"_{charge_state}", f"_{charge_state:+}")))
        else f"{possible_defect_name}_{'+' if charge_state > 0 else ''}{charge_state}"
    )

    with contextlib.suppress(Exception):  # check if defect name is recognised
        formatted_defect_name = format_defect_name(
            defect_name_w_charge_state, include_site_info_in_name=True
        )  # tries without site_info if with site_info fails

    # (re-)determine doped defect name and store in metadata, regardless of whether folder name is
    # recognised:
    if "full_unrelaxed_defect_name" not in defect_entry.calculation_metadata:
        defect_entry.calculation_metadata["full_unrelaxed_defect_name"] = (
            f"{get_defect_name_from_entry(defect_entry, symm_ops=bulk_symm_ops, relaxed=False)}_"
            f"{'+' if charge_state > 0 else ''}{charge_state}"
        )

    if formatted_defect_name is not None:
        defect_entry.name = defect_name_w_charge_state
    else:
        defect_entry.name = defect_entry.calculation_metadata["full_unrelaxed_defect_name"]
        # otherwise use default doped name


def defect_from_structures(
    bulk_supercell, defect_supercell, return_all_info=False, bulk_voronoi_node_dict=None, oxi_state=None
):
    """
    Auto-determines the defect type and defect site from the supplied bulk and
    defect structures, and returns a corresponding ``Defect`` object.

    If ``return_all_info`` is set to true, then also returns:

    - `relaxed` defect site in the defect supercell
    - the defect site in the bulk supercell
    - defect site index in the defect supercell
    - bulk site index (index of defect site in bulk supercell)
    - guessed initial defect structure (before relaxation)
    - 'unrelaxed defect structure' (also before relaxation, but with interstitials at their
      final `relaxed` positions, and all bulk atoms at their unrelaxed positions).

    Args:
        bulk_supercell (Structure):
            Bulk supercell structure.
        defect_supercell (Structure):
            Defect structure to use for identifying the defect site and type.
        return_all_info (bool):
            If True, returns additional python objects related to the
            site-matching, listed above. (Default = False)
        bulk_voronoi_node_dict (dict):
            Dictionary of bulk supercell Voronoi node information, for
            expedited site-matching. If None, will be re-calculated.
        oxi_state (int, float, str):
            Oxidation state of the defect site. If not provided, will be
            automatically determined from the defect structure.

    Returns:
        defect (Defect):
            doped Defect object.

        If ``return_all_info`` is True, then also:

        defect_site (Site):
            pymatgen Site object of the `relaxed` defect site in the defect supercell.
        defect_site_in_bulk (Site):
            pymatgen Site object of the defect site in the bulk supercell
            (i.e. unrelaxed vacancy/substitution site, or final `relaxed` interstitial
            site for interstitials).
        defect_site_index (int):
            index of defect site in defect supercell (None for vacancies)
        bulk_site_index (int):
            index of defect site in bulk supercell (None for interstitials)
        guessed_initial_defect_structure (Structure):
            pymatgen Structure object of the guessed initial defect structure.
        unrelaxed_defect_structure (Structure):
            pymatgen Structure object of the unrelaxed defect structure.
        bulk_voronoi_node_dict (dict):
            Dictionary of bulk supercell Voronoi node information, for
            further expedited site-matching.
    """
    try:
        def_type, comp_diff = get_defect_type_and_composition_diff(bulk_supercell, defect_supercell)
    except RuntimeError as exc:
        raise ValueError(
            "Could not identify defect type from number of sites in structure: "
            f"{len(bulk_supercell)} in bulk vs. {len(defect_supercell)} in defect?"
        ) from exc

    # Try automatic defect site detection - this gives us the "unrelaxed" defect structure
    try:
        (
            bulk_site_idx,
            defect_site_idx,
            unrelaxed_defect_structure,
        ) = get_defect_site_idxs_and_unrelaxed_structure(
            bulk_supercell, defect_supercell, def_type, comp_diff
        )

    except RuntimeError as exc:
        raise RuntimeError(
            f"Could not identify {def_type} defect site in defect structure. Try supplying the initial "
            f"defect structure to DefectParser.from_paths()."
        ) from exc

    if def_type == "vacancy":
        defect_site_in_bulk = defect_site = bulk_supercell[bulk_site_idx]
    elif def_type == "substitution":
        defect_site = defect_supercell[defect_site_idx]
        site_in_bulk = bulk_supercell[bulk_site_idx]  # this is with orig (substituted) element
        defect_site_in_bulk = PeriodicSite(
            defect_site.species, site_in_bulk.frac_coords, site_in_bulk.lattice
        )
    else:
        defect_site_in_bulk = defect_site = defect_supercell[defect_site_idx]

    check_atom_mapping_far_from_defect(bulk_supercell, defect_supercell, defect_site_in_bulk.frac_coords)

    if unrelaxed_defect_structure:
        if def_type == "interstitial":
            # get closest Voronoi site in bulk supercell to final interstitial site as this is likely
            # the _initial_ interstitial site
            try:
                if bulk_voronoi_node_dict is not None and not StructureMatcher(
                    stol=0.05,
                    primitive_cell=False,
                    scale=False,
                    attempt_supercell=False,
                    allow_subset=False,
                    comparator=ElementComparator(),
                ).fit(bulk_voronoi_node_dict["bulk_supercell"], bulk_supercell):
                    warnings.warn(
                        "Previous bulk voronoi_nodes.json detected, but does not match current bulk "
                        "supercell. Recalculating Voronoi nodes."
                    )
                    raise FileNotFoundError

                voronoi_frac_coords = bulk_voronoi_node_dict["Voronoi nodes"]

            except Exception:  # first time parsing
                from shakenbreak.input import _get_voronoi_nodes

                voronoi_frac_coords = [site.frac_coords for site in _get_voronoi_nodes(bulk_supercell)]
                bulk_voronoi_node_dict = {
                    "bulk_supercell": bulk_supercell,
                    "Voronoi nodes": voronoi_frac_coords,
                }

            closest_node_frac_coords = min(
                voronoi_frac_coords,
                key=lambda node: defect_site.distance_and_image_from_frac_coords(node)[0],
            )
            guessed_initial_defect_structure = unrelaxed_defect_structure.copy()
            int_site = guessed_initial_defect_structure[defect_site_idx]
            guessed_initial_defect_structure.remove_sites([defect_site_idx])
            guessed_initial_defect_structure.insert(
                defect_site_idx,  # Place defect at same position as in DFT calculation
                int_site.species_string,
                closest_node_frac_coords,
                coords_are_cartesian=False,
                validate_proximity=True,
            )

        else:
            guessed_initial_defect_structure = unrelaxed_defect_structure.copy()

    else:
        warnings.warn(
            "Cannot determine the unrelaxed `initial_defect_structure`. Please ensure the "
            "`initial_defect_structure` is indeed unrelaxed."
        )

    for_monty_defect = {  # initialise doped Defect object, needs to use defect site in bulk (which for
        # substitutions differs from defect_site)
        "@module": "doped.core",
        "@class": def_type.capitalize(),
        "structure": bulk_supercell,
        "site": defect_site_in_bulk,
        "oxi_state": oxi_state,
    }  # note that we now define the Defect in the bulk supercell, rather than the primitive structure
    # as done during generation. Future work could try mapping the relaxed defect site back to the
    # primitive cell, however interstitials will be very tricky for this...
    defect = MontyDecoder().process_decoded(for_monty_defect)

    if not return_all_info:
        return defect

    return (
        defect,
        defect_site,
        defect_site_in_bulk,
        defect_site_idx,
        bulk_site_idx,
        guessed_initial_defect_structure,
        unrelaxed_defect_structure,
        bulk_voronoi_node_dict,
    )


def defect_name_from_structures(bulk_structure, defect_structure):
    """
    Get the doped/SnB defect name using the bulk and defect structures.

    Args:
        bulk_structure (Structure):
            Bulk (pristine) structure.
        defect_structure (Structure):
            Defect structure.

    Returns:
        str: Defect name.
    """
    # set oxi_state to avoid wasting time trying to auto-determine when unnecessary here
    defect = defect_from_structures(bulk_structure, defect_structure, oxi_state=0)

    # note that if the symm_op approach fails for any reason here, the defect-supercell expansion
    # approach will only be valid if the defect structure is a diagonal expansion of the primitive...

    return get_defect_name_from_defect(defect)


def defect_entry_from_paths(
    defect_path: str,
    bulk_path: str,
    dielectric: Optional[Union[float, int, np.ndarray, list]] = None,
    charge_state: Optional[int] = None,
    initial_defect_structure_path: Optional[str] = None,
    skip_corrections: bool = False,
    error_tolerance: float = 0.05,
    bulk_band_gap_path: Optional[str] = None,
    **kwargs,
):
    """
    Parse the defect calculation outputs in ``defect_path`` and return the
    parsed ``DefectEntry`` object. By default, the ``DefectEntry.name``
    attribute (later used to label the defects in plots) is set to the
    defect_path folder name (if it is a recognised defect name), else it is set
    to the default doped name for that defect.

    Note that the bulk and defect supercells should have the same definitions/basis
    sets (for site-matching and finite-size charge corrections to work appropriately).

    Args:
        defect_path (str):
            Path to defect supercell folder (containing at least vasprun.xml(.gz)).
        bulk_path (str):
            Path to bulk supercell folder (containing at least vasprun.xml(.gz)).
        dielectric (float or int or 3x1 matrix or 3x3 matrix):
            Ionic + static contributions to the dielectric constant, in the same xyz
            Cartesian basis as the supercell calculations. If not provided, charge
            corrections cannot be computed and so ``skip_corrections`` will be set to
            true.
        charge_state (int):
            Charge state of defect. If not provided, will be automatically determined
            from the defect calculation outputs.
        initial_defect_structure_path (str):
            Path to the initial/unrelaxed defect structure. Only recommended for use
            if structure matching with the relaxed defect structure(s) fails (rare).
            Default is None.
        skip_corrections (bool):
            Whether to skip the calculation and application of finite-size charge
            corrections to the defect energy (not recommended in most cases).
            Default = False.
        error_tolerance (float):
            If the estimated error in the defect charge correction is greater
            than this value (in eV), then a warning is raised. (default: 0.05 eV)
        bulk_band_gap_path (str):
            Path to bulk OUTCAR file for determining the band gap. If the VBM/CBM
            occur at reciprocal space points not included in the bulk supercell
            calculation, you should use this tag to point to a bulk bandstructure
            calculation instead. Alternatively, you can edit/add the "gap" and "vbm"
            entries in self.defect_entry.calculation_metadata to match the correct
            (eigen)values.
            If None, will use DefectEntry.calculation_metadata["bulk_path"].
        **kwargs:
            Keyword arguments to pass to ``DefectParser()`` methods
            (``load_FNV_data()``, ``load_eFNV_data()``, ``load_bulk_gap_data()``)
            such as ``bulk_locpot_dict``, ``bulk_site_potentials`` etc.

    Return:
        Parsed ``DefectEntry`` object.
    """
    dp = DefectParser.from_paths(
        defect_path,
        bulk_path,
        dielectric=dielectric,
        charge_state=charge_state,
        initial_defect_structure_path=initial_defect_structure_path,
        skip_corrections=skip_corrections,
        error_tolerance=error_tolerance,
        bulk_band_gap_path=bulk_band_gap_path,
        **kwargs,
    )
    return dp.defect_entry


class DefectsParser:
    def __init__(
        self,
        output_path: str = ".",
        dielectric: Optional[Union[float, int, np.ndarray]] = None,
        subfolder: Optional[str] = None,
        bulk_path: Optional[str] = None,
        skip_corrections: bool = False,
        error_tolerance: float = 0.05,
        bulk_band_gap_path: Optional[str] = None,
        processes: Optional[int] = None,
        json_filename: Optional[Union[str, bool]] = None,
        load_phs_data: Optional[bool] = True,
    ):
        r"""
        A class for rapidly parsing multiple VASP defect supercell calculations
        for a given host (bulk) material.

        Loops over calculation directories in ``output_path`` (likely the same
        ``output_path`` used with ``DefectsSet`` for file generation in ``doped.vasp``)
        and parses the defect calculations into a dictionary of:
        ``{defect_name: DefectEntry}``, where the ``defect_name`` is set to the defect
        calculation folder name (`if it is a recognised defect name`), else it is
        set to the default ``doped`` name for that defect. By default, searches for
        folders in ``output_path`` with ``subfolder`` containing ``vasprun.xml(.gz)``
        files, and tries to parse them as ``DefectEntry``\s.

        By default, tries to use multiprocessing to speed up defect parsing, which
        can be controlled with ``processes``. If parsing hangs, this may be due to
        memory issues, in which case you should reduce ``processes`` (e.g. 4 or less).

        Defect charge states are automatically determined from the defect calculation
        outputs if ``POTCAR``\s are set up with ``pymatgen`` (see docs Installation page),
        or if that fails, using the defect folder name (must end in "_+X" or "_-X"
        where +/-X is the defect charge state).

        Uses the (single) ``DefectParser`` class to parse the individual defect
        calculations. Note that the bulk and defect supercells should have the same
        definitions/basis sets (for site-matching and finite-size charge corrections
        to work appropriately).

        Args:
            output_path (str):
                Path to the output directory containing the defect calculation
                folders (likely the same ``output_path`` used with ``DefectsSet`` for
                file generation in ``doped.vasp``). Default = current directory.
            dielectric (float or int or 3x1 matrix or 3x3 matrix):
                Ionic + static contributions to the dielectric constant, in the same xyz
                Cartesian basis as the supercell calculations. If not provided, charge
                corrections cannot be computed and so ``skip_corrections`` will be set to
                true.
            subfolder (str):
                Name of subfolder(s) within each defect calculation folder (in the
                ``output_path`` directory) containing the VASP calculation files to
                parse (e.g. ``vasp_ncl``, ``vasp_std``, ``vasp_gam`` etc.). If not
                specified, ``doped`` checks first for ``vasp_ncl``, ``vasp_std``, ``vasp_gam``
                subfolders with calculation outputs (``vasprun.xml(.gz)`` files) and uses
                the highest level VASP type (ncl > std > gam) found as ``subfolder``,
                otherwise uses the defect calculation folder itself with no subfolder
                (set ``subfolder = "."`` to enforce this).
            bulk_path (str):
                Path to bulk supercell reference calculation folder. If not specified,
                searches for folder with name "X_bulk" in the ``output_path`` directory
                (matching the default ``doped`` name for the bulk supercell reference folder).
            skip_corrections (bool):
                Whether to skip the calculation and application of finite-size charge
                corrections to the defect energies (not recommended in most cases).
                Default = False.
            error_tolerance (float):
                If the estimated error in any charge correction is greater than
                this value (in eV), then a warning is raised. (default: 0.05 eV)
            bulk_band_gap_path (str):
                Path to bulk OUTCAR file for determining the band gap. If the VBM/CBM
                occur at reciprocal space points not included in the bulk supercell
                calculation, you should use this tag to point to a bulk bandstructure
                calculation instead. Alternatively, you can edit/add the "gap" and "vbm"
                entries in DefectParser.defect_entry.calculation_metadata to match the
                correct (eigen)values.
                If None, will calculate "gap"/"vbm" using the outputs at:
                DefectParser.defect_entry.calculation_metadata["bulk_path"]
            processes (int):
                Number of processes to use for multiprocessing for expedited parsing.
                If not set, defaults to one less than the number of CPUs available.
            json_filename (str):
                Filename to save the parsed defect entries dict (``DefectsParser.defect_dict``)
                to in ``output_path``, to avoid having to re-parse defects when later analysing
                further and aiding calculation provenance. Can be reloaded using the ``loadfn``
                function from ``monty.serialization`` (and then input to ``DefectThermodynamics``
                etc). If None (default), set as "{Chemical Formula}_defect_dict.json" where
                {Chemical Formula} is the chemical formula of the host material.
                If False, no json file is saved.
            load_phs_data (bool):
                Automatically determines the band edge states of the defect to determine
                if the defect is a PHS. Also returns single-particle levels and their
                occupation. cite: https://doi.org/10.1103/PhysRevMaterials.5.123803
                Default = True.

        Attributes:
            defect_dict (dict):
                Dictionary of parsed defect calculations in the format:
                ``{"defect_name": DefectEntry}`` where the defect_name is set to the
                defect calculation folder name (`if it is a recognised defect name`),
                else it is set to the default ``doped`` name for that defect.
        """
        self.output_path = output_path
        self.dielectric = dielectric
        self.skip_corrections = skip_corrections
        self.error_tolerance = error_tolerance
        self.bulk_path = bulk_path
        self.subfolder = subfolder
        self.bulk_band_gap_path = bulk_band_gap_path
        self.processes = processes
        self.json_filename = json_filename
<<<<<<< HEAD
        self.load_phs_data = load_phs_data
=======
>>>>>>> 83097924
        self.bulk_vr = None  # loaded later

        possible_defect_folders = [
            dir
            for dir in os.listdir(self.output_path)
            if any(
                "vasprun" in file and ".xml" in file
                for file_list in [tup[2] for tup in os.walk(os.path.join(self.output_path, dir))]
                for file in file_list
            )
            and dir not in (self.bulk_path.split("/") if self.bulk_path else [])
        ]

        if self.subfolder is None:  # determine subfolder to use
            vasp_subfolders = [
                subdir
                for possible_defect_folder in possible_defect_folders
                for subdir in os.listdir(os.path.join(self.output_path, possible_defect_folder))
                if os.path.isdir(os.path.join(self.output_path, possible_defect_folder, subdir))
                and "vasp_" in subdir
            ]
            vasp_type_count_dict = {  # Count Dik
                i: len([subdir for subdir in vasp_subfolders if i in subdir])
                for i in ["vasp_ncl", "vasp_std", "vasp_nkred_std", "vasp_gam"]
            }
            # take first entry with non-zero count, else use defect folder itself:
            self.subfolder = next((subdir for subdir, count in vasp_type_count_dict.items() if count), ".")

        possible_bulk_folders = [dir for dir in possible_defect_folders if "bulk" in str(dir).lower()]
        if self.bulk_path is None:  # determine bulk_path to use
            if len(possible_bulk_folders) == 1:
                self.bulk_path = os.path.join(self.output_path, possible_bulk_folders[0])
            elif len([dir for dir in possible_bulk_folders if dir.endswith("_bulk")]) == 1:
                self.bulk_path = os.path.join(
                    self.output_path,
                    next(iter(dir for dir in possible_bulk_folders if str(dir).lower().endswith("_bulk"))),
                )
            else:
                raise ValueError(
                    f"Could not automatically determine bulk supercell calculation folder in "
                    f"{self.output_path}, found {len(possible_bulk_folders)} folders containing "
                    f"`vasprun.xml(.gz)` files (in subfolders) and 'bulk' in the folder name. Please "
                    f"specify `bulk_path` manually."
                )

        self.defect_folders = [
            dir
            for dir in possible_defect_folders
            if dir not in possible_bulk_folders
            and (
                self.subfolder in os.listdir(os.path.join(self.output_path, dir)) or self.subfolder == "."
            )
        ]

        # add subfolder to bulk_path if present with vasprun.xml(.gz), otherwise use bulk_path as is:
        if os.path.isdir(os.path.join(self.bulk_path, self.subfolder)) and any(
            "vasprun" in file and ".xml" in file
            for file in os.listdir(os.path.join(self.bulk_path, self.subfolder))
        ):
            self.bulk_path = os.path.join(self.bulk_path, self.subfolder)
        elif all("vasprun" not in file or ".xml" not in file for file in os.listdir(self.bulk_path)):
            possible_bulk_subfolders = [
                dir
                for dir in os.listdir(self.bulk_path)
                if os.path.isdir(os.path.join(self.bulk_path, dir))
                and any(
                    "vasprun" in file and ".xml" in file
                    for file in os.listdir(os.path.join(self.bulk_path, dir))
                )
            ]
            if len(possible_bulk_subfolders) == 1 and subfolder is None:
                # if only one subfolder with a vasprun.xml file in it, and `subfolder` wasn't explicitly
                # set by the user, then use this
                self.bulk_path = os.path.join(self.bulk_path, possible_bulk_subfolders[0])
            else:
                raise FileNotFoundError(
                    f"`vasprun.xml(.gz)` files (needed for defect parsing) not found in bulk folder at: "
                    f"{self.bulk_path} or subfolder: {self.subfolder} - please ensure `vasprun.xml(.gz)` "
                    f"files are present and/or specify `bulk_path` manually."
                )

        # remove trailing '/.' from bulk_path if present:
        self.bulk_path = self.bulk_path.rstrip("/.")
        bulk_vr_path, multiple = _get_output_files_and_check_if_multiple("vasprun.xml", self.bulk_path)
        if multiple:
            _multiple_files_warning(
                "vasprun.xml",
                self.bulk_path,
                bulk_vr_path,
                dir_type="bulk",
            )
        self.bulk_vr = get_vasprun(
<<<<<<< HEAD
            bulk_vr_path, parse_projected_eigen=load_phs_data
        )  # parsing projected eigenvalues makes Vasprun loading much slower...
=======
            bulk_vr_path,
        )  # parsing projected eigenvalues makes Vasprun loading much slower...

        # try parsing the bulk oxidation states first, for later assigning defect "oxi_state"s (i.e.
        # fully ionised charge states):
        if _rough_oxi_state_cost_from_comp(self.bulk_vr.final_structure.composition) > 1e6:
            self._bulk_oxi_states: Union[dict, bool] = False  # will take very long to guess oxi_state
        else:
            queue: Queue = Queue()
            self._bulk_oxi_states = _guess_and_set_oxi_states_with_timeout(
                self.bulk_vr.final_structure, queue=queue
            )
            if self._bulk_oxi_states:
                self.bulk_vr.final_structure = queue.get()  # oxi-state decorated structure
                self._bulk_oxi_states = {
                    el.symbol: el.oxi_state for el in self.bulk_vr.final_structure.composition.elements
                }
>>>>>>> 83097924

        self.defect_dict = {}
        self.bulk_corrections_data = {  # so we only load and parse bulk data once
            "bulk_locpot_dict": None,
            "bulk_site_potentials": None,
        }
        self.phs_data = {  # so we only need to load bulk data for PHS once
            "bulk_outcar": None,
            "phs_warning": None,
        }
        parsed_defect_entries = []
        parsing_warnings = []

        if self.processes is None:  # multiprocessing?
            self.processes = min(max(1, cpu_count() - 1), len(self.defect_folders) - 1)  # only
            # multiprocess as much as makes sense, if only a handful of defect folders

        if self.processes <= 1:  # no multiprocessing
            with tqdm(self.defect_folders, desc="Parsing defect calculations") as pbar:
                for defect_folder in pbar:
                    # set tqdm progress bar description to defect folder being parsed:
                    pbar.set_description(f"Parsing {defect_folder}/{self.subfolder}".replace("/.", ""))
                    parsed_defect_entry, warnings_string = self._parse_defect_and_handle_warnings(
                        defect_folder
                    )
                    parsing_warning = self._parse_parsing_warnings(
                        warnings_string, defect_folder, f"{defect_folder}/{self.subfolder}"
                    )

                    parsing_warnings.append(parsing_warning)
                    if parsed_defect_entry is not None:
                        parsed_defect_entries.append(parsed_defect_entry)

        else:  # otherwise multiprocessing:
            with FileLock("voronoi_nodes.json.lock"):  # avoid reading/writing simultaneously
                pass  # create and release lock, to be used in multiprocessing parsing

            # guess a charged defect in defect_folders, to try initially check if dielectric and
            # corrections correctly set, before multiprocessing with the same settings for all folders:
            charged_defect_folder = None
            for possible_charged_defect_folder in self.defect_folders:
                with contextlib.suppress(Exception):
                    if abs(int(possible_charged_defect_folder[-1])) > 0:  # likely charged defect
                        charged_defect_folder = possible_charged_defect_folder

            pbar = tqdm(total=len(self.defect_folders))
            try:
                if charged_defect_folder is not None:
                    # will throw warnings if dielectric is None / charge corrections not possible,
                    # and set self.skip_corrections appropriately
                    pbar.set_description(  # set this first as desc is only set after parsing in function
                        f"Parsing {charged_defect_folder}/{self.subfolder}".replace("/.", "")
                    )
                    parsed_defect_entry, warnings_string = self._parse_defect_and_handle_warnings(
                        charged_defect_folder
                    )
                    parsing_warning = self._update_pbar_and_return_warnings_from_parsing(
                        (parsed_defect_entry, warnings_string),
                        pbar,
                    )
                    parsing_warnings.append(parsing_warning)
                    if parsed_defect_entry is not None:
                        parsed_defect_entries.append(parsed_defect_entry)

                # also load the other bulk corrections data if possible:
                for k, v in self.bulk_corrections_data.items():
                    if v is None:
                        with contextlib.suppress(Exception):
                            if k == "bulk_locpot_dict":
                                self.bulk_corrections_data[k] = _get_bulk_locpot_dict(
                                    self.bulk_path, quiet=True
                                )
                            elif k == "bulk_site_potentials":
                                self.bulk_corrections_data[k] = _get_bulk_site_potentials(
                                    self.bulk_path, quiet=True
                                )

                folders_to_process = [
                    folder for folder in self.defect_folders if folder != charged_defect_folder
                ]
                pbar.set_description("Setting up multiprocessing")
                if self.processes > 1:
                    with Pool(processes=self.processes) as pool:  # result is parsed_defect_entry, warnings
                        results = pool.imap_unordered(
                            self._parse_defect_and_handle_warnings, folders_to_process
                        )
                        for result in results:
                            parsing_warning = self._update_pbar_and_return_warnings_from_parsing(
                                result, pbar
                            )
                            parsing_warnings.append(parsing_warning)
                            if result[0] is not None:
                                parsed_defect_entries.append(result[0])

            except Exception as exc:
                pbar.close()
                raise exc

            finally:
                pbar.close()

            if os.path.exists("voronoi_nodes.json.lock"):  # remove lock file
                os.remove("voronoi_nodes.json.lock")

        if parsing_warnings := [
            warning for warning in parsing_warnings if warning  # remove empty strings
        ]:
            split_parsing_warnings = [warning.split("\n\n") for warning in parsing_warnings]

            def _mention_bulk_path_subfolder_for_correction_warnings(warning: str) -> str:
                if "defect & bulk" in warning or "defect or bulk" in warning:
                    # charge correction file warning, print subfolder and bulk_path:
                    if self.subfolder == ".":
                        warning += f"\n(using bulk path: {self.bulk_path} and without defect subfolders)"
                    else:
                        warning += (
                            f"\n(using bulk path {self.bulk_path} and {self.subfolder} defect subfolders)"
                        )

                return warning

            split_parsing_warnings = [
                [_mention_bulk_path_subfolder_for_correction_warnings(warning) for warning in warning_list]
                for warning_list in split_parsing_warnings
            ]
            flattened_warnings_list = [
                warning for warning_list in split_parsing_warnings for warning in warning_list
            ]
            duplicate_warnings: dict[str, list[str]] = {
                warning: []
                for warning in set(flattened_warnings_list)
                if flattened_warnings_list.count(warning) > 1
            }
            new_parsing_warnings = []
            parsing_errors_dict: dict[str, list[str]] = {
                message.split("got error: ")[1]: []
                for message in set(flattened_warnings_list)
                if "Parsing failed" in message
            }
            multiple_files_warning_dict: dict[str, list[tuple]] = {
                "vasprun.xml": [],
                "OUTCAR": [],
                "LOCPOT": [],
            }

            for warnings_list in split_parsing_warnings:
                if "Warning(s) encountered" in warnings_list[0]:
                    defect_name = warnings_list[0].split("when parsing ")[1].split(" at")[0]
                elif "Parsing failed" in warnings_list[0]:
                    defect_name = warnings_list[0].split("Parsing failed for ")[1].split(", got ")[0]
                    error = warnings_list[0].split("got error: ")[1]
                    parsing_errors_dict[error].append(defect_name)
                else:
                    defect_name = None

                new_warnings_list = []
                for warning in warnings_list:
                    if warning.startswith("Multiple"):
                        file_type = warning.split("`")[1]
                        directory = warning.split("directory: ")[1].split(". Using")[0]
                        chosen_file = warning.split("Using ")[1].split(" to")[0]
                        multiple_files_warning_dict[file_type].append((directory, chosen_file))

                    elif warning in duplicate_warnings:
                        duplicate_warnings[warning].append(defect_name)

                    else:
                        new_warnings_list.append(warning)

                if [  # if we still have other warnings, keep them for parsing_warnings list
                    warning
                    for warning in new_warnings_list
                    if "Warning(s) encountered" not in warning and "Parsing failed" not in warning
                ]:
                    new_parsing_warnings.append("\n".join(new_warnings_list))

            for error, defect_list in parsing_errors_dict.items():
                if defect_list:
                    if len(defect_list) > 1:
                        warnings.warn(
                            f"Parsing failed for defects: {defect_list} with the same error:\n{error}"
                        )
                    else:
                        warnings.warn(f"Parsing failed for defect {defect_list[0]} with error:\n{error}")

            for file_type, directory_file_list in multiple_files_warning_dict.items():
                if directory_file_list:
                    joined_info_string = "\n".join(
                        [f"{directory}: {file}" for directory, file in directory_file_list]
                    )
                    warnings.warn(
                        f"Multiple `{file_type}` files found in certain defect directories:\n"
                        f"(directory: chosen file for parsing):\n"
                        f"{joined_info_string}\n"
                        f"{file_type} files are used to "
                        f"{_vasp_file_parsing_action_dict[file_type]}"
                    )

            parsing_warnings = new_parsing_warnings
            if parsing_warnings:
                warnings.warn("\n".join(parsing_warnings))

            for warning, defect_list in duplicate_warnings.items():
                if defect_list:
                    warnings.warn(f"Defects: {defect_list} each encountered the same warning:\n{warning}")

        if not parsed_defect_entries:
            subfolder_string = f" and `subfolder`: '{self.subfolder}'" if self.subfolder != "." else ""
            raise ValueError(
                f"No defect calculations in `output_path` '{self.output_path}' were successfully parsed, "
                f"using `bulk_path`: {self.bulk_path}{subfolder_string}. Please check the correct "
                f"defect/bulk paths and subfolder are being set, and that the folder structure is as "
                f"expected (see `DefectsParser` docstring)."
            )

        # get any defect entries in parsed_defect_entries that share the same name (without charge):
        # first get any entries with duplicate names:
        entries_to_rename = [
            defect_entry
            for defect_entry in parsed_defect_entries
            if len(
                [
                    defect_entry
                    for other_defect_entry in parsed_defect_entries
                    if defect_entry.name == other_defect_entry.name
                ]
            )
            > 1
        ]
        # then get all entries with the same name(s), ignoring charge state (in case e.g. only duplicate
        # for one charge state etc):
        entries_to_rename = [
            defect_entry
            for defect_entry in parsed_defect_entries
            if any(
                defect_entry.name.rsplit("_", 1)[0] == other_defect_entry.name.rsplit("_", 1)[0]
                for other_defect_entry in entries_to_rename
            )
        ]

        self.defect_dict = {
            defect_entry.name: defect_entry
            for defect_entry in parsed_defect_entries
            if defect_entry not in entries_to_rename
        }

        with contextlib.suppress(AttributeError, TypeError):  # sort by supercell frac cooords,
            # to aid deterministic naming:
            entries_to_rename.sort(
                key=lambda x: _frac_coords_sort_func(_get_defect_supercell_bulk_site_coords(x))
            )

        new_named_defect_entries_dict = name_defect_entries(entries_to_rename)
        # set name attribute: (these are names without charges!)
        for defect_name_wout_charge, defect_entry in new_named_defect_entries_dict.items():
            defect_entry.name = (
                f"{defect_name_wout_charge}_{'+' if defect_entry.charge_state > 0 else ''}"
                f"{defect_entry.charge_state}"
            )

        if duplicate_names := [  # if any duplicate names, crash (and burn, b...)
            defect_entry.name
            for defect_entry in entries_to_rename
            if defect_entry.name in self.defect_dict
        ]:
            raise ValueError(
                f"Some defect entries have the same name, due to mixing of doped-named and unnamed "
                f"defect folders. This would cause defect entries to be overwritten. Please check "
                f"your defect folder names in `output_path`!\nDuplicate defect names:\n"
                f"{duplicate_names}"
            )

        self.defect_dict.update(
            {defect_entry.name: defect_entry for defect_entry in new_named_defect_entries_dict.values()}
        )

        FNV_correction_errors = []
        eFNV_correction_errors = []
        for name, defect_entry in self.defect_dict.items():
            if (
                defect_entry.corrections_metadata.get("freysoldt_charge_correction_error", 0)
                > error_tolerance
            ):
                FNV_correction_errors.append(
                    (name, defect_entry.corrections_metadata["freysoldt_charge_correction_error"])
                )
            if (
                defect_entry.corrections_metadata.get("kumagai_charge_correction_error", 0)
                > error_tolerance
            ):
                eFNV_correction_errors.append(
                    (name, defect_entry.corrections_metadata["kumagai_charge_correction_error"])
                )

        def _call_multiple_corrections_tolerance_warning(correction_errors, type="FNV"):
            long_name = "Freysoldt" if type == "FNV" else "Kumagai"
            correction_errors_string = "\n".join(
                f"{name}: {error:.3f} eV" for name, error in correction_errors
            )
            warnings.warn(
                f"Estimated error in the {long_name} ({type}) charge correction for certain "
                f"defects is greater than the `error_tolerance` (= {error_tolerance:.3f} eV):"
                f"\n{correction_errors_string}\n"
                f"You may want to check the accuracy of the corrections by plotting the site "
                f"potential differences (using `defect_entry.get_{long_name.lower()}_correction()`"
                f" with `plot=True`). Large errors are often due to unstable or shallow defect "
                f"charge states (which can't be accurately modelled with the supercell "
                f"approach). If these errors are not acceptable, you may need to use a larger "
                f"supercell for more accurate energies."
            )

        if FNV_correction_errors:
            _call_multiple_corrections_tolerance_warning(FNV_correction_errors, type="FNV")
        if eFNV_correction_errors:
            _call_multiple_corrections_tolerance_warning(eFNV_correction_errors, type="eFNV")

        # check if same type of charge correction was used in each case or not:
        if (
            len(
                {
                    k
                    for defect_entry in self.defect_dict.values()
                    for k in defect_entry.corrections
                    if k.endswith("_charge_correction")
                }
            )
            > 1
        ):
            warnings.warn(
                "Beware: The Freysoldt (FNV) charge correction scheme has been used for some defects, "
                "while the Kumagai (eFNV) scheme has been used for others. For _isotropic_ materials, "
                "this should be fine, and the results should be the same regardless (assuming a "
                "relatively well-converged supercell size), while for _anisotropic_ materials this could "
                "lead to some quantitative inaccuracies. You can use the "
                "`DefectThermodynamics.get_formation_energies()` method to print out the calculated "
                "charge corrections for all defects, and/or visualise the charge corrections using "
                "`defect_entry.get_freysoldt_correction`/`get_kumagai_correction` with `plot=True` to "
                "check."
            )  # either way have the error analysis for the charge corrections so in theory should be grand
        # note that we also check if multiple charge corrections have been applied to the same defect
        # within the charge correction functions (with self._check_if_multiple_finite_size_corrections())

        mismatching_INCAR_warnings = [
            (name, defect_entry.calculation_metadata.get("mismatching_INCAR_tags"))
            for name, defect_entry in self.defect_dict.items()
            if defect_entry.calculation_metadata.get("mismatching_INCAR_tags", True) is not True
        ]
        if mismatching_INCAR_warnings:
            joined_info_string = "\n".join(
                [f"{name}: {mismatching}" for name, mismatching in mismatching_INCAR_warnings]
            )
            warnings.warn(
                f"There are mismatching INCAR tags for (some of) your bulk and defect calculations which "
                f"are likely to cause errors in the parsed results (energies). Found the following "
                f"differences:\n"
                f"(in the format: (INCAR tag, value in bulk calculation, value in defect calculation)):"
                f"\n{joined_info_string}\n"
                f"In general, the same INCAR settings should be used in all final calculations for these "
                f"tags which can affect energies!"
            )

        mismatching_kpoints_warnings = [
            (name, defect_entry.calculation_metadata.get("mismatching_KPOINTS"))
            for name, defect_entry in self.defect_dict.items()
            if defect_entry.calculation_metadata.get("mismatching_KPOINTS", True) is not True
        ]
        if mismatching_kpoints_warnings:
            joined_info_string = "\n".join(
                [f"{name}: {mismatching}" for name, mismatching in mismatching_kpoints_warnings]
            )
            warnings.warn(
                f"There are mismatching KPOINTS for (some of) your bulk and defect calculations which "
                f"are likely to cause errors in the parsed results (energies). Found the following "
                f"differences:\n"
                f"(in the format: (bulk kpoints, defect kpoints)):"
                f"\n{joined_info_string}\n"
                f"In general, the same KPOINTS settings should be used for all final calculations for "
                f"accurate results!"
            )

        mismatching_potcars_warnings = [
            (name, defect_entry.calculation_metadata.get("mismatching_POTCAR_symbols"))
            for name, defect_entry in self.defect_dict.items()
            if defect_entry.calculation_metadata.get("mismatching_POTCAR_symbols", True) is not True
        ]
        if mismatching_potcars_warnings:
            joined_info_string = "\n".join(
                [f"{name}: {mismatching}" for name, mismatching in mismatching_potcars_warnings]
            )
            warnings.warn(
                f"There are mismatching POTCAR symbols for (some of) your bulk and defect calculations "
                f"which are likely to cause severe errors in the parsed results (energies). Found the "
                f"following differences:\n"
                f"(in the format: (bulk POTCARs, defect POTCARs)):"
                f"\n{joined_info_string}\n"
                f"In general, the same POTCAR settings should be used for all calculations for accurate "
                f"results!"
            )

        if self.json_filename is not False:  # save to json unless json_filename is False:
            if self.json_filename is None:
                formula = next(
                    iter(self.defect_dict.values())
                ).defect.structure.composition.get_reduced_formula_and_factor(iupac_ordering=True)[0]
                self.json_filename = f"{formula}_defect_dict.json"

            dumpfn(self.defect_dict, os.path.join(self.output_path, self.json_filename))  # type: ignore

    def _parse_parsing_warnings(self, warnings_string, defect_folder, defect_path):
        if warnings_string:
            if "Parsing failed" in warnings_string:
                return warnings_string
            return (
                f"Warning(s) encountered when parsing {defect_folder} at {defect_path}:\n\n"
                f"{warnings_string}"
            )

        return ""

    def _update_pbar_and_return_warnings_from_parsing(self, result, pbar):
        pbar.update()

        if result[0] is not None:
            defect_folder = result[0].calculation_metadata["defect_path"].split("/")[-2]
            pbar.set_description(f"Parsing {defect_folder}/{self.subfolder}".replace("/.", ""))

            if result[1]:
                return self._parse_parsing_warnings(
                    result[1], defect_folder, result[0].calculation_metadata["defect_path"]
                )

        return result[1] or ""  # failed parsing warning if result[0] is None

    def _parse_defect_and_handle_warnings(self, defect_folder):
        """
        Process defect and catch warnings along the way, so we can print which
        warnings came from which defect together at the end, in a summarised
        output.
        """
        with warnings.catch_warnings(record=True) as captured_warnings:
            parsed_defect_entry = self._parse_single_defect(defect_folder)

        ignore_messages = [
            "Estimated error",
            "There are mismatching",
            "The KPOINTS",
            "The POTCAR",
        ]  # collectively warned later
        warnings_string = "\n\n".join(
            str(warning.message)
            for warning in captured_warnings
            if not any(warning.message.args[0].startswith(i) for i in ignore_messages)
        )

        return parsed_defect_entry, warnings_string

    def _parse_single_defect(self, defect_folder):
        try:
            dp = DefectParser.from_paths(
                defect_path=os.path.join(self.output_path, defect_folder, self.subfolder),
                bulk_path=self.bulk_path,
                bulk_vr=self.bulk_vr,
                dielectric=self.dielectric,
                skip_corrections=self.skip_corrections,
                error_tolerance=self.error_tolerance,
                bulk_band_gap_path=self.bulk_band_gap_path,
                load_phs_data=self.load_phs_data,
                **self.bulk_corrections_data,
<<<<<<< HEAD
                **self.phs_data,
=======
                oxi_state=None if self._bulk_oxi_states else "Undetermined",
>>>>>>> 83097924
            )

            if dp.skip_corrections and dp.defect_entry.charge_state != 0 and self.dielectric is None:
                self.skip_corrections = dp.skip_corrections  # set skip_corrections to True if
                # dielectric is None and there are charged defects present (shows dielectric warning once)

            if (
                dp.defect_entry.calculation_metadata.get("bulk_locpot_dict") is not None
                and self.bulk_corrections_data.get("bulk_locpot_dict") is None
            ):
                self.bulk_corrections_data["bulk_locpot_dict"] = dp.defect_entry.calculation_metadata[
                    "bulk_locpot_dict"
                ]

            if (
                dp.defect_entry.calculation_metadata.get("bulk_site_potentials") is not None
                and self.bulk_corrections_data.get("bulk_site_potentials") is None
            ):
                self.bulk_corrections_data["bulk_site_potentials"] = (
                    dp.defect_entry.calculation_metadata
                )["bulk_site_potentials"]

            if dp.kwargs.get("bulk_outcar", None) is not None:  # ADAIR CHECK
                self.phs_data["bulk_outcar"] = dp.kwargs["bulk_outcar"]

            if dp.kwargs.get("phs_warning", None) is not None:
                self.phs_data["phs_warning"] = dp.kwargs["phs_warning"]

        except Exception as exc:
            warnings.warn(
                f"Parsing failed for "
                f"{defect_folder if self.subfolder == '.' else f'{defect_folder}/{self.subfolder}'}, "
                f"got error: {exc!r}"
            )
            return None

        return dp.defect_entry

    def get_defect_thermodynamics(
        self,
        chempots: Optional[dict] = None,
        el_refs: Optional[dict] = None,
        vbm: Optional[float] = None,
        band_gap: Optional[float] = None,
        dist_tol: float = 1.5,
        check_compatibility: bool = True,
    ) -> DefectThermodynamics:
        r"""
        Generates a DefectThermodynamics object from the parsed ``DefectEntry``
        objects in self.defect_dict, which can then be used to analyse and plot
        the defect thermodynamics (formation energies, transition levels,
        concentrations etc).

        Note that the DefectEntry.name attributes (rather than the defect_name key
        in the defect_dict) are used to label the defects in plots.

        Args:
            chempots (dict):
                Dictionary of chemical potentials to use for calculating the defect
                formation energies. This can have the form of
                ``{"limits": [{'limit': [chempot_dict]}]}`` (the format generated by
                ``doped``\'s chemical potential parsing functions (see tutorials)) which
                allows easy analysis over a range of chemical potentials - where limit(s)
                (chemical potential limit(s)) to analyse/plot can later be chosen using
                the ``limits`` argument.

                Alternatively this can be a dictionary of chemical potentials for a
                single limit (limit), in the format: ``{element symbol: chemical potential}``.
                If manually specifying chemical potentials this way, you can set the
                ``el_refs`` option with the DFT reference energies of the elemental phases
                in order to show the formal (relative) chemical potentials above the
                formation energy plot, in which case it is the formal chemical potentials
                (i.e. relative to the elemental references) that should be given here,
                otherwise the absolute (DFT) chemical potentials should be given.

                If None (default), sets all chemical potentials to zero. Chemical
                potentials can also be supplied later in each analysis function.
                (Default: None)
            el_refs (dict):
                Dictionary of elemental reference energies for the chemical potentials
                in the format:
                ``{element symbol: reference energy}`` (to determine the formal chemical
                potentials, when ``chempots`` has been manually specified as
                ``{element symbol: chemical potential}``). Unnecessary if ``chempots`` is
                provided in format generated by ``doped`` (see tutorials).
                (Default: None)
            vbm (float):
                VBM energy to use as Fermi level reference point for analysis.
                If None (default), will use "vbm" from the calculation_metadata
                dict attributes of the parsed DefectEntry objects.
            band_gap (float):
                Band gap of the host, to use for analysis.
                If None (default), will use "gap" from the calculation_metadata
                dict attributes of the parsed DefectEntry objects.
            dist_tol (float):
                Threshold for the closest distance (in Å) between equivalent
                defect sites, for different species of the same defect type,
                to be grouped together (for plotting and transition level
                analysis). If the minimum distance between equivalent defect
                sites is less than ``dist_tol``, then they will be grouped
                together, otherwise treated as separate defects.
                (Default: 1.5)
            check_compatibility (bool):
                Whether to check the compatibility of the bulk entry for each defect
                entry (i.e. that all reference bulk energies are the same).
                (Default: True)

        Returns:
            doped DefectThermodynamics object (``DefectThermodynamics``)
        """
        if not self.defect_dict or self.defect_dict is None:
            raise ValueError(
                "No defects found in `defect_dict`. DefectThermodynamics object can only be generated "
                "when defects have been parsed and are present as `DefectEntry`s in "
                "`DefectsParser.defect_dict`."
            )

        return DefectThermodynamics(
            list(self.defect_dict.values()),
            chempots=chempots,
            el_refs=el_refs,
            vbm=vbm,
            band_gap=band_gap,
            dist_tol=dist_tol,
            check_compatibility=check_compatibility,
        )

    def __repr__(self):
        """
        Returns a string representation of the DefectsParser object.
        """
        formula = next(
            iter(self.defect_dict.values())
        ).defect.structure.composition.get_reduced_formula_and_factor(iupac_ordering=True)[0]
        attrs = {k for k in vars(self) if not k.startswith("_")}
        methods = {k for k in dir(self) if callable(getattr(self, k)) and not k.startswith("_")}
        properties = {
            name for name, value in inspect.getmembers(type(self)) if isinstance(value, property)
        }
        return (
            f"doped DefectsParser for bulk composition {formula}, with {len(self.defect_dict)} parsed "
            f"defect entries in self.defect_dict. Available attributes:\n{attrs | properties}\n\n"
            f"Available methods:\n{methods}"
        )


class DefectParser:
    def __init__(
        self,
        defect_entry: DefectEntry,
        defect_vr: Optional[Vasprun] = None,
        bulk_vr: Optional[Vasprun] = None,
        skip_corrections: bool = False,
        error_tolerance: float = 0.05,
        **kwargs,
    ):
        """
        Create a DefectParser object, which has methods for parsing the results
        of defect supercell calculations.

        Direct initiation with DefectParser() is typically not recommended. Rather
        DefectParser.from_paths() or defect_entry_from_paths() are preferred as
        shown in the doped parsing tutorials.

        Args:
            defect_entry (DefectEntry):
                doped DefectEntry
            defect_vr (Vasprun):
                pymatgen Vasprun object for the defect supercell calculation
            bulk_vr (Vasprun):
                pymatgen Vasprun object for the reference bulk supercell calculation
            skip_corrections (bool):
                Whether to skip calculation and application of finite-size charge
                corrections to the defect energy (not recommended in most cases).
                Default = False.
            error_tolerance (float):
                If the estimated error in the defect charge correction is greater
                than this value (in eV), then a warning is raised. (default: 0.05 eV)
            **kwargs:
                Keyword arguments to pass to ``DefectParser()`` methods
                (``load_FNV_data()``, ``load_eFNV_data()``, ``load_bulk_gap_data()``)
                such as ``bulk_locpot_dict``, ``bulk_site_potentials`` etc. Mainly
                used by DefectsParser to expedite parsing by avoiding reloading
                bulk data for each defect.
        """
        self.defect_entry: DefectEntry = defect_entry
        self.defect_vr = defect_vr
        self.bulk_vr = bulk_vr
        self.skip_corrections = skip_corrections
        self.error_tolerance = error_tolerance
        self.kwargs = kwargs or {}

    @classmethod
    def from_paths(
        cls,
        defect_path: str,
        bulk_path: Optional[str] = None,
        bulk_vr: Optional[Vasprun] = None,
        dielectric: Optional[Union[float, int, np.ndarray, list]] = None,
        charge_state: Optional[int] = None,
        initial_defect_structure_path: Optional[str] = None,
        skip_corrections: bool = False,
        error_tolerance: float = 0.05,
        bulk_band_gap_path: Optional[str] = None,
        load_phs_data: Optional[bool] = True,
        **kwargs,
    ):
        """
        Parse the defect calculation outputs in ``defect_path`` and return the
        ``DefectParser`` object. By default, the
        ``DefectParser.defect_entry.name`` attribute (later used to label
        defects in plots) is set to the defect_path folder name (if it is a
        recognised defect name), else it is set to the default doped name for
        that defect.

        Note that the bulk and defect supercells should have the same definitions/basis
        sets (for site-matching and finite-size charge corrections to work appropriately).

        Args:
            defect_path (str):
                Path to defect supercell folder (containing at least vasprun.xml(.gz)).
            bulk_path (str):
                Path to bulk supercell folder (containing at least vasprun.xml(.gz)).
                Not required if ``bulk_vr`` is provided.
            bulk_vr (Vasprun):
                ``pymatgen`` ``Vasprun`` object for the reference bulk supercell calculation,
                if already loaded (can be supplied to expedite parsing).
                Default is None.
            dielectric (float or int or 3x1 matrix or 3x3 matrix):
                Ionic + static contributions to the dielectric constant. If not provided,
                charge corrections cannot be computed and so ``skip_corrections`` will be
                set to true.
            charge_state (int):
                Charge state of defect. If not provided, will be automatically determined
                from the defect calculation outputs, or if that fails, using the defect
                folder name (must end in "_+X" or "_-X" where +/-X is the defect charge state).
            initial_defect_structure_path (str):
                Path to the initial/unrelaxed defect structure. Only recommended for use
                if structure matching with the relaxed defect structure(s) fails (rare).
                Default is None.
            skip_corrections (bool):
                Whether to skip the calculation and application of finite-size charge
                corrections to the defect energy (not recommended in most cases).
                Default = False.
            error_tolerance (float):
                If the estimated error in the defect charge correction is greater
                than this value (in eV), then a warning is raised. (default: 0.05 eV)
            bulk_band_gap_path (str):
                Path to bulk OUTCAR file for determining the band gap. If the VBM/CBM
                occur at reciprocal space points not included in the bulk supercell
                calculation, you should use this tag to point to a bulk bandstructure
                calculation instead. Alternatively, you can edit/add the "gap" and "vbm"
                entries in DefectParser.defect_entry.calculation_metadata to match the
                correct (eigen)values.
                If None, will calculate "gap"/"vbm" using the outputs at:
                DefectParser.defect_entry.calculation_metadata["bulk_path"]
            load_phs_data (bool):
                Automatically determines the band edge states of the defect to determine
                if the defect is a PHS. Also returns single-particle levels and their
                occupation. Citation: https://doi.org/10.1103/PhysRevMaterials.5.123803
                Default = False.
            **kwargs:
                Keyword arguments to pass to ``DefectParser()`` methods
                (``load_FNV_data()``, ``load_eFNV_data()``, ``load_bulk_gap_data()``)
                such as ``bulk_locpot_dict``, ``bulk_site_potentials`` etc. Mainly
                used by DefectsParser to expedite parsing by avoiding reloading
                bulk data for each defect.

        Return:
            ``DefectParser`` object.
        """
        _ignore_pmg_warnings()  # ignore unnecessary pymatgen warnings

        calculation_metadata = {
            "bulk_path": bulk_path or "bulk Vasprun supplied",
            "defect_path": defect_path,
        }

<<<<<<< HEAD
        if bulk_path is not None:
=======
        if bulk_path is not None and bulk_vr is None:
>>>>>>> 83097924
            # add bulk simple properties
            bulk_vr_path, multiple = _get_output_files_and_check_if_multiple("vasprun.xml", bulk_path)
            if multiple:
                _multiple_files_warning(
                    "vasprun.xml",
                    bulk_path,
                    bulk_vr_path,
                    dir_type="bulk",
                )
            bulk_vr = get_vasprun(
<<<<<<< HEAD
                bulk_vr_path, parse_projected_eigen=load_phs_data
            )  # parsing projected eigenvalues makes Vasprun loading much slower...
            if load_phs_data and bulk_vr.projected_eigenvalues is None:
                load_phs_data = False  # can't load PHS data without projected eigenvalues
                warnings.warn(
                    "No projected orbitals found in bulk 'vasprun.xml'. Skipping automated PHS data "
                    "loading."
                )
=======
                bulk_vr_path,
            )  # parsing projected eigenvalues makes Vasprun loading much slower...
>>>>>>> 83097924

        elif bulk_vr is None:
            raise ValueError("Either `bulk_path` or `bulk_vr` must be provided!")

        bulk_supercell = bulk_vr.final_structure.copy()

        # add defect simple properties
        (
            defect_vr_path,
            multiple,
        ) = _get_output_files_and_check_if_multiple("vasprun.xml", defect_path)
        if multiple:
            _multiple_files_warning(
                "vasprun.xml",
                defect_path,
                defect_vr_path,
                dir_type="defect",
            )
        defect_vr = get_vasprun(
            defect_vr_path, parse_projected_eigen=load_phs_data
        )  # parsing projected eigenvalues makes Vasprun loading much slower...
        if load_phs_data and defect_vr.projected_eigenvalues is None:
            load_phs_data = False  # can't load PHS data without projected eigenvalues
            warnings.warn(
                "No projected orbitals found in bulk 'vasprun.xml'. Skipping automated PHS data "
                "loading."
            )

        possible_defect_name = os.path.basename(
            defect_path.rstrip("/.").rstrip("/")  # remove any trailing slashes to ensure correct name
        )  # set equal to folder name
        if "vasp" in possible_defect_name:  # get parent directory name:
            possible_defect_name = os.path.basename(os.path.dirname(defect_path))

        try:
            parsed_charge_state: int = _defect_charge_from_vasprun(bulk_vr, defect_vr, charge_state)
        except RuntimeError as orig_exc:  # auto charge guessing failed and charge_state not provided,
            # try determine from folder name - must have "-" or "+" at end of name for this
            try:
                charge_state_suffix = possible_defect_name.rsplit("_", 1)[-1]
                if charge_state_suffix[0] not in ["-", "+"]:
                    raise ValueError(
                        f"Could not guess charge state from folder name ({possible_defect_name}), must "
                        f"end in '_+X' or '_-X' where +/-X is the charge state."
                    )

                parsed_charge_state = int(charge_state_suffix)
                if abs(parsed_charge_state) >= 7:
                    raise ValueError(
                        f"Guessed charge state from folder name was {parsed_charge_state:+} which is "
                        f"almost certainly unphysical"
                    )
            except Exception as next_exc:
                raise orig_exc from next_exc

        degeneracy_factors = {
            "spin degeneracy": _defect_spin_degeneracy_from_vasprun(
                defect_vr, charge_state=parsed_charge_state
            )
        }

        if dielectric is None and not skip_corrections and parsed_charge_state != 0:
            warnings.warn(
                "The dielectric constant (`dielectric`) is needed to compute finite-size charge "
                "corrections, but none was provided, so charge corrections will be skipped "
                "(`skip_corrections = True`). Formation energies and transition levels of charged "
                "defects will likely be very inaccurate without charge corrections!"
            )
            skip_corrections = True

        if dielectric is not None:
            dielectric = _convert_dielectric_to_tensor(dielectric)
            calculation_metadata["dielectric"] = dielectric

        # Add defect structure to calculation_metadata, so it can be pulled later on (e.g. for eFNV)
        defect_structure = defect_vr.final_structure.copy()
        calculation_metadata["defect_structure"] = defect_structure

        # check if the bulk and defect supercells are the same size:
        if not np.isclose(defect_structure.volume, bulk_supercell.volume, rtol=1e-2):
            warnings.warn(
                f"The defect and bulk supercells are not the same size, having volumes of "
                f"{defect_structure.volume:.1f} and {bulk_supercell.volume:.1f} Å^3 respectively. This "
                f"may cause errors in parsing and/or output energies. In most cases (unless looking at "
                f"extremely high doping concentrations) the same fixed supercell (ISIF = 2) should be "
                f"used for both the defect and bulk calculations! (i.e. assuming the dilute limit)"
            )

        # identify defect site, structural information, and create defect object:
        # try load previous bulk_voronoi_node_dict if present:
        def _read_bulk_voronoi_node_dict(bulk_path):
            if os.path.exists(os.path.join(bulk_path, "voronoi_nodes.json")):
                return loadfn(os.path.join(bulk_path, "voronoi_nodes.json"))
            return {}

        if os.path.exists("voronoi_nodes.json.lock"):
            with FileLock("voronoi_nodes.json.lock"):
                bulk_voronoi_node_dict = _read_bulk_voronoi_node_dict(bulk_path)
        else:
            bulk_voronoi_node_dict = _read_bulk_voronoi_node_dict(bulk_path)

        # Can specify initial defect structure (to help find the defect site if we have a very distorted
        # final structure), but regardless try using the final structure (from defect OUTCAR) first:
        try:
            (
                defect,
                defect_site,  # _relaxed_ defect site in supercell (if substitution/interstitial)
                defect_site_in_bulk,  # bulk site for vacancies/substitutions, relaxed defect site
                # w/interstitials
                defect_site_index,
                bulk_site_index,
                guessed_initial_defect_structure,
                unrelaxed_defect_structure,
                bulk_voronoi_node_dict,
            ) = defect_from_structures(
                bulk_supercell,
                defect_structure.copy(),
                return_all_info=True,
                bulk_voronoi_node_dict=bulk_voronoi_node_dict,
                oxi_state=kwargs.get("oxi_state"),
            )

        except RuntimeError:
            if not initial_defect_structure_path:
                raise

            defect_structure_for_ID = Poscar.from_file(initial_defect_structure_path).structure.copy()
            (
                defect,
                defect_site_in_initial_struct,
                defect_site_in_bulk,  # bulk site for vac/sub, relaxed defect site w/interstitials
                defect_site_index,  # in this initial_defect_structure
                bulk_site_index,
                guessed_initial_defect_structure,
                unrelaxed_defect_structure,
                bulk_voronoi_node_dict,
            ) = defect_from_structures(
                bulk_supercell,
                defect_structure_for_ID,
                return_all_info=True,
                bulk_voronoi_node_dict=bulk_voronoi_node_dict,
                oxi_state=kwargs.get("oxi_state"),
            )

            # then try get defect_site in final structure:
            # need to check that it's the correct defect site and hasn't been reordered/changed compared to
            # the initial_defect_structure used here -> check same element and distance reasonable:
            defect_site = defect_site_in_initial_struct

            if defect.defect_type != core.DefectType.Vacancy:
                final_defect_site = defect_structure[defect_site_index]
                if (
                    defect_site_in_initial_struct.specie.symbol == final_defect_site.specie.symbol
                ) and final_defect_site.distance(defect_site_in_initial_struct) < 2:
                    defect_site = final_defect_site

        calculation_metadata["guessed_initial_defect_structure"] = guessed_initial_defect_structure
        calculation_metadata["defect_site_index"] = defect_site_index
        calculation_metadata["bulk_site_index"] = bulk_site_index

        # add displacement from (guessed) initial site to final defect site:
        if defect_site_index is not None:  # not a vacancy
            guessed_initial_site = guessed_initial_defect_structure[defect_site_index]
            final_site = defect_vr.final_structure[defect_site_index]
            guessed_displacement = final_site.distance(guessed_initial_site)
            calculation_metadata["guessed_initial_defect_site"] = guessed_initial_site
            calculation_metadata["guessed_defect_displacement"] = guessed_displacement
        else:  # vacancy
            calculation_metadata["guessed_initial_defect_site"] = bulk_supercell[bulk_site_index]
            calculation_metadata["guessed_defect_displacement"] = None  # type: ignore

        calculation_metadata["unrelaxed_defect_structure"] = unrelaxed_defect_structure
        if bulk_site_index is None:  # interstitial
            calculation_metadata["bulk_site"] = defect_site_in_bulk
        else:
            calculation_metadata["bulk_site"] = bulk_supercell[bulk_site_index]

        defect_entry = DefectEntry(
            # pmg attributes:
            defect=defect,  # this corresponds to _unrelaxed_ defect
            charge_state=parsed_charge_state,
            sc_entry=defect_vr.get_computed_entry(),
            sc_defect_frac_coords=defect_site.frac_coords,  # _relaxed_ defect site
            bulk_entry=bulk_vr.get_computed_entry(),
            # doped attributes:
            defect_supercell_site=defect_site,  # _relaxed_ defect site
            defect_supercell=defect_vr.final_structure,
            bulk_supercell=bulk_vr.final_structure,
            calculation_metadata=calculation_metadata,
            degeneracy_factors=degeneracy_factors,
        )

        bulk_supercell_symm_ops = _get_sga(
            defect_entry.defect.structure, symprec=0.01
        ).get_symmetry_operations()
        if defect.defect_type == core.DefectType.Interstitial:
            # site multiplicity is automatically computed for vacancies and substitutions (much easier),
            # but not interstitials
            defect_entry.defect.multiplicity = len(
                _get_all_equiv_sites(
                    _get_defect_supercell_bulk_site_coords(defect_entry),
                    defect_entry.defect.structure,
                    symm_ops=bulk_supercell_symm_ops,
                    symprec=0.01,
                    dist_tol=0.01,
                )
            )

        # get orientational degeneracy
        relaxed_point_group, periodicity_breaking = point_symmetry_from_defect_entry(
            defect_entry, relaxed=True, verbose=False, return_periodicity_breaking=True
        )  # relaxed so defect symm_ops
        bulk_site_point_group = point_symmetry_from_defect_entry(
            defect_entry,
            symm_ops=bulk_supercell_symm_ops,  # unrelaxed so bulk symm_ops
            relaxed=False,
            symprec=0.01,  # same symprec used w/interstitial multiplicity for consistency
        )
        with contextlib.suppress(ValueError):
            defect_entry.degeneracy_factors["orientational degeneracy"] = get_orientational_degeneracy(
                relaxed_point_group=relaxed_point_group,
                bulk_site_point_group=bulk_site_point_group,
                defect_type=defect.defect_type,
            )
        defect_entry.calculation_metadata["relaxed point symmetry"] = relaxed_point_group
        defect_entry.calculation_metadata["bulk site symmetry"] = bulk_site_point_group
        defect_entry.calculation_metadata["periodicity_breaking_supercell"] = periodicity_breaking

        if bulk_voronoi_node_dict and bulk_path:  # save to bulk folder for future expedited parsing:
            if os.path.exists("voronoi_nodes.json.lock"):
                with FileLock("voronoi_nodes.json.lock"):
                    dumpfn(bulk_voronoi_node_dict, os.path.join(bulk_path, "voronoi_nodes.json"))
            else:
                dumpfn(bulk_voronoi_node_dict, os.path.join(bulk_path, "voronoi_nodes.json"))

        check_and_set_defect_entry_name(
            defect_entry, possible_defect_name, bulk_symm_ops=bulk_supercell_symm_ops
        )

        dp = cls(
            defect_entry,
            defect_vr=defect_vr,
            bulk_vr=bulk_vr,
            skip_corrections=skip_corrections,
            error_tolerance=error_tolerance,
            **kwargs,
        )

        if load_phs_data:
            try:
                bulk_outcar_phs = dp.kwargs.get("bulk_outcar", None)

                if bulk_outcar_phs is None and dp.kwargs.get("phs_warning", None) is None:
                    try:
                        bulk_outcar_path, multiple = _get_output_files_and_check_if_multiple(
                            "OUTCAR", dp.defect_entry.calculation_metadata["bulk_path"]
                        )
                        bulk_outcar_phs = get_outcar(bulk_outcar_path)
                        dp.kwargs["bulk_outcar"] = bulk_outcar_phs
                        dp.kwargs["phs_warning"] = None

                    except IsADirectoryError:
                        # Save warning, so can be used for future defects to skip the loading of PHS file
                        path_bulk = dp.defect_entry.calculation_metadata["bulk_path"]
                        dp.kwargs["phs_warning"] = (
                            f"No `OUTCAR` file found in bulk path {path_bulk}. Skipping automated PHS "
                            f"data loading for all defects."
                        )
                        warnings.warn(dp.kwargs["phs_warning"])

                if bulk_outcar_phs is None:
                    defect_entry.calculation_metadata["phs_data"] = None

                else:
                    band_orb, vbm_info, cbm_info = get_band_edge_info(defect_vr, bulk_vr, bulk_outcar_phs)
                    defect_entry.calculation_metadata["phs_data"] = {
                        "band_orb": band_orb,
                        "vbm_info": vbm_info,
                        "cbm_info": cbm_info,
                    }

            except Exception as exc:
                warnings.warn(f"PHS data parsing failed with error: {exc!r}")
                defect_entry.calculation_metadata["phs_data"] = None

        else:
            defect_entry.calculation_metadata["phs_data"] = None

        # delete projected_eigenvalues attribute from defect_vr, no longer needed
        defect_vr.projected_eigenvalues = None  # but keep for bulk_vr as this is likely being re-used

        dp.load_and_check_calculation_metadata()  # Load standard defect metadata
        dp.load_bulk_gap_data(bulk_band_gap_path=bulk_band_gap_path)  # Load band gap data

        if not skip_corrections and defect_entry.charge_state != 0:
            # no finite-size charge corrections by default for neutral defects
            skip_corrections = dp._check_and_load_appropriate_charge_correction()

        if not skip_corrections and defect_entry.charge_state != 0:
            dp.apply_corrections()

            # check that charge corrections are not negative
            summed_corrections = sum(
                val
                for key, val in dp.defect_entry.corrections.items()
                if any(i in key.lower() for i in ["freysoldt", "kumagai", "fnv", "charge"])
            )
            if summed_corrections < -0.08:
                # usually unphysical for _isotropic_ dielectrics (suggests over-delocalised charge,
                # affecting the potential alignment)
                # how anisotropic is the dielectric?
                how_aniso = np.diag(
                    (dielectric - np.mean(np.diag(dielectric))) / np.mean(np.diag(dielectric))
                )
                if np.allclose(how_aniso, 0, atol=0.05):
                    warnings.warn(
                        f"The calculated finite-size charge corrections for defect at {defect_path} and "
                        f"bulk at {bulk_path} sum to a _negative_ value of {summed_corrections:.3f}. For "
                        f"relatively isotropic dielectrics (as is the case here) this is usually "
                        f"unphyical, and can indicate 'false charge state' behaviour (with the supercell "
                        f"charge occupying the band edge states and not localised at the defect), "
                        f"affecting the potential alignment, or some error/mismatch in the defect and "
                        f"bulk calculations. If this defect species is not stable in the formation "
                        f"energy diagram then this warning can usually be ignored, but if it is, "
                        f"you should double-check your calculations and parsed results!"
                    )

        return dp

    def _check_and_load_appropriate_charge_correction(self):
        skip_corrections = False
        dielectric = self.defect_entry.calculation_metadata["dielectric"]
        bulk_path = self.defect_entry.calculation_metadata["bulk_path"]
        defect_path = self.defect_entry.calculation_metadata["defect_path"]

        # determine charge correction to use, based on what output files are available (`LOCPOT`s or
        # `OUTCAR`s), and whether the supplied dielectric is isotropic or not
        def _check_folder_for_file_match(folder, filename):
            return any(
                filename.lower() in folder_filename.lower() for folder_filename in os.listdir(folder)
            )

        def _convert_anisotropic_dielectric_to_isotropic_harmonic_mean(
            aniso_dielectric,
        ):
            return 3 / sum(1 / diagonal_elt for diagonal_elt in np.diag(aniso_dielectric))

        # check if dielectric (3x3 matrix) has diagonal elements that differ by more than 20%
        isotropic_dielectric = all(np.isclose(i, dielectric[0, 0], rtol=0.2) for i in np.diag(dielectric))

        # regardless, try parsing OUTCAR files first (quickest, more robust for cases where defect
        # charge is localised somewhat off the (auto-determined) defect site (e.g. split-interstitials
        # etc) and also works regardless of isotropic/anisotropic)
        if _check_folder_for_file_match(defect_path, "OUTCAR") and _check_folder_for_file_match(
            bulk_path, "OUTCAR"
        ):
            try:
                self.load_eFNV_data()
            except Exception as kumagai_exc:
                if _check_folder_for_file_match(defect_path, "LOCPOT") and _check_folder_for_file_match(
                    bulk_path, "LOCPOT"
                ):
                    try:
                        if not isotropic_dielectric:
                            # convert anisotropic dielectric to harmonic mean of the diagonal:
                            # (this is a better approximation than the pymatgen default of the
                            # standard arithmetic mean of the diagonal)
                            self.defect_entry.calculation_metadata["dielectric"] = (
                                _convert_anisotropic_dielectric_to_isotropic_harmonic_mean(dielectric)
                            )
                        self.load_FNV_data()
                        if not isotropic_dielectric:
                            warnings.warn(
                                _aniso_dielectric_but_outcar_problem_warning
                                + "in the defect or bulk folder were unable to be parsed, giving the "
                                "following error message:"
                                + f"\n{kumagai_exc}\n"
                                + _aniso_dielectric_but_using_locpot_warning
                            )
                    except Exception as freysoldt_exc:
                        warnings.warn(
                            f"Got this error message when attempting to parse defect & bulk `OUTCAR` "
                            f"files to compute the Kumagai (eFNV) charge correction:"
                            f"\n{kumagai_exc}\n"
                            f"Then got this error message when attempting to parse defect & bulk "
                            f"`LOCPOT` files to compute the Freysoldt (FNV) charge correction:"
                            f"\n{freysoldt_exc}\n"
                            f"-> Charge corrections will not be applied for this defect."
                        )
                        if not isotropic_dielectric:
                            # reset dielectric to original anisotropic value if FNV failed as well:
                            self.defect_entry.calculation_metadata["dielectric"] = dielectric
                        skip_corrections = True

                else:
                    warnings.warn(
                        f"`OUTCAR` files (needed to compute the Kumagai eFNV charge correction for "
                        f"_anisotropic_ and isotropic systems) in the defect or bulk folder were unable "
                        f"to be parsed, giving the following error message:"
                        f"\n{kumagai_exc}\n"
                        f"-> Charge corrections will not be applied for this defect."
                    )
                    skip_corrections = True

        elif _check_folder_for_file_match(defect_path, "LOCPOT") and _check_folder_for_file_match(
            bulk_path, "LOCPOT"
        ):
            try:
                if not isotropic_dielectric:
                    # convert anisotropic dielectric to harmonic mean of the diagonal:
                    # (this is a better approximation than the pymatgen default of the
                    # standard arithmetic mean of the diagonal)
                    self.defect_entry.calculation_metadata["dielectric"] = (
                        _convert_anisotropic_dielectric_to_isotropic_harmonic_mean(dielectric)
                    )
                self.load_FNV_data()
                if not isotropic_dielectric:
                    warnings.warn(
                        _aniso_dielectric_but_outcar_problem_warning
                        + "are missing from the defect or bulk folder.\n"
                        + _aniso_dielectric_but_using_locpot_warning
                    )
            except Exception as freysoldt_exc:
                warnings.warn(
                    f"Got this error message when attempting to parse defect & bulk `LOCPOT` files to "
                    f"compute the Freysoldt (FNV) charge correction:"
                    f"\n{freysoldt_exc}\n"
                    f"-> Charge corrections will not be applied for this defect."
                )
                if not isotropic_dielectric:
                    # reset dielectric to original anisotropic value if FNV failed as well:
                    self.defect_entry.calculation_metadata["dielectric"] = dielectric
                skip_corrections = True

        else:
            if int(self.defect_entry.charge_state) != 0:
                warnings.warn(
                    "`LOCPOT` or `OUTCAR` files are missing from the defect or bulk folder. "
                    "These are needed to perform the finite-size charge corrections. "
                    "Charge corrections will not be applied for this defect."
                )
                skip_corrections = True

        return skip_corrections

    def load_FNV_data(self, bulk_locpot_dict=None):
        """
        Load metadata required for performing Freysoldt correction (i.e. LOCPOT
        planar-averaged potential dictionary).

        Requires "bulk_path" and "defect_path" to be present in
        DefectEntry.calculation_metadata, and VASP LOCPOT files to be
        present in these directories. Can read compressed "LOCPOT.gz"
        files. The bulk_locpot_dict can be supplied if already parsed,
        for expedited parsing of multiple defects.

        Saves the ``bulk_locpot_dict`` and ``defect_locpot_dict`` dictionaries
        (containing the planar-averaged electrostatic potentials along each
        axis direction) to the DefectEntry.calculation_metadata dict, for
        use with DefectEntry.get_freysoldt_correction().

        Args:
            bulk_locpot_dict (dict): Planar-averaged potential dictionary
                for bulk supercell, if already parsed. If None (default),
                will load from LOCPOT(.gz) file in
                defect_entry.calculation_metadata["bulk_path"]

        Returns:
            bulk_locpot_dict for reuse in parsing other defect entries
        """
        if not self.defect_entry.charge_state:
            # no charge correction if charge is zero
            return None

        bulk_locpot_dict = (
            bulk_locpot_dict
            or self.kwargs.get("bulk_locpot_dict", None)
            or _get_bulk_locpot_dict(self.defect_entry.calculation_metadata["bulk_path"])
        )

        defect_locpot_path, multiple = _get_output_files_and_check_if_multiple(
            "LOCPOT", self.defect_entry.calculation_metadata["defect_path"]
        )
        if multiple:
            _multiple_files_warning(
                "LOCPOT",
                self.defect_entry.calculation_metadata["defect_path"],
                defect_locpot_path,
                dir_type="defect",
            )
        defect_locpot = get_locpot(defect_locpot_path)
        defect_locpot_dict = {str(k): defect_locpot.get_average_along_axis(k) for k in [0, 1, 2]}

        self.defect_entry.calculation_metadata.update(
            {
                "bulk_locpot_dict": bulk_locpot_dict,
                "defect_locpot_dict": defect_locpot_dict,
            }
        )

        return bulk_locpot_dict

    def load_eFNV_data(self, bulk_site_potentials=None):
        """
        Load metadata required for performing Kumagai correction (i.e. atomic
        site potentials from the OUTCAR files).

        Requires "bulk_path" and "defect_path" to be present in
        DefectEntry.calculation_metadata, and VASP OUTCAR files to be
        present in these directories. Can read compressed "OUTCAR.gz"
        files. The bulk_site_potentials can be supplied if already
        parsed, for expedited parsing of multiple defects.

        Saves the ``bulk_site_potentials`` and ``defect_site_potentials``
        lists (containing the atomic site electrostatic potentials, from
        -1*np.array(Outcar.electrostatic_potential)) to
        DefectEntry.calculation_metadata, for use with
        DefectEntry.get_kumagai_correction().

        Args:
            bulk_site_potentials (dict): Atomic site potentials for the
                bulk supercell, if already parsed. If None (default), will
                load from OUTCAR(.gz) file in
                defect_entry.calculation_metadata["bulk_path"]

        Returns:
            bulk_site_potentials for reuse in parsing other defect entries
        """
        from doped.corrections import _raise_incomplete_outcar_error  # avoid circular import

        if not self.defect_entry.charge_state:
            # don't need to load outcars if charge is zero
            return None

        bulk_site_potentials = bulk_site_potentials or self.kwargs.get("bulk_site_potentials", None)
        if bulk_site_potentials is None:
            bulk_site_potentials = _get_bulk_site_potentials(
                self.defect_entry.calculation_metadata["bulk_path"]
            )

        defect_outcar_path, multiple = _get_output_files_and_check_if_multiple(
            "OUTCAR", self.defect_entry.calculation_metadata["defect_path"]
        )
        if multiple:
            _multiple_files_warning(
                "OUTCAR",
                self.defect_entry.calculation_metadata["defect_path"],
                defect_outcar_path,
                dir_type="defect",
            )
        defect_outcar = get_outcar(defect_outcar_path)

        if defect_outcar.electrostatic_potential is None:
            _raise_incomplete_outcar_error(defect_outcar_path, dir_type="defect")

        defect_site_potentials = -1 * np.array(defect_outcar.electrostatic_potential)

        self.defect_entry.calculation_metadata.update(
            {
                "bulk_site_potentials": bulk_site_potentials,
                "defect_site_potentials": defect_site_potentials,
            }
        )

        return bulk_site_potentials

    def load_and_check_calculation_metadata(self):
        """
        Pull metadata about the defect supercell calculations from the outputs,
        and check if the defect and bulk supercell calculations settings are
        compatible.
        """
        if not self.bulk_vr:
            bulk_vr_path, multiple = _get_output_files_and_check_if_multiple(
                "vasprun.xml", self.defect_entry.calculation_metadata["bulk_path"]
            )
            if multiple:
                _multiple_files_warning(
                    "vasprun.xml",
                    self.defect_entry.calculation_metadata["bulk_path"],
                    bulk_vr_path,
                    dir_type="bulk",
                )
            self.bulk_vr = get_vasprun(bulk_vr_path)

        if not self.defect_vr:
            defect_vr_path, multiple = _get_output_files_and_check_if_multiple(
                "vasprun.xml", self.defect_entry.calculation_metadata["defect_path"]
            )
            if multiple:
                _multiple_files_warning(
                    "vasprun.xml",
                    self.defect_entry.calculation_metadata["defect_path"],
                    defect_vr_path,
                    dir_type="defect",
                )
            self.defect_vr = get_vasprun(defect_vr_path)

        run_metadata = {
            # incars need to be as dict without module keys otherwise not JSONable:
            "defect_incar": {k: v for k, v in self.defect_vr.incar.as_dict().items() if "@" not in k},
            "bulk_incar": {k: v for k, v in self.bulk_vr.incar.as_dict().items() if "@" not in k},
            "defect_kpoints": self.defect_vr.kpoints,
            "bulk_kpoints": self.bulk_vr.kpoints,
            "defect_actual_kpoints": self.defect_vr.actual_kpoints,
            "bulk_actual_kpoints": self.bulk_vr.actual_kpoints,
            "defect_potcar_symbols": self.defect_vr.potcar_spec,
            "bulk_potcar_symbols": self.bulk_vr.potcar_spec,
            "defect_vasprun_dict": self.defect_vr.as_dict(),
            "bulk_vasprun_dict": self.bulk_vr.as_dict(),
        }

        self.defect_entry.calculation_metadata["mismatching_INCAR_tags"] = _compare_incar_tags(
            run_metadata["bulk_incar"], run_metadata["defect_incar"]
        )
        self.defect_entry.calculation_metadata["mismatching_POTCAR_symbols"] = _compare_potcar_symbols(
            run_metadata["bulk_potcar_symbols"], run_metadata["defect_potcar_symbols"]
        )
        self.defect_entry.calculation_metadata["mismatching_KPOINTS"] = _compare_kpoints(
            run_metadata["bulk_actual_kpoints"],
            run_metadata["defect_actual_kpoints"],
            run_metadata["bulk_kpoints"],
            run_metadata["defect_kpoints"],
        )

        self.defect_entry.calculation_metadata.update({"run_metadata": run_metadata.copy()})

        # standard defect run metadata
        self.defect_entry.calculation_metadata.update(
            {
                "final_defect_structure": self.defect_vr.final_structure,
            }
        )

        # grab defect energy and eigenvalue information for localization analysis
        eigenvalues = {
            spincls.value: eigdict.copy() for spincls, eigdict in self.defect_vr.eigenvalues.items()
        }
        kpoint_weights = self.defect_vr.actual_kpoints_weights[:]
        self.defect_entry.calculation_metadata.update(
            {"eigenvalues": eigenvalues, "kpoint_weights": kpoint_weights}
        )

    def load_bulk_gap_data(self, bulk_band_gap_path=None, use_MP=False, mpid=None, api_key=None):
        """
        Get bulk band gap data from bulk OUTCAR file, or OUTCAR located at
        ``actual_bulk_path``.

        Alternatively, one can specify query the Materials Project (MP) database
        for the bulk gap data, using ``use_MP = True``, in which case the MP entry
        with the lowest number ID and composition matching the bulk will be used,
        or the MP ID (mpid) of the bulk material to use can be specified. This is
        not recommended as it will correspond to a severely-underestimated GGA DFT
        bandgap!

        Args:
            bulk_band_gap_path (str):
                Path to bulk OUTCAR file for determining the band gap. If the VBM/CBM
                occur at reciprocal space points not included in the bulk supercell
                calculation, you should use this tag to point to a bulk bandstructure
                calculation instead. If None, will use
                self.defect_entry.calculation_metadata["bulk_path"].
            use_MP (bool):
                If True, will query the Materials Project database for the bulk gap data.
            mpid (str):
                If provided, will query the Materials Project database for the bulk gap
                data, using this Materials Project ID.
            api_key (str): Materials API key to access database.
        """
        if not self.bulk_vr:
            bulk_vr_path, multiple = _get_output_files_and_check_if_multiple(
                "vasprun.xml", self.defect_entry.calculation_metadata["bulk_path"]
            )
            if multiple:
                warnings.warn(
                    f"Multiple `vasprun.xml` files found in bulk directory: "
                    f"{self.defect_entry.calculation_metadata['bulk_path']}. Using "
                    f"{os.path.basename(bulk_vr_path)} to {_vasp_file_parsing_action_dict['vasprun.xml']}."
                )
            self.bulk_vr = get_vasprun(bulk_vr_path)

        bulk_sc_structure = self.bulk_vr.initial_structure

        band_gap, cbm, vbm, _ = self.bulk_vr.eigenvalue_band_properties
        gap_calculation_metadata = {}

        use_MP = use_MP or self.kwargs.get("use_MP", False)
        mpid = mpid or self.kwargs.get("mpid", None)
        api_key = api_key or self.kwargs.get("api_key", None)

        if use_MP and mpid is None:
            try:
                with MPRester(api_key=api_key) as mp:
                    tmp_mplist = mp.get_entries_in_chemsys(list(bulk_sc_structure.symbol_set))
                mplist = [
                    mp_ent.entry_id
                    for mp_ent in tmp_mplist
                    if mp_ent.composition.reduced_composition
                    == bulk_sc_structure.composition.reduced_composition
                ]
            except Exception as exc:
                raise ValueError(
                    f"Error with querying MPRester for"
                    f" {bulk_sc_structure.composition.reduced_formula}:"
                ) from exc

            mpid_fit_list = []
            for trial_mpid in mplist:
                with MPRester(api_key=api_key) as mp:
                    mpstruct = mp.get_structure_by_material_id(trial_mpid)
                if StructureMatcher(
                    primitive_cell=True,
                    scale=False,
                    attempt_supercell=True,
                    allow_subset=False,
                ).fit(bulk_sc_structure, mpstruct):
                    mpid_fit_list.append(trial_mpid)

            if len(mpid_fit_list) == 1:
                mpid = mpid_fit_list[0]
                print(f"Single mp-id found for bulk structure:{mpid}.")
            elif len(mpid_fit_list) > 1:
                num_mpid_list = [int(mp.split("-")[1]) for mp in mpid_fit_list]
                num_mpid_list.sort()
                mpid = f"mp-{num_mpid_list[0]!s}"
                print(
                    f"Multiple mp-ids found for bulk structure:{mpid_fit_list}. Will use lowest "
                    f"number mpid for bulk band structure = {mpid}."
                )
            else:
                print(
                    "Could not find bulk structure in MP database after tying the following "
                    f"list:\n{mplist}"
                )
                mpid = None

        if mpid is not None:
            print(f"Using user-provided mp-id for bulk structure: {mpid}.")
            with MPRester(api_key=api_key) as mp:
                bs = mp.get_bandstructure_by_material_id(mpid)
            if bs:
                cbm = bs.get_cbm()["energy"]
                vbm = bs.get_vbm()["energy"]
                band_gap = bs.get_band_gap()["energy"]
                gap_calculation_metadata["MP_gga_BScalc_data"] = bs.get_band_gap().copy()

        if (vbm is None or band_gap is None or cbm is None or not bulk_band_gap_path) and (
            mpid and band_gap is None
        ):
            warnings.warn(
                f"MPID {mpid} was provided, but no bandstructure entry currently exists for it. "
                f"Reverting to use of bulk supercell calculation for band edge extrema."
            )
            gap_calculation_metadata["MP_gga_BScalc_data"] = None  # to signal no MP BS is used

        if bulk_band_gap_path:
            print(f"Using actual bulk path: {bulk_band_gap_path}")
            actual_bulk_vr_path, multiple = _get_output_files_and_check_if_multiple(
                "vasprun.xml", bulk_band_gap_path
            )
            if multiple:
                warnings.warn(
                    f"Multiple `vasprun.xml` files found in specified directory: "
                    f"{bulk_band_gap_path}. Using {os.path.basename(actual_bulk_vr_path)} to "
                    f"{_vasp_file_parsing_action_dict['vasprun.xml']}."
                )
            actual_bulk_vr = get_vasprun(actual_bulk_vr_path)
            band_gap, cbm, vbm, _ = actual_bulk_vr.eigenvalue_band_properties

        gap_calculation_metadata = {
            "mpid": mpid,
            "cbm": cbm,
            "vbm": vbm,
            "gap": band_gap,
        }
        self.defect_entry.calculation_metadata.update(gap_calculation_metadata)

    def apply_corrections(self):
        """
        Get defect corrections and warn if likely to be inappropriate.
        """
        if not self.defect_entry.charge_state:  # no charge correction if charge is zero
            return

        # try run Kumagai (eFNV) correction if required info available:
        if (
            self.defect_entry.calculation_metadata.get("bulk_site_potentials", None) is not None
            and self.defect_entry.calculation_metadata.get("defect_site_potentials", None) is not None
        ):
            self.defect_entry.get_kumagai_correction(verbose=False, error_tolerance=self.error_tolerance)

        elif self.defect_entry.calculation_metadata.get(
            "bulk_locpot_dict"
        ) and self.defect_entry.calculation_metadata.get("defect_locpot_dict"):
            self.defect_entry.get_freysoldt_correction(verbose=False, error_tolerance=self.error_tolerance)

        else:
            raise ValueError(
                "No charge correction performed! Missing required metadata in "
                "defect_entry.calculation_metadata ('bulk/defect_site_potentials' for Kumagai ("
                "eFNV) correction, or 'bulk/defect_locpot_dict' for Freysoldt (FNV) correction) - these "
                "are loaded with either the load_eFNV_data() or load_FNV_data() methods for "
                "DefectParser."
            )

        if (
            self.defect_entry.charge_state != 0
            and (not self.defect_entry.corrections or sum(self.defect_entry.corrections.values())) == 0
        ):
            warnings.warn(
                f"No charge correction computed for {self.defect_entry.name} with charge"
                f" {self.defect_entry.charge_state:+}, indicating problems with the required data for "
                f"the charge correction (i.e. dielectric constant, LOCPOT files for Freysoldt "
                f"correction, OUTCAR (with ICORELEVEL = 0) for Kumagai correction etc)."
            )

    def __repr__(self):
        """
        Returns a string representation of the DefectParser object.
        """
        formula = self.bulk_vr.final_structure.composition.get_reduced_formula_and_factor(
            iupac_ordering=True
        )[0]
        attrs = {k for k in vars(self) if not k.startswith("_")}
        methods = {k for k in dir(self) if callable(getattr(self, k)) and not k.startswith("_")}
        properties = {
            name for name, value in inspect.getmembers(type(self)) if isinstance(value, property)
        }
        return (
            f"doped DefectParser for bulk composition {formula}. "
            f"Available attributes:\n{attrs | properties}\n\nAvailable methods:\n{methods}"
        )<|MERGE_RESOLUTION|>--- conflicted
+++ resolved
@@ -544,10 +544,7 @@
         self.bulk_band_gap_path = bulk_band_gap_path
         self.processes = processes
         self.json_filename = json_filename
-<<<<<<< HEAD
         self.load_phs_data = load_phs_data
-=======
->>>>>>> 83097924
         self.bulk_vr = None  # loaded later
 
         possible_defect_folders = [
@@ -640,11 +637,7 @@
                 dir_type="bulk",
             )
         self.bulk_vr = get_vasprun(
-<<<<<<< HEAD
             bulk_vr_path, parse_projected_eigen=load_phs_data
-        )  # parsing projected eigenvalues makes Vasprun loading much slower...
-=======
-            bulk_vr_path,
         )  # parsing projected eigenvalues makes Vasprun loading much slower...
 
         # try parsing the bulk oxidation states first, for later assigning defect "oxi_state"s (i.e.
@@ -661,7 +654,6 @@
                 self._bulk_oxi_states = {
                     el.symbol: el.oxi_state for el in self.bulk_vr.final_structure.composition.elements
                 }
->>>>>>> 83097924
 
         self.defect_dict = {}
         self.bulk_corrections_data = {  # so we only load and parse bulk data once
@@ -1130,11 +1122,8 @@
                 bulk_band_gap_path=self.bulk_band_gap_path,
                 load_phs_data=self.load_phs_data,
                 **self.bulk_corrections_data,
-<<<<<<< HEAD
                 **self.phs_data,
-=======
                 oxi_state=None if self._bulk_oxi_states else "Undetermined",
->>>>>>> 83097924
             )
 
             if dp.skip_corrections and dp.defect_entry.charge_state != 0 and self.dielectric is None:
@@ -1413,11 +1402,7 @@
             "defect_path": defect_path,
         }
 
-<<<<<<< HEAD
-        if bulk_path is not None:
-=======
         if bulk_path is not None and bulk_vr is None:
->>>>>>> 83097924
             # add bulk simple properties
             bulk_vr_path, multiple = _get_output_files_and_check_if_multiple("vasprun.xml", bulk_path)
             if multiple:
@@ -1428,7 +1413,6 @@
                     dir_type="bulk",
                 )
             bulk_vr = get_vasprun(
-<<<<<<< HEAD
                 bulk_vr_path, parse_projected_eigen=load_phs_data
             )  # parsing projected eigenvalues makes Vasprun loading much slower...
             if load_phs_data and bulk_vr.projected_eigenvalues is None:
@@ -1437,10 +1421,6 @@
                     "No projected orbitals found in bulk 'vasprun.xml'. Skipping automated PHS data "
                     "loading."
                 )
-=======
-                bulk_vr_path,
-            )  # parsing projected eigenvalues makes Vasprun loading much slower...
->>>>>>> 83097924
 
         elif bulk_vr is None:
             raise ValueError("Either `bulk_path` or `bulk_vr` must be provided!")
