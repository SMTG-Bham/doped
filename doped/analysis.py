"""
Code to analyse VASP defect calculations.

These functions are built from a combination of useful modules from pymatgen,
alongside substantial modification, in the efforts of making an efficient,
user-friendly package for managing and analysing defect calculations, with
publication-quality outputs.
"""

import contextlib
import os
import warnings
from multiprocessing import Pool, Queue, cpu_count
from typing import Optional, Union

import numpy as np
from easyunfold.procar import Procar as ProcarEasyunfold
from filelock import FileLock
from monty.json import MontyDecoder
from monty.serialization import dumpfn, loadfn
from pymatgen.analysis.defects import core
from pymatgen.analysis.structure_matcher import ElementComparator, StructureMatcher
from pymatgen.core.sites import PeriodicSite
from pymatgen.electronic_structure.core import Spin
from pymatgen.ext.matproj import MPRester
from pymatgen.io.vasp.inputs import Poscar
from pymatgen.io.vasp.outputs import Vasprun
from tqdm import tqdm

from doped import _doped_obj_properties_methods, _ignore_pmg_warnings
from doped.core import DefectEntry, _guess_and_set_oxi_states_with_timeout, _rough_oxi_state_cost_from_comp
from doped.generation import get_defect_name_from_defect, get_defect_name_from_entry, name_defect_entries
from doped.thermodynamics import DefectThermodynamics
from doped.utils.parsing import (
    _compare_incar_tags,
    _compare_kpoints,
    _compare_potcar_symbols,
    _defect_charge_from_vasprun,
    _defect_spin_degeneracy_from_vasprun,
    _get_bulk_locpot_dict,
    _get_bulk_site_potentials,
    _get_defect_supercell_bulk_site_coords,
    _get_output_files_and_check_if_multiple,
    _multiple_files_warning,
    _vasp_file_parsing_action_dict,
    check_atom_mapping_far_from_defect,
    get_defect_site_idxs_and_unrelaxed_structure,
    get_defect_type_and_composition_diff,
    get_locpot,
    get_orientational_degeneracy,
    get_outcar,
    get_vasprun,
)
from doped.utils.phs import get_band_edge_info
from doped.utils.plotting import format_defect_name
from doped.utils.symmetry import (
    _frac_coords_sort_func,
    _get_all_equiv_sites,
    _get_sga,
    point_symmetry_from_defect_entry,
)


def _custom_formatwarning(
    message: Union[Warning, str],
    category: type[Warning],
    filename: str,
    lineno: int,
    line: Optional[str] = None,
) -> str:
    """
    Reformat warnings to just print the warning message.
    """
    return f"{message}\n"


warnings.formatwarning = _custom_formatwarning

_ANGSTROM = "\u212B"  # unicode symbol for angstrom to print in strings
_ignore_pmg_warnings()  # ignore unnecessary pymatgen warnings

_aniso_dielectric_but_outcar_problem_warning = (
    "An anisotropic dielectric constant was supplied, but `OUTCAR` files (needed to compute the "
    "_anisotropic_ Kumagai eFNV charge correction) "
)
# Neither new nor old pymatgen FNV correction can do anisotropic dielectrics (while new sxdefectalign can)
_aniso_dielectric_but_using_locpot_warning = (
    "`LOCPOT` files were found in both defect & bulk folders, and so the Freysoldt (FNV) charge "
    "correction developed for _isotropic_ materials will be applied here, which corresponds to using the "
    "effective isotropic average of the supplied anisotropic dielectric. This could lead to significant "
    "errors for very anisotropic systems and/or relatively small supercells!"
)


def _convert_dielectric_to_tensor(dielectric):
    # check if dielectric in required 3x3 matrix format
    if not isinstance(dielectric, (float, int)):
        dielectric = np.array(dielectric)
        if dielectric.shape == (3,):
            dielectric = np.diag(dielectric)
        elif dielectric.shape != (3, 3):
            raise ValueError(
                f"Dielectric constant must be a float/int or a 3x1 matrix or 3x3 matrix, "
                f"got type {type(dielectric)} and shape {dielectric.shape}"
            )

    else:
        dielectric = np.eye(3) * dielectric

    return dielectric


def check_and_set_defect_entry_name(
    defect_entry: DefectEntry, possible_defect_name: str = "", bulk_symm_ops: Optional[list] = None
) -> None:
    """
    Check that ``possible_defect_name`` is a recognised format by doped (i.e.
    in the format "{defect_name}_{optional_site_info}_{charge_state}").

    If the DefectEntry.name attribute is not defined or does not end with the
    charge state, then the entry will be renamed with the doped default name
    for the `unrelaxed` defect (i.e. using the point symmetry of the defect
    site in the bulk cell).

    Args:
        defect_entry (DefectEntry): DefectEntry object.
        possible_defect_name (str):
            Possible defect name (usually the folder name) to check if
            recognised by ``doped``, otherwise defect name is re-determined.
        bulk_symm_ops (list):
            List of symmetry operations of the defect_entry.bulk_supercell
            structure (used in determining the `unrelaxed` point symmetry), to
            avoid re-calculating. Default is None (recalculates).
    """
    formatted_defect_name = None
    charge_state = defect_entry.charge_state
    # check if defect folder name ends with charge state:
    defect_name_w_charge_state = (
        possible_defect_name
        if (possible_defect_name.endswith((f"_{charge_state}", f"_{charge_state:+}")))
        else f"{possible_defect_name}_{'+' if charge_state > 0 else ''}{charge_state}"
    )

    with contextlib.suppress(Exception):  # check if defect name is recognised
        formatted_defect_name = format_defect_name(
            defect_name_w_charge_state, include_site_info_in_name=True
        )  # tries without site_info if with site_info fails

    # (re-)determine doped defect name and store in metadata, regardless of whether folder name is
    # recognised:
    if "full_unrelaxed_defect_name" not in defect_entry.calculation_metadata:
        defect_entry.calculation_metadata["full_unrelaxed_defect_name"] = (
            f"{get_defect_name_from_entry(defect_entry, symm_ops=bulk_symm_ops, relaxed=False)}_"
            f"{'+' if charge_state > 0 else ''}{charge_state}"
        )

    if formatted_defect_name is not None:
        defect_entry.name = defect_name_w_charge_state
    else:
        defect_entry.name = defect_entry.calculation_metadata["full_unrelaxed_defect_name"]
        # otherwise use default doped name


def defect_from_structures(
    bulk_supercell, defect_supercell, return_all_info=False, bulk_voronoi_node_dict=None, oxi_state=None
):
    """
    Auto-determines the defect type and defect site from the supplied bulk and
    defect structures, and returns a corresponding ``Defect`` object.

    If ``return_all_info`` is set to true, then also returns:

    - `relaxed` defect site in the defect supercell
    - the defect site in the bulk supercell
    - defect site index in the defect supercell
    - bulk site index (index of defect site in bulk supercell)
    - guessed initial defect structure (before relaxation)
    - 'unrelaxed defect structure' (also before relaxation, but with interstitials at their
      final `relaxed` positions, and all bulk atoms at their unrelaxed positions).

    Args:
        bulk_supercell (Structure):
            Bulk supercell structure.
        defect_supercell (Structure):
            Defect structure to use for identifying the defect site and type.
        return_all_info (bool):
            If True, returns additional python objects related to the
            site-matching, listed above. (Default = False)
        bulk_voronoi_node_dict (dict):
            Dictionary of bulk supercell Voronoi node information, for
            expedited site-matching. If None, will be re-calculated.
        oxi_state (int, float, str):
            Oxidation state of the defect site. If not provided, will be
            automatically determined from the defect structure.

    Returns:
        defect (Defect):
            doped Defect object.

        If ``return_all_info`` is True, then also:

        defect_site (Site):
            pymatgen Site object of the `relaxed` defect site in the defect supercell.
        defect_site_in_bulk (Site):
            pymatgen Site object of the defect site in the bulk supercell
            (i.e. unrelaxed vacancy/substitution site, or final `relaxed` interstitial
            site for interstitials).
        defect_site_index (int):
            index of defect site in defect supercell (None for vacancies)
        bulk_site_index (int):
            index of defect site in bulk supercell (None for interstitials)
        guessed_initial_defect_structure (Structure):
            pymatgen Structure object of the guessed initial defect structure.
        unrelaxed_defect_structure (Structure):
            pymatgen Structure object of the unrelaxed defect structure.
        bulk_voronoi_node_dict (dict):
            Dictionary of bulk supercell Voronoi node information, for
            further expedited site-matching.
    """
    try:
        def_type, comp_diff = get_defect_type_and_composition_diff(bulk_supercell, defect_supercell)
    except RuntimeError as exc:
        raise ValueError(
            "Could not identify defect type from number of sites in structure: "
            f"{len(bulk_supercell)} in bulk vs. {len(defect_supercell)} in defect?"
        ) from exc

    # Try automatic defect site detection - this gives us the "unrelaxed" defect structure
    try:
        (
            bulk_site_idx,
            defect_site_idx,
            unrelaxed_defect_structure,
        ) = get_defect_site_idxs_and_unrelaxed_structure(
            bulk_supercell, defect_supercell, def_type, comp_diff
        )

    except RuntimeError as exc:
        raise RuntimeError(
            f"Could not identify {def_type} defect site in defect structure. Try supplying the initial "
            f"defect structure to DefectParser.from_paths()."
        ) from exc

    if def_type == "vacancy":
        defect_site_in_bulk = defect_site = bulk_supercell[bulk_site_idx]
    elif def_type == "substitution":
        defect_site = defect_supercell[defect_site_idx]
        site_in_bulk = bulk_supercell[bulk_site_idx]  # this is with orig (substituted) element
        defect_site_in_bulk = PeriodicSite(
            defect_site.species, site_in_bulk.frac_coords, site_in_bulk.lattice
        )
    else:
        defect_site_in_bulk = defect_site = defect_supercell[defect_site_idx]

    check_atom_mapping_far_from_defect(bulk_supercell, defect_supercell, defect_site_in_bulk.frac_coords)

    if unrelaxed_defect_structure:
        if def_type == "interstitial":
            # get closest Voronoi site in bulk supercell to final interstitial site as this is likely
            # the _initial_ interstitial site
            try:
                if bulk_voronoi_node_dict is not None and not StructureMatcher(
                    stol=0.05,
                    primitive_cell=False,
                    scale=False,
                    attempt_supercell=False,
                    allow_subset=False,
                    comparator=ElementComparator(),
                ).fit(bulk_voronoi_node_dict["bulk_supercell"], bulk_supercell):
                    warnings.warn(
                        "Previous bulk voronoi_nodes.json detected, but does not match current bulk "
                        "supercell. Recalculating Voronoi nodes."
                    )
                    raise FileNotFoundError

                voronoi_frac_coords = bulk_voronoi_node_dict["Voronoi nodes"]

            except Exception:  # first time parsing
                from shakenbreak.input import _get_voronoi_nodes

                voronoi_frac_coords = [site.frac_coords for site in _get_voronoi_nodes(bulk_supercell)]
                bulk_voronoi_node_dict = {
                    "bulk_supercell": bulk_supercell,
                    "Voronoi nodes": voronoi_frac_coords,
                }

            closest_node_frac_coords = min(
                voronoi_frac_coords,
                key=lambda node: defect_site.distance_and_image_from_frac_coords(node)[0],
            )
            guessed_initial_defect_structure = unrelaxed_defect_structure.copy()
            int_site = guessed_initial_defect_structure[defect_site_idx]
            guessed_initial_defect_structure.remove_sites([defect_site_idx])
            guessed_initial_defect_structure.insert(
                defect_site_idx,  # Place defect at same position as in DFT calculation
                int_site.species_string,
                closest_node_frac_coords,
                coords_are_cartesian=False,
                validate_proximity=True,
            )

        else:
            guessed_initial_defect_structure = unrelaxed_defect_structure.copy()

    else:
        warnings.warn(
            "Cannot determine the unrelaxed `initial_defect_structure`. Please ensure the "
            "`initial_defect_structure` is indeed unrelaxed."
        )

    for_monty_defect = {  # initialise doped Defect object, needs to use defect site in bulk (which for
        # substitutions differs from defect_site)
        "@module": "doped.core",
        "@class": def_type.capitalize(),
        "structure": bulk_supercell,
        "site": defect_site_in_bulk,
        "oxi_state": oxi_state,
    }  # note that we now define the Defect in the bulk supercell, rather than the primitive structure
    # as done during generation. Future work could try mapping the relaxed defect site back to the
    # primitive cell, however interstitials will be very tricky for this...
    defect = MontyDecoder().process_decoded(for_monty_defect)

    if not return_all_info:
        return defect

    return (
        defect,
        defect_site,
        defect_site_in_bulk,
        defect_site_idx,
        bulk_site_idx,
        guessed_initial_defect_structure,
        unrelaxed_defect_structure,
        bulk_voronoi_node_dict,
    )


def defect_name_from_structures(bulk_structure, defect_structure):
    """
    Get the doped/SnB defect name using the bulk and defect structures.

    Args:
        bulk_structure (Structure):
            Bulk (pristine) structure.
        defect_structure (Structure):
            Defect structure.

    Returns:
        str: Defect name.
    """
    # set oxi_state to avoid wasting time trying to auto-determine when unnecessary here
    defect = defect_from_structures(bulk_structure, defect_structure, oxi_state="Undetermined")

    # note that if the symm_op approach fails for any reason here, the defect-supercell expansion
    # approach will only be valid if the defect structure is a diagonal expansion of the primitive...

    return get_defect_name_from_defect(defect)


def defect_entry_from_paths(
    defect_path: str,
    bulk_path: str,
    dielectric: Optional[Union[float, int, np.ndarray, list]] = None,
    charge_state: Optional[int] = None,
    initial_defect_structure_path: Optional[str] = None,
    skip_corrections: bool = False,
    error_tolerance: float = 0.05,
    bulk_band_gap_path: Optional[str] = None,
    **kwargs,
):
    """
    Parse the defect calculation outputs in ``defect_path`` and return the
    parsed ``DefectEntry`` object. By default, the ``DefectEntry.name``
    attribute (later used to label the defects in plots) is set to the
    defect_path folder name (if it is a recognised defect name), else it is set
    to the default doped name for that defect.

    Note that the bulk and defect supercells should have the same definitions/basis
    sets (for site-matching and finite-size charge corrections to work appropriately).

    Args:
        defect_path (str):
            Path to defect supercell folder (containing at least vasprun.xml(.gz)).
        bulk_path (str):
            Path to bulk supercell folder (containing at least vasprun.xml(.gz)).
        dielectric (float or int or 3x1 matrix or 3x3 matrix):
            Ionic + static contributions to the dielectric constant, in the same xyz
            Cartesian basis as the supercell calculations. If not provided, charge
            corrections cannot be computed and so ``skip_corrections`` will be set to
            true.
        charge_state (int):
            Charge state of defect. If not provided, will be automatically determined
            from the defect calculation outputs.
        initial_defect_structure_path (str):
            Path to the initial/unrelaxed defect structure. Only recommended for use
            if structure matching with the relaxed defect structure(s) fails (rare).
            Default is None.
        skip_corrections (bool):
            Whether to skip the calculation and application of finite-size charge
            corrections to the defect energy (not recommended in most cases).
            Default = False.
        error_tolerance (float):
            If the estimated error in the defect charge correction is greater
            than this value (in eV), then a warning is raised. (default: 0.05 eV)
        bulk_band_gap_path (str):
            Path to bulk OUTCAR file for determining the band gap. If the VBM/CBM
            occur at reciprocal space points not included in the bulk supercell
            calculation, you should use this tag to point to a bulk bandstructure
            calculation instead. Alternatively, you can edit/add the "gap" and "vbm"
            entries in self.defect_entry.calculation_metadata to match the correct
            (eigen)values.
            If None, will use DefectEntry.calculation_metadata["bulk_path"].
        **kwargs:
            Keyword arguments to pass to ``DefectParser()`` methods
            (``load_FNV_data()``, ``load_eFNV_data()``, ``load_bulk_gap_data()``)
            ``point_symmetry_from_defect_entry()`` or ``defect_from_structures``,
            including ``bulk_locpot_dict``, ``bulk_site_potentials``, ``use_MP``,
            ``mpid``, ``api_key``, ``symprec`` or ``oxi_state``.

    Return:
        Parsed ``DefectEntry`` object.
    """
    dp = DefectParser.from_paths(
        defect_path,
        bulk_path,
        dielectric=dielectric,
        charge_state=charge_state,
        initial_defect_structure_path=initial_defect_structure_path,
        skip_corrections=skip_corrections,
        error_tolerance=error_tolerance,
        bulk_band_gap_path=bulk_band_gap_path,
        **kwargs,
    )
    return dp.defect_entry


class DefectsParser:
    def __init__(
        self,
        output_path: str = ".",
        dielectric: Optional[Union[float, int, np.ndarray]] = None,
        subfolder: Optional[str] = None,
        bulk_path: Optional[str] = None,
        skip_corrections: bool = False,
        error_tolerance: float = 0.05,
        bulk_band_gap_path: Optional[str] = None,
        processes: Optional[int] = None,
        json_filename: Optional[Union[str, bool]] = None,
<<<<<<< HEAD
        load_phs_data: Optional[bool] = True,
=======
        **kwargs,
>>>>>>> 6b76fe37
    ):
        r"""
        A class for rapidly parsing multiple VASP defect supercell calculations
        for a given host (bulk) material.

        Loops over calculation directories in ``output_path`` (likely the same
        ``output_path`` used with ``DefectsSet`` for file generation in ``doped.vasp``)
        and parses the defect calculations into a dictionary of:
        ``{defect_name: DefectEntry}``, where the ``defect_name`` is set to the defect
        calculation folder name (`if it is a recognised defect name`), else it is
        set to the default ``doped`` name for that defect. By default, searches for
        folders in ``output_path`` with ``subfolder`` containing ``vasprun.xml(.gz)``
        files, and tries to parse them as ``DefectEntry``\s.

        By default, tries to use multiprocessing to speed up defect parsing, which
        can be controlled with ``processes``. If parsing hangs, this may be due to
        memory issues, in which case you should reduce ``processes`` (e.g. 4 or less).

        Defect charge states are automatically determined from the defect calculation
        outputs if ``POTCAR``\s are set up with ``pymatgen`` (see docs Installation page),
        or if that fails, using the defect folder name (must end in "_+X" or "_-X"
        where +/-X is the defect charge state).

        Uses the (single) ``DefectParser`` class to parse the individual defect
        calculations. Note that the bulk and defect supercells should have the same
        definitions/basis sets (for site-matching and finite-size charge corrections
        to work appropriately).

        Args:
            output_path (str):
                Path to the output directory containing the defect calculation
                folders (likely the same ``output_path`` used with ``DefectsSet`` for
                file generation in ``doped.vasp``). Default = current directory.
            dielectric (float or int or 3x1 matrix or 3x3 matrix):
                Ionic + static contributions to the dielectric constant, in the same xyz
                Cartesian basis as the supercell calculations. If not provided, charge
                corrections cannot be computed and so ``skip_corrections`` will be set to
                true.
            subfolder (str):
                Name of subfolder(s) within each defect calculation folder (in the
                ``output_path`` directory) containing the VASP calculation files to
                parse (e.g. ``vasp_ncl``, ``vasp_std``, ``vasp_gam`` etc.). If not
                specified, ``doped`` checks first for ``vasp_ncl``, ``vasp_std``, ``vasp_gam``
                subfolders with calculation outputs (``vasprun.xml(.gz)`` files) and uses
                the highest level VASP type (ncl > std > gam) found as ``subfolder``,
                otherwise uses the defect calculation folder itself with no subfolder
                (set ``subfolder = "."`` to enforce this).
            bulk_path (str):
                Path to bulk supercell reference calculation folder. If not specified,
                searches for folder with name "X_bulk" in the ``output_path`` directory
                (matching the default ``doped`` name for the bulk supercell reference folder).
            skip_corrections (bool):
                Whether to skip the calculation and application of finite-size charge
                corrections to the defect energies (not recommended in most cases).
                Default = False.
            error_tolerance (float):
                If the estimated error in any charge correction is greater than
                this value (in eV), then a warning is raised. (default: 0.05 eV)
            bulk_band_gap_path (str):
                Path to bulk OUTCAR file for determining the band gap. If the VBM/CBM
                occur at reciprocal space points not included in the bulk supercell
                calculation, you should use this tag to point to a bulk bandstructure
                calculation instead. Alternatively, you can edit/add the "gap" and "vbm"
                entries in DefectParser.defect_entry.calculation_metadata to match the
                correct (eigen)values.
                If None, will calculate "gap"/"vbm" using the outputs at:
                DefectParser.defect_entry.calculation_metadata["bulk_path"]
            processes (int):
                Number of processes to use for multiprocessing for expedited parsing.
                If not set, defaults to one less than the number of CPUs available.
            json_filename (str):
                Filename to save the parsed defect entries dict (``DefectsParser.defect_dict``)
                to in ``output_path``, to avoid having to re-parse defects when later analysing
                further and aiding calculation provenance. Can be reloaded using the ``loadfn``
                function from ``monty.serialization`` (and then input to ``DefectThermodynamics``
                etc). If None (default), set as ``{Host Chemical Formula}_defect_dict.json``.
                If False, no json file is saved.
<<<<<<< HEAD
            load_phs_data (bool):
                Load the projected eigenvalues and sets up a ``pydefect`` ``BandEdgeOrbitalInfos``
                object with the required information for determining the band edge states
                using ``DefectEntry.get_perturbed_host_state()``. Will initially try to load
                from ``PROCAR`` files, otherwise will fall back on loading project eigenvalues
                from ``vasprun.xml``.This can cause a significant increase in the parsing
                time (30%-70% longer), so set to False if not needed.
                Default = True.
=======
            **kwargs:
                Keyword arguments to pass to ``DefectParser()`` methods
                (``load_FNV_data()``, ``load_eFNV_data()``, ``load_bulk_gap_data()``)
                ``point_symmetry_from_defect_entry()`` or ``defect_from_structures``,
                including ``bulk_locpot_dict``, ``bulk_site_potentials``, ``use_MP``,
                ``mpid``, ``api_key``, ``symprec`` or ``oxi_state``. Primarily used by
                ``DefectsParser`` to expedite parsing by avoiding reloading bulk data
                for each defect.
>>>>>>> 6b76fe37

        Attributes:
            defect_dict (dict):
                Dictionary of parsed defect calculations in the format:
                ``{"defect_name": DefectEntry}`` where the defect_name is set to the
                defect calculation folder name (`if it is a recognised defect name`),
                else it is set to the default ``doped`` name for that defect.
        """
        self.output_path = output_path
        self.dielectric = dielectric
        self.skip_corrections = skip_corrections
        self.error_tolerance = error_tolerance
        self.bulk_path = bulk_path
        self.subfolder = subfolder
        self.bulk_band_gap_path = bulk_band_gap_path
        self.processes = processes
        self.json_filename = json_filename
        self.load_phs_data = load_phs_data
        self.bulk_vr = None  # loaded later
        self.kwargs = kwargs

        possible_defect_folders = [
            dir
            for dir in os.listdir(self.output_path)
            if any(
                "vasprun" in file and ".xml" in file
                for file_list in [tup[2] for tup in os.walk(os.path.join(self.output_path, dir))]
                for file in file_list
            )
            and dir not in (self.bulk_path.split("/") if self.bulk_path else [])
        ]

        if self.subfolder is None:  # determine subfolder to use
            vasp_subfolders = [
                subdir
                for possible_defect_folder in possible_defect_folders
                for subdir in os.listdir(os.path.join(self.output_path, possible_defect_folder))
                if os.path.isdir(os.path.join(self.output_path, possible_defect_folder, subdir))
                and "vasp_" in subdir
            ]
            vasp_type_count_dict = {  # Count Dik
                i: len([subdir for subdir in vasp_subfolders if i in subdir])
                for i in ["vasp_ncl", "vasp_std", "vasp_nkred_std", "vasp_gam"]
            }
            # take first entry with non-zero count, else use defect folder itself:
            self.subfolder = next((subdir for subdir, count in vasp_type_count_dict.items() if count), ".")

        possible_bulk_folders = [dir for dir in possible_defect_folders if "bulk" in str(dir).lower()]
        if self.bulk_path is None:  # determine bulk_path to use
            if len(possible_bulk_folders) == 1:
                self.bulk_path = os.path.join(self.output_path, possible_bulk_folders[0])
            elif len([dir for dir in possible_bulk_folders if dir.endswith("_bulk")]) == 1:
                self.bulk_path = os.path.join(
                    self.output_path,
                    next(iter(dir for dir in possible_bulk_folders if str(dir).lower().endswith("_bulk"))),
                )
            else:
                raise ValueError(
                    f"Could not automatically determine bulk supercell calculation folder in "
                    f"{self.output_path}, found {len(possible_bulk_folders)} folders containing "
                    f"`vasprun.xml(.gz)` files (in subfolders) and 'bulk' in the folder name. Please "
                    f"specify `bulk_path` manually."
                )

        self.defect_folders = [
            dir
            for dir in possible_defect_folders
            if dir not in possible_bulk_folders
            and (
                self.subfolder in os.listdir(os.path.join(self.output_path, dir)) or self.subfolder == "."
            )
        ]

        # add subfolder to bulk_path if present with vasprun.xml(.gz), otherwise use bulk_path as is:
        if os.path.isdir(os.path.join(self.bulk_path, self.subfolder)) and any(
            "vasprun" in file and ".xml" in file
            for file in os.listdir(os.path.join(self.bulk_path, self.subfolder))
        ):
            self.bulk_path = os.path.join(self.bulk_path, self.subfolder)
        elif all("vasprun" not in file or ".xml" not in file for file in os.listdir(self.bulk_path)):
            possible_bulk_subfolders = [
                dir
                for dir in os.listdir(self.bulk_path)
                if os.path.isdir(os.path.join(self.bulk_path, dir))
                and any(
                    "vasprun" in file and ".xml" in file
                    for file in os.listdir(os.path.join(self.bulk_path, dir))
                )
            ]
            if len(possible_bulk_subfolders) == 1 and subfolder is None:
                # if only one subfolder with a vasprun.xml file in it, and `subfolder` wasn't explicitly
                # set by the user, then use this
                self.bulk_path = os.path.join(self.bulk_path, possible_bulk_subfolders[0])
            else:
                raise FileNotFoundError(
                    f"`vasprun.xml(.gz)` files (needed for defect parsing) not found in bulk folder at: "
                    f"{self.bulk_path} or subfolder: {self.subfolder} - please ensure `vasprun.xml(.gz)` "
                    f"files are present and/or specify `bulk_path` manually."
                )

        # remove trailing '/.' from bulk_path if present:
        self.bulk_path = self.bulk_path.rstrip("/.")
        bulk_vr_path, multiple = _get_output_files_and_check_if_multiple("vasprun.xml", self.bulk_path)
        if multiple:
            _multiple_files_warning(
                "vasprun.xml",
                self.bulk_path,
                bulk_vr_path,
                dir_type="bulk",
            )

        # Checking if PROCAR available to avoid slow loading
        bulk_procar_path, multiple = _get_output_files_and_check_if_multiple("PROCAR", self.bulk_path)
        if "PROCAR" in bulk_procar_path:
            self.bulk_procar = ProcarEasyunfold(bulk_procar_path, normalise=False)
            self.bulk_vr = get_vasprun(bulk_vr_path, parse_projected_eigen=False)
            if self.bulk_vr.parameters.get("LNONCOLLINEAR") is True:
                self.bulk_procar.data = {Spin.up: self.bulk_procar.proj_data[0]}
            else:
                self.bulk_procar.data = {
                    Spin.up: self.bulk_procar.proj_data[0],
                    Spin.down: self.bulk_procar.proj_data[1],
                }
        else:
            self.bulk_vr = get_vasprun(bulk_vr_path, parse_projected_eigen=load_phs_data)
            self.bulk_procar = None
            # parsing projected eigenvalues makes Vasprun loading much slower...

        # try parsing the bulk oxidation states first, for later assigning defect "oxi_state"s (i.e.
        # fully ionised charge states):
        if _rough_oxi_state_cost_from_comp(self.bulk_vr.final_structure.composition) > 1e6:
            self._bulk_oxi_states: Union[dict, bool] = False  # will take very long to guess oxi_state
        else:
            queue: Queue = Queue()
            self._bulk_oxi_states = _guess_and_set_oxi_states_with_timeout(
                self.bulk_vr.final_structure, queue=queue
            )
            if self._bulk_oxi_states:
                self.bulk_vr.final_structure = queue.get()  # oxi-state decorated structure
                self._bulk_oxi_states = {
                    el.symbol: el.oxi_state for el in self.bulk_vr.final_structure.composition.elements
                }

        self.defect_dict = {}
        self.bulk_corrections_data = {  # so we only load and parse bulk data once
            "bulk_locpot_dict": None,
            "bulk_site_potentials": None,
        }
        self.phs_data = {  # so we only need to load bulk data for PHS once
            "bulk_outcar": None,
            "phs_warning": None,
        }
        parsed_defect_entries = []
        parsing_warnings = []

        if self.processes is None:  # multiprocessing?
            self.processes = min(max(1, cpu_count() - 1), len(self.defect_folders) - 1)  # only
            # multiprocess as much as makes sense, if only a handful of defect folders

        if self.processes <= 1:  # no multiprocessing
            with tqdm(self.defect_folders, desc="Parsing defect calculations") as pbar:
                for defect_folder in pbar:
                    # set tqdm progress bar description to defect folder being parsed:
                    pbar.set_description(f"Parsing {defect_folder}/{self.subfolder}".replace("/.", ""))
                    parsed_defect_entry, warnings_string = self._parse_defect_and_handle_warnings(
                        defect_folder
                    )
                    parsing_warning = self._parse_parsing_warnings(
                        warnings_string, defect_folder, f"{defect_folder}/{self.subfolder}"
                    )

                    parsing_warnings.append(parsing_warning)
                    if parsed_defect_entry is not None:
                        parsed_defect_entries.append(parsed_defect_entry)

        else:  # otherwise multiprocessing:
            with FileLock("voronoi_nodes.json.lock"):  # avoid reading/writing simultaneously
                pass  # create and release lock, to be used in multiprocessing parsing

            # guess a charged defect in defect_folders, to try initially check if dielectric and
            # corrections correctly set, before multiprocessing with the same settings for all folders:
            charged_defect_folder = None
            for possible_charged_defect_folder in self.defect_folders:
                with contextlib.suppress(Exception):
                    if abs(int(possible_charged_defect_folder[-1])) > 0:  # likely charged defect
                        charged_defect_folder = possible_charged_defect_folder

            pbar = tqdm(total=len(self.defect_folders))
            try:
                if charged_defect_folder is not None:
                    # will throw warnings if dielectric is None / charge corrections not possible,
                    # and set self.skip_corrections appropriately
                    pbar.set_description(  # set this first as desc is only set after parsing in function
                        f"Parsing {charged_defect_folder}/{self.subfolder}".replace("/.", "")
                    )
                    parsed_defect_entry, warnings_string = self._parse_defect_and_handle_warnings(
                        charged_defect_folder
                    )
                    parsing_warning = self._update_pbar_and_return_warnings_from_parsing(
                        (parsed_defect_entry, warnings_string),
                        pbar,
                    )
                    parsing_warnings.append(parsing_warning)
                    if parsed_defect_entry is not None:
                        parsed_defect_entries.append(parsed_defect_entry)

                # also load the other bulk corrections data if possible:
                for k, v in self.bulk_corrections_data.items():
                    if v is None:
                        with contextlib.suppress(Exception):
                            if k == "bulk_locpot_dict":
                                self.bulk_corrections_data[k] = _get_bulk_locpot_dict(
                                    self.bulk_path, quiet=True
                                )
                            elif k == "bulk_site_potentials":
                                self.bulk_corrections_data[k] = _get_bulk_site_potentials(
                                    self.bulk_path, quiet=True
                                )

                folders_to_process = [
                    folder for folder in self.defect_folders if folder != charged_defect_folder
                ]
                pbar.set_description("Setting up multiprocessing")
                if self.processes > 1:
                    with Pool(processes=self.processes) as pool:  # result is parsed_defect_entry, warnings
                        results = pool.imap_unordered(
                            self._parse_defect_and_handle_warnings, folders_to_process
                        )
                        for result in results:
                            parsing_warning = self._update_pbar_and_return_warnings_from_parsing(
                                result, pbar
                            )
                            parsing_warnings.append(parsing_warning)
                            if result[0] is not None:
                                parsed_defect_entries.append(result[0])

            except Exception as exc:
                pbar.close()
                raise exc

            finally:
                pbar.close()

            if os.path.exists("voronoi_nodes.json.lock"):  # remove lock file
                os.remove("voronoi_nodes.json.lock")

        if parsing_warnings := [
            warning for warning in parsing_warnings if warning  # remove empty strings
        ]:
            split_parsing_warnings = [warning.split("\n\n") for warning in parsing_warnings]

            def _mention_bulk_path_subfolder_for_correction_warnings(warning: str) -> str:
                if "defect & bulk" in warning or "defect or bulk" in warning:
                    # charge correction file warning, print subfolder and bulk_path:
                    if self.subfolder == ".":
                        warning += f"\n(using bulk path: {self.bulk_path} and without defect subfolders)"
                    else:
                        warning += (
                            f"\n(using bulk path {self.bulk_path} and {self.subfolder} defect subfolders)"
                        )

                return warning

            split_parsing_warnings = [
                [_mention_bulk_path_subfolder_for_correction_warnings(warning) for warning in warning_list]
                for warning_list in split_parsing_warnings
            ]
            flattened_warnings_list = [
                warning for warning_list in split_parsing_warnings for warning in warning_list
            ]
            duplicate_warnings: dict[str, list[str]] = {
                warning: []
                for warning in set(flattened_warnings_list)
                if flattened_warnings_list.count(warning) > 1
            }
            new_parsing_warnings = []
            parsing_errors_dict: dict[str, list[str]] = {
                message.split("got error: ")[1]: []
                for message in set(flattened_warnings_list)
                if "Parsing failed" in message
            }
            multiple_files_warning_dict: dict[str, list[tuple]] = {
                "vasprun.xml": [],
                "OUTCAR": [],
                "LOCPOT": [],
            }

            for warnings_list in split_parsing_warnings:
                if "Warning(s) encountered" in warnings_list[0]:
                    defect_name = warnings_list[0].split("when parsing ")[1].split(" at")[0]
                elif "Parsing failed" in warnings_list[0]:
                    defect_name = warnings_list[0].split("Parsing failed for ")[1].split(", got ")[0]
                    error = warnings_list[0].split("got error: ")[1]
                    parsing_errors_dict[error].append(defect_name)
                else:
                    defect_name = None

                new_warnings_list = []
                for warning in warnings_list:
                    if warning.startswith("Multiple"):
                        file_type = warning.split("`")[1]
                        directory = warning.split("directory: ")[1].split(". Using")[0]
                        chosen_file = warning.split("Using ")[1].split(" to")[0]
                        multiple_files_warning_dict[file_type].append((directory, chosen_file))

                    elif warning in duplicate_warnings:
                        duplicate_warnings[warning].append(defect_name)

                    else:
                        new_warnings_list.append(warning)

                if [  # if we still have other warnings, keep them for parsing_warnings list
                    warning
                    for warning in new_warnings_list
                    if "Warning(s) encountered" not in warning and "Parsing failed" not in warning
                ]:
                    new_parsing_warnings.append("\n".join(new_warnings_list))

            for error, defect_list in parsing_errors_dict.items():
                if defect_list:
                    if len(defect_list) > 1:
                        warnings.warn(
                            f"Parsing failed for defects: {defect_list} with the same error:\n{error}"
                        )
                    else:
                        warnings.warn(f"Parsing failed for defect {defect_list[0]} with error:\n{error}")

            for file_type, directory_file_list in multiple_files_warning_dict.items():
                if directory_file_list:
                    joined_info_string = "\n".join(
                        [f"{directory}: {file}" for directory, file in directory_file_list]
                    )
                    warnings.warn(
                        f"Multiple `{file_type}` files found in certain defect directories:\n"
                        f"(directory: chosen file for parsing):\n"
                        f"{joined_info_string}\n"
                        f"{file_type} files are used to "
                        f"{_vasp_file_parsing_action_dict[file_type]}"
                    )

            parsing_warnings = new_parsing_warnings
            if parsing_warnings:
                warnings.warn("\n".join(parsing_warnings))

            for warning, defect_list in duplicate_warnings.items():
                if defect_list:
                    warnings.warn(f"Defects: {defect_list} each encountered the same warning:\n{warning}")

        if not parsed_defect_entries:
            subfolder_string = f" and `subfolder`: '{self.subfolder}'" if self.subfolder != "." else ""
            raise ValueError(
                f"No defect calculations in `output_path` '{self.output_path}' were successfully parsed, "
                f"using `bulk_path`: {self.bulk_path}{subfolder_string}. Please check the correct "
                f"defect/bulk paths and subfolder are being set, and that the folder structure is as "
                f"expected (see `DefectsParser` docstring)."
            )

        # get any defect entries in parsed_defect_entries that share the same name (without charge):
        # first get any entries with duplicate names:
        entries_to_rename = [
            defect_entry
            for defect_entry in parsed_defect_entries
            if len(
                [
                    defect_entry
                    for other_defect_entry in parsed_defect_entries
                    if defect_entry.name == other_defect_entry.name
                ]
            )
            > 1
        ]
        # then get all entries with the same name(s), ignoring charge state (in case e.g. only duplicate
        # for one charge state etc):
        entries_to_rename = [
            defect_entry
            for defect_entry in parsed_defect_entries
            if any(
                defect_entry.name.rsplit("_", 1)[0] == other_defect_entry.name.rsplit("_", 1)[0]
                for other_defect_entry in entries_to_rename
            )
        ]

        self.defect_dict = {
            defect_entry.name: defect_entry
            for defect_entry in parsed_defect_entries
            if defect_entry not in entries_to_rename
        }

        with contextlib.suppress(AttributeError, TypeError):  # sort by supercell frac cooords,
            # to aid deterministic naming:
            entries_to_rename.sort(
                key=lambda x: _frac_coords_sort_func(_get_defect_supercell_bulk_site_coords(x))
            )

        new_named_defect_entries_dict = name_defect_entries(entries_to_rename)
        # set name attribute: (these are names without charges!)
        for defect_name_wout_charge, defect_entry in new_named_defect_entries_dict.items():
            defect_entry.name = (
                f"{defect_name_wout_charge}_{'+' if defect_entry.charge_state > 0 else ''}"
                f"{defect_entry.charge_state}"
            )

        if duplicate_names := [  # if any duplicate names, crash (and burn, b...)
            defect_entry.name
            for defect_entry in entries_to_rename
            if defect_entry.name in self.defect_dict
        ]:
            raise ValueError(
                f"Some defect entries have the same name, due to mixing of doped-named and unnamed "
                f"defect folders. This would cause defect entries to be overwritten. Please check "
                f"your defect folder names in `output_path`!\nDuplicate defect names:\n"
                f"{duplicate_names}"
            )

        self.defect_dict.update(
            {defect_entry.name: defect_entry for defect_entry in new_named_defect_entries_dict.values()}
        )

        FNV_correction_errors = []
        eFNV_correction_errors = []
        for name, defect_entry in self.defect_dict.items():
            if (
                defect_entry.corrections_metadata.get("freysoldt_charge_correction_error", 0)
                > error_tolerance
            ):
                FNV_correction_errors.append(
                    (name, defect_entry.corrections_metadata["freysoldt_charge_correction_error"])
                )
            if (
                defect_entry.corrections_metadata.get("kumagai_charge_correction_error", 0)
                > error_tolerance
            ):
                eFNV_correction_errors.append(
                    (name, defect_entry.corrections_metadata["kumagai_charge_correction_error"])
                )

        def _call_multiple_corrections_tolerance_warning(correction_errors, type="FNV"):
            long_name = "Freysoldt" if type == "FNV" else "Kumagai"
            correction_errors_string = "\n".join(
                f"{name}: {error:.3f} eV" for name, error in correction_errors
            )
            warnings.warn(
                f"Estimated error in the {long_name} ({type}) charge correction for certain "
                f"defects is greater than the `error_tolerance` (= {error_tolerance:.3f} eV):"
                f"\n{correction_errors_string}\n"
                f"You may want to check the accuracy of the corrections by plotting the site "
                f"potential differences (using `defect_entry.get_{long_name.lower()}_correction()`"
                f" with `plot=True`). Large errors are often due to unstable or shallow defect "
                f"charge states (which can't be accurately modelled with the supercell "
                f"approach). If these errors are not acceptable, you may need to use a larger "
                f"supercell for more accurate energies."
            )

        if FNV_correction_errors:
            _call_multiple_corrections_tolerance_warning(FNV_correction_errors, type="FNV")
        if eFNV_correction_errors:
            _call_multiple_corrections_tolerance_warning(eFNV_correction_errors, type="eFNV")

        # check if same type of charge correction was used in each case or not:
        if (
            len(
                {
                    k
                    for defect_entry in self.defect_dict.values()
                    for k in defect_entry.corrections
                    if k.endswith("_charge_correction")
                }
            )
            > 1
        ):
            warnings.warn(
                "Beware: The Freysoldt (FNV) charge correction scheme has been used for some defects, "
                "while the Kumagai (eFNV) scheme has been used for others. For _isotropic_ materials, "
                "this should be fine, and the results should be the same regardless (assuming a "
                "relatively well-converged supercell size), while for _anisotropic_ materials this could "
                "lead to some quantitative inaccuracies. You can use the "
                "`DefectThermodynamics.get_formation_energies()` method to print out the calculated "
                "charge corrections for all defects, and/or visualise the charge corrections using "
                "`defect_entry.get_freysoldt_correction`/`get_kumagai_correction` with `plot=True` to "
                "check."
            )  # either way have the error analysis for the charge corrections so in theory should be grand
        # note that we also check if multiple charge corrections have been applied to the same defect
        # within the charge correction functions (with self._check_if_multiple_finite_size_corrections())

        mismatching_INCAR_warnings = [
            (name, defect_entry.calculation_metadata.get("mismatching_INCAR_tags"))
            for name, defect_entry in self.defect_dict.items()
            if defect_entry.calculation_metadata.get("mismatching_INCAR_tags", True) is not True
        ]
        if mismatching_INCAR_warnings:
            joined_info_string = "\n".join(
                [f"{name}: {mismatching}" for name, mismatching in mismatching_INCAR_warnings]
            )
            warnings.warn(
                f"There are mismatching INCAR tags for (some of) your bulk and defect calculations which "
                f"are likely to cause errors in the parsed results (energies). Found the following "
                f"differences:\n"
                f"(in the format: (INCAR tag, value in bulk calculation, value in defect calculation)):"
                f"\n{joined_info_string}\n"
                f"In general, the same INCAR settings should be used in all final calculations for these "
                f"tags which can affect energies!"
            )

        mismatching_kpoints_warnings = [
            (name, defect_entry.calculation_metadata.get("mismatching_KPOINTS"))
            for name, defect_entry in self.defect_dict.items()
            if defect_entry.calculation_metadata.get("mismatching_KPOINTS", True) is not True
        ]
        if mismatching_kpoints_warnings:
            joined_info_string = "\n".join(
                [f"{name}: {mismatching}" for name, mismatching in mismatching_kpoints_warnings]
            )
            warnings.warn(
                f"There are mismatching KPOINTS for (some of) your bulk and defect calculations which "
                f"are likely to cause errors in the parsed results (energies). Found the following "
                f"differences:\n"
                f"(in the format: (bulk kpoints, defect kpoints)):"
                f"\n{joined_info_string}\n"
                f"In general, the same KPOINTS settings should be used for all final calculations for "
                f"accurate results!"
            )

        mismatching_potcars_warnings = [
            (name, defect_entry.calculation_metadata.get("mismatching_POTCAR_symbols"))
            for name, defect_entry in self.defect_dict.items()
            if defect_entry.calculation_metadata.get("mismatching_POTCAR_symbols", True) is not True
        ]
        if mismatching_potcars_warnings:
            joined_info_string = "\n".join(
                [f"{name}: {mismatching}" for name, mismatching in mismatching_potcars_warnings]
            )
            warnings.warn(
                f"There are mismatching POTCAR symbols for (some of) your bulk and defect calculations "
                f"which are likely to cause severe errors in the parsed results (energies). Found the "
                f"following differences:\n"
                f"(in the format: (bulk POTCARs, defect POTCARs)):"
                f"\n{joined_info_string}\n"
                f"In general, the same POTCAR settings should be used for all calculations for accurate "
                f"results!"
            )

        if self.json_filename is not False:  # save to json unless json_filename is False:
            if self.json_filename is None:
                formula = next(
                    iter(self.defect_dict.values())
                ).defect.structure.composition.get_reduced_formula_and_factor(iupac_ordering=True)[0]
                self.json_filename = f"{formula}_defect_dict.json"

            dumpfn(self.defect_dict, os.path.join(self.output_path, self.json_filename))  # type: ignore

    def _parse_parsing_warnings(self, warnings_string, defect_folder, defect_path):
        if warnings_string:
            if "Parsing failed" in warnings_string:
                return warnings_string
            return (
                f"Warning(s) encountered when parsing {defect_folder} at {defect_path}:\n\n"
                f"{warnings_string}"
            )

        return ""

    def _update_pbar_and_return_warnings_from_parsing(self, result, pbar):
        pbar.update()

        if result[0] is not None:
            defect_folder = result[0].calculation_metadata["defect_path"].split("/")[-2]
            pbar.set_description(f"Parsing {defect_folder}/{self.subfolder}".replace("/.", ""))

            if result[1]:
                return self._parse_parsing_warnings(
                    result[1], defect_folder, result[0].calculation_metadata["defect_path"]
                )

        return result[1] or ""  # failed parsing warning if result[0] is None

    def _parse_defect_and_handle_warnings(self, defect_folder):
        """
        Process defect and catch warnings along the way, so we can print which
        warnings came from which defect together at the end, in a summarised
        output.
        """
        with warnings.catch_warnings(record=True) as captured_warnings:
            parsed_defect_entry = self._parse_single_defect(defect_folder)

        ignore_messages = [
            "Estimated error",
            "There are mismatching",
            "The KPOINTS",
            "The POTCAR",
        ]  # collectively warned later
        warnings_string = "\n\n".join(
            str(warning.message)
            for warning in captured_warnings
            if not any(warning.message.args[0].startswith(i) for i in ignore_messages)
        )

        return parsed_defect_entry, warnings_string

    def _parse_single_defect(self, defect_folder):
        try:
            self.kwargs.update(self.bulk_corrections_data)  # update with bulk corrections data
            dp = DefectParser.from_paths(
                defect_path=os.path.join(self.output_path, defect_folder, self.subfolder),
                bulk_path=self.bulk_path,
                bulk_vr=self.bulk_vr,
                bulk_procar=self.bulk_procar,
                dielectric=self.dielectric,
                skip_corrections=self.skip_corrections,
                error_tolerance=self.error_tolerance,
                bulk_band_gap_path=self.bulk_band_gap_path,
<<<<<<< HEAD
                load_phs_data=self.load_phs_data,
                **self.bulk_corrections_data,
                **self.phs_data,
                oxi_state=None if self._bulk_oxi_states else "Undetermined",
=======
                oxi_state=self.kwargs.get("oxi_state") if self._bulk_oxi_states else "Undetermined",
                **self.kwargs,
>>>>>>> 6b76fe37
            )

            if dp.skip_corrections and dp.defect_entry.charge_state != 0 and self.dielectric is None:
                self.skip_corrections = dp.skip_corrections  # set skip_corrections to True if
                # dielectric is None and there are charged defects present (shows dielectric warning once)

            if (
                dp.defect_entry.calculation_metadata.get("bulk_locpot_dict") is not None
                and self.bulk_corrections_data.get("bulk_locpot_dict") is None
            ):
                self.bulk_corrections_data["bulk_locpot_dict"] = dp.defect_entry.calculation_metadata[
                    "bulk_locpot_dict"
                ]

            if (
                dp.defect_entry.calculation_metadata.get("bulk_site_potentials") is not None
                and self.bulk_corrections_data.get("bulk_site_potentials") is None
            ):
                self.bulk_corrections_data["bulk_site_potentials"] = (
                    dp.defect_entry.calculation_metadata
                )["bulk_site_potentials"]

            if dp.kwargs.get("bulk_outcar", None) is not None:
                self.phs_data["bulk_outcar"] = dp.kwargs["bulk_outcar"]

            if dp.kwargs.get("phs_warning", None) is not None:
                self.phs_data["phs_warning"] = dp.kwargs["phs_warning"]

        except Exception as exc:
            warnings.warn(
                f"Parsing failed for "
                f"{defect_folder if self.subfolder == '.' else f'{defect_folder}/{self.subfolder}'}, "
                f"got error: {exc!r}"
            )
            return None

        return dp.defect_entry

    def get_defect_thermodynamics(
        self,
        chempots: Optional[dict] = None,
        el_refs: Optional[dict] = None,
        vbm: Optional[float] = None,
        band_gap: Optional[float] = None,
        dist_tol: float = 1.5,
        check_compatibility: bool = True,
    ) -> DefectThermodynamics:
        r"""
        Generates a DefectThermodynamics object from the parsed ``DefectEntry``
        objects in self.defect_dict, which can then be used to analyse and plot
        the defect thermodynamics (formation energies, transition levels,
        concentrations etc).

        Note that the DefectEntry.name attributes (rather than the defect_name key
        in the defect_dict) are used to label the defects in plots.

        Args:
            chempots (dict):
                Dictionary of chemical potentials to use for calculating the defect
                formation energies. This can have the form of
                ``{"limits": [{'limit': [chempot_dict]}]}`` (the format generated by
                ``doped``\'s chemical potential parsing functions (see tutorials)) which
                allows easy analysis over a range of chemical potentials - where limit(s)
                (chemical potential limit(s)) to analyse/plot can later be chosen using
                the ``limits`` argument.

                Alternatively this can be a dictionary of chemical potentials for a
                single limit (limit), in the format: ``{element symbol: chemical potential}``.
                If manually specifying chemical potentials this way, you can set the
                ``el_refs`` option with the DFT reference energies of the elemental phases
                in order to show the formal (relative) chemical potentials above the
                formation energy plot, in which case it is the formal chemical potentials
                (i.e. relative to the elemental references) that should be given here,
                otherwise the absolute (DFT) chemical potentials should be given.

                If None (default), sets all chemical potentials to zero. Chemical
                potentials can also be supplied later in each analysis function.
                (Default: None)
            el_refs (dict):
                Dictionary of elemental reference energies for the chemical potentials
                in the format:
                ``{element symbol: reference energy}`` (to determine the formal chemical
                potentials, when ``chempots`` has been manually specified as
                ``{element symbol: chemical potential}``). Unnecessary if ``chempots`` is
                provided in format generated by ``doped`` (see tutorials).
                (Default: None)
            vbm (float):
                VBM energy to use as Fermi level reference point for analysis.
                If None (default), will use "vbm" from the calculation_metadata
                dict attributes of the parsed DefectEntry objects.
            band_gap (float):
                Band gap of the host, to use for analysis.
                If None (default), will use "gap" from the calculation_metadata
                dict attributes of the parsed DefectEntry objects.
            dist_tol (float):
                Threshold for the closest distance (in Å) between equivalent
                defect sites, for different species of the same defect type,
                to be grouped together (for plotting and transition level
                analysis). If the minimum distance between equivalent defect
                sites is less than ``dist_tol``, then they will be grouped
                together, otherwise treated as separate defects.
                (Default: 1.5)
            check_compatibility (bool):
                Whether to check the compatibility of the bulk entry for each defect
                entry (i.e. that all reference bulk energies are the same).
                (Default: True)

        Returns:
            doped DefectThermodynamics object (``DefectThermodynamics``)
        """
        if not self.defect_dict or self.defect_dict is None:
            raise ValueError(
                "No defects found in `defect_dict`. DefectThermodynamics object can only be generated "
                "when defects have been parsed and are present as `DefectEntry`s in "
                "`DefectsParser.defect_dict`."
            )

        return DefectThermodynamics(
            list(self.defect_dict.values()),
            chempots=chempots,
            el_refs=el_refs,
            vbm=vbm,
            band_gap=band_gap,
            dist_tol=dist_tol,
            check_compatibility=check_compatibility,
        )

    def __repr__(self):
        """
        Returns a string representation of the ``DefectsParser`` object.
        """
        formula = next(
            iter(self.defect_dict.values())
        ).defect.structure.composition.get_reduced_formula_and_factor(iupac_ordering=True)[0]
        properties, methods = _doped_obj_properties_methods(self)
        return (
            f"doped DefectsParser for bulk composition {formula}, with {len(self.defect_dict)} parsed "
            f"defect entries in self.defect_dict. Available attributes:\n{properties}\n\n"
            f"Available methods:\n{methods}"
        )


class DefectParser:
    def __init__(
        self,
        defect_entry: DefectEntry,
        defect_vr: Optional[Vasprun] = None,
        bulk_vr: Optional[Vasprun] = None,
        skip_corrections: bool = False,
        error_tolerance: float = 0.05,
        **kwargs,
    ):
        """
        Create a DefectParser object, which has methods for parsing the results
        of defect supercell calculations.

        Direct initiation with DefectParser() is typically not recommended. Rather
        DefectParser.from_paths() or defect_entry_from_paths() are preferred as
        shown in the doped parsing tutorials.

        Args:
            defect_entry (DefectEntry):
                doped DefectEntry
            defect_vr (Vasprun):
                pymatgen Vasprun object for the defect supercell calculation
            bulk_vr (Vasprun):
                pymatgen Vasprun object for the reference bulk supercell calculation
            skip_corrections (bool):
                Whether to skip calculation and application of finite-size charge
                corrections to the defect energy (not recommended in most cases).
                Default = False.
            error_tolerance (float):
                If the estimated error in the defect charge correction is greater
                than this value (in eV), then a warning is raised. (default: 0.05 eV)
            **kwargs:
                Keyword arguments to pass to ``DefectParser()`` methods
                (``load_FNV_data()``, ``load_eFNV_data()``, ``load_bulk_gap_data()``)
                ``point_symmetry_from_defect_entry()`` or ``defect_from_structures``,
                including ``bulk_locpot_dict``, ``bulk_site_potentials``, ``use_MP``,
                ``mpid``, ``api_key``, ``symprec`` or ``oxi_state``. Primarily used by
                ``DefectsParser`` to expedite parsing by avoiding reloading bulk data
                for each defect.
        """
        self.defect_entry: DefectEntry = defect_entry
        self.defect_vr = defect_vr
        self.bulk_vr = bulk_vr
        self.skip_corrections = skip_corrections
        self.error_tolerance = error_tolerance
        self.kwargs = kwargs or {}

    @classmethod
    def from_paths(
        cls,
        defect_path: str,
        bulk_path: Optional[str] = None,
        bulk_vr: Optional[Vasprun] = None,
        bulk_procar: Optional[ProcarEasyunfold] = None,
        dielectric: Optional[Union[float, int, np.ndarray, list]] = None,
        charge_state: Optional[int] = None,
        initial_defect_structure_path: Optional[str] = None,
        skip_corrections: bool = False,
        error_tolerance: float = 0.05,
        bulk_band_gap_path: Optional[str] = None,
        load_phs_data: Optional[bool] = True,
        **kwargs,
    ):
        """
        Parse the defect calculation outputs in ``defect_path`` and return the
        ``DefectParser`` object. By default, the
        ``DefectParser.defect_entry.name`` attribute (later used to label
        defects in plots) is set to the defect_path folder name (if it is a
        recognised defect name), else it is set to the default doped name for
        that defect.

        Note that the bulk and defect supercells should have the same definitions/basis
        sets (for site-matching and finite-size charge corrections to work appropriately).

        Args:
            defect_path (str):
                Path to defect supercell folder (containing at least vasprun.xml(.gz)).
            bulk_path (str):
                Path to bulk supercell folder (containing at least vasprun.xml(.gz)).
                Not required if ``bulk_vr`` is provided.
            bulk_vr (Vasprun):
                ``pymatgen`` ``Vasprun`` object for the reference bulk supercell calculation,
                if already loaded (can be supplied to expedite parsing).
                Default is None.
            bulk_procar (Procar):
                ``pymatgen`` ``Procar`` object for the reference bulk supercell calculation,
                if already loaded (can be supplied to expedite parsing).
                Default is None.
            dielectric (float or int or 3x1 matrix or 3x3 matrix):
                Ionic + static contributions to the dielectric constant. If not provided,
                charge corrections cannot be computed and so ``skip_corrections`` will be
                set to true.
            charge_state (int):
                Charge state of defect. If not provided, will be automatically determined
                from the defect calculation outputs, or if that fails, using the defect
                folder name (must end in "_+X" or "_-X" where +/-X is the defect charge state).
            initial_defect_structure_path (str):
                Path to the initial/unrelaxed defect structure. Only recommended for use
                if structure matching with the relaxed defect structure(s) fails (rare).
                Default is None.
            skip_corrections (bool):
                Whether to skip the calculation and application of finite-size charge
                corrections to the defect energy (not recommended in most cases).
                Default = False.
            error_tolerance (float):
                If the estimated error in the defect charge correction is greater
                than this value (in eV), then a warning is raised. (default: 0.05 eV)
            bulk_band_gap_path (str):
                Path to bulk OUTCAR file for determining the band gap. If the VBM/CBM
                occur at reciprocal space points not included in the bulk supercell
                calculation, you should use this tag to point to a bulk bandstructure
                calculation instead. Alternatively, you can edit/add the "gap" and "vbm"
                entries in DefectParser.defect_entry.calculation_metadata to match the
                correct (eigen)values.
                If None, will calculate "gap"/"vbm" using the outputs at:
                DefectParser.defect_entry.calculation_metadata["bulk_path"]
            load_phs_data (bool):
                Load the projected eigenvalues and sets up a ``pydefect`` ``BandEdgeOrbitalInfos``
                object with the required information for determining the band edge states
                using ``DefectEntry.get_perturbed_host_state()``. Will initially try to load
                from ``PROCAR`` files, otherwise will fall back on loading project eigenvalues
                from ``vasprun.xml``.This can cause a significant increase in the parsing
                time (30%-70% longer), so set to False if not needed.
                Default = True.
            **kwargs:
                Keyword arguments to pass to ``DefectParser()`` methods
                (``load_FNV_data()``, ``load_eFNV_data()``, ``load_bulk_gap_data()``)
                ``point_symmetry_from_defect_entry()`` or ``defect_from_structures``,
                including ``bulk_locpot_dict``, ``bulk_site_potentials``, ``use_MP``,
                ``mpid``, ``api_key``, ``symprec`` or ``oxi_state``. Primarily used by
                ``DefectsParser`` to expedite parsing by avoiding reloading bulk data
                for each defect.

        Return:
            ``DefectParser`` object.
        """
        _ignore_pmg_warnings()  # ignore unnecessary pymatgen warnings

        calculation_metadata = {
            "bulk_path": bulk_path or "bulk Vasprun supplied",
            "defect_path": defect_path,
        }

        if bulk_path is not None and bulk_vr is None and bulk_procar is None:
            # add bulk simple properties
            bulk_vr_path, multiple = _get_output_files_and_check_if_multiple("vasprun.xml", bulk_path)
            if multiple:
                _multiple_files_warning(
                    "vasprun.xml",
                    bulk_path,
                    bulk_vr_path,
                    dir_type="bulk",
                )
            if load_phs_data:
                try:
                    bulk_procar_path, multiple = _get_output_files_and_check_if_multiple(
                        "PROCAR", bulk_path
                    )
                    bulk_procar = ProcarEasyunfold(bulk_procar_path, normalise=False)
                    bulk_vr = get_vasprun(bulk_vr_path, parse_projected_eigen=False)
                    if bulk_vr.parameters.get("LNONCOLLINEAR") is True:
                        bulk_procar.data = {Spin.up: bulk_procar.proj_data[0]}
                    else:
                        bulk_procar.data = {
                            Spin.up: bulk_procar.proj_data[0],
                            Spin.down: bulk_procar.proj_data[1],
                        }
                except (FileNotFoundError, IsADirectoryError):
                    bulk_procar = None
                    bulk_vr = get_vasprun(bulk_vr_path, parse_projected_eigen=load_phs_data)
                    if bulk_vr.projected_eigenvalues is None:
                        load_phs_data = False  # can't load PHS data without projected eigenvalues
                        warnings.warn(
                            "No bulk 'PROCAR' file found or 'vasprun.xml' with projected orbitals. "
                            "Skipping loading of data required of PHS analysis."
                        )
            else:
                bulk_vr = get_vasprun(bulk_vr_path)

        elif bulk_vr is None:
            raise ValueError("Either `bulk_path` or `bulk_vr` must be provided!")
        bulk_supercell = bulk_vr.final_structure.copy()

        # add defect simple properties
        (
            defect_vr_path,
            multiple,
        ) = _get_output_files_and_check_if_multiple("vasprun.xml", defect_path)
        if multiple:
            _multiple_files_warning(
                "vasprun.xml",
                defect_path,
                defect_vr_path,
                dir_type="defect",
            )
        if load_phs_data:
            try:
                defect_procar_path, multiple = _get_output_files_and_check_if_multiple(
                    "PROCAR", defect_path
                )
                defect_procar = ProcarEasyunfold(defect_procar_path, normalise=False)
                defect_vr = get_vasprun(defect_vr_path, parse_projected_eigen=False)
                if defect_vr.parameters.get("LNONCOLLINEAR") is True:
                    defect_procar.data = {Spin.up: defect_procar.proj_data[0]}
                else:
                    defect_procar.data = {
                        Spin.up: defect_procar.proj_data[0],
                        Spin.down: defect_procar.proj_data[1],
                    }
            except (FileNotFoundError, IsADirectoryError):
                defect_procar = None
                defect_vr = get_vasprun(defect_vr_path, parse_projected_eigen=True)
                if defect_vr.projected_eigenvalues is None:
                    load_phs_data = False  # can't load PHS data without projected eigenvalues
                    warnings.warn(
                        "No defect 'PROCAR' file found or 'vasprun.xml' with projected orbitals. "
                        "Skipping loading of data required of PHS analysis."
                    )
        else:
            defect_vr = get_vasprun(defect_vr_path, parse_projected_eigen=False)

        possible_defect_name = os.path.basename(
            defect_path.rstrip("/.").rstrip("/")  # remove any trailing slashes to ensure correct name
        )  # set equal to folder name
        if "vasp" in possible_defect_name:  # get parent directory name:
            possible_defect_name = os.path.basename(os.path.dirname(defect_path))

        try:
            parsed_charge_state: int = _defect_charge_from_vasprun(bulk_vr, defect_vr, charge_state)
        except RuntimeError as orig_exc:  # auto charge guessing failed and charge_state not provided,
            # try determine from folder name - must have "-" or "+" at end of name for this
            try:
                charge_state_suffix = possible_defect_name.rsplit("_", 1)[-1]
                if charge_state_suffix[0] not in ["-", "+"]:
                    raise ValueError(
                        f"Could not guess charge state from folder name ({possible_defect_name}), must "
                        f"end in '_+X' or '_-X' where +/-X is the charge state."
                    )

                parsed_charge_state = int(charge_state_suffix)
                if abs(parsed_charge_state) >= 7:
                    raise ValueError(
                        f"Guessed charge state from folder name was {parsed_charge_state:+} which is "
                        f"almost certainly unphysical"
                    )
            except Exception as next_exc:
                raise orig_exc from next_exc

        degeneracy_factors = {
            "spin degeneracy": _defect_spin_degeneracy_from_vasprun(
                defect_vr, charge_state=parsed_charge_state
            )
        }

        if dielectric is None and not skip_corrections and parsed_charge_state != 0:
            warnings.warn(
                "The dielectric constant (`dielectric`) is needed to compute finite-size charge "
                "corrections, but none was provided, so charge corrections will be skipped "
                "(`skip_corrections = True`). Formation energies and transition levels of charged "
                "defects will likely be very inaccurate without charge corrections!"
            )
            skip_corrections = True

        if dielectric is not None:
            dielectric = _convert_dielectric_to_tensor(dielectric)
            calculation_metadata["dielectric"] = dielectric

        # Add defect structure to calculation_metadata, so it can be pulled later on (e.g. for eFNV)
        defect_structure = defect_vr.final_structure.copy()
        calculation_metadata["defect_structure"] = defect_structure

        # check if the bulk and defect supercells are the same size:
        if not np.isclose(defect_structure.volume, bulk_supercell.volume, rtol=1e-2):
            warnings.warn(
                f"The defect and bulk supercells are not the same size, having volumes of "
                f"{defect_structure.volume:.1f} and {bulk_supercell.volume:.1f} Å^3 respectively. This "
                f"may cause errors in parsing and/or output energies. In most cases (unless looking at "
                f"extremely high doping concentrations) the same fixed supercell (ISIF = 2) should be "
                f"used for both the defect and bulk calculations! (i.e. assuming the dilute limit)"
            )

        # identify defect site, structural information, and create defect object:
        # try load previous bulk_voronoi_node_dict if present:
        def _read_bulk_voronoi_node_dict(bulk_path):
            if os.path.exists(os.path.join(bulk_path, "voronoi_nodes.json")):
                return loadfn(os.path.join(bulk_path, "voronoi_nodes.json"))
            return {}

        if os.path.exists("voronoi_nodes.json.lock"):
            with FileLock("voronoi_nodes.json.lock"):
                bulk_voronoi_node_dict = _read_bulk_voronoi_node_dict(bulk_path)
        else:
            bulk_voronoi_node_dict = _read_bulk_voronoi_node_dict(bulk_path)

        # Can specify initial defect structure (to help find the defect site if we have a very distorted
        # final structure), but regardless try using the final structure (from defect OUTCAR) first:
        try:
            (
                defect,
                defect_site,  # _relaxed_ defect site in supercell (if substitution/interstitial)
                defect_site_in_bulk,  # bulk site for vacancies/substitutions, relaxed defect site
                # w/interstitials
                defect_site_index,
                bulk_site_index,
                guessed_initial_defect_structure,
                unrelaxed_defect_structure,
                bulk_voronoi_node_dict,
            ) = defect_from_structures(
                bulk_supercell,
                defect_structure.copy(),
                return_all_info=True,
                bulk_voronoi_node_dict=bulk_voronoi_node_dict,
                oxi_state=kwargs.get("oxi_state"),
            )

        except RuntimeError:
            if not initial_defect_structure_path:
                raise

            defect_structure_for_ID = Poscar.from_file(initial_defect_structure_path).structure.copy()
            (
                defect,
                defect_site_in_initial_struct,
                defect_site_in_bulk,  # bulk site for vac/sub, relaxed defect site w/interstitials
                defect_site_index,  # in this initial_defect_structure
                bulk_site_index,
                guessed_initial_defect_structure,
                unrelaxed_defect_structure,
                bulk_voronoi_node_dict,
            ) = defect_from_structures(
                bulk_supercell,
                defect_structure_for_ID,
                return_all_info=True,
                bulk_voronoi_node_dict=bulk_voronoi_node_dict,
                oxi_state=kwargs.get("oxi_state"),
            )

            # then try get defect_site in final structure:
            # need to check that it's the correct defect site and hasn't been reordered/changed compared to
            # the initial_defect_structure used here -> check same element and distance reasonable:
            defect_site = defect_site_in_initial_struct

            if defect.defect_type != core.DefectType.Vacancy:
                final_defect_site = defect_structure[defect_site_index]
                if (
                    defect_site_in_initial_struct.specie.symbol == final_defect_site.specie.symbol
                ) and final_defect_site.distance(defect_site_in_initial_struct) < 2:
                    defect_site = final_defect_site

        calculation_metadata["guessed_initial_defect_structure"] = guessed_initial_defect_structure
        calculation_metadata["defect_site_index"] = defect_site_index
        calculation_metadata["bulk_site_index"] = bulk_site_index

        # add displacement from (guessed) initial site to final defect site:
        if defect_site_index is not None:  # not a vacancy
            guessed_initial_site = guessed_initial_defect_structure[defect_site_index]
            final_site = defect_vr.final_structure[defect_site_index]
            guessed_displacement = final_site.distance(guessed_initial_site)
            calculation_metadata["guessed_initial_defect_site"] = guessed_initial_site
            calculation_metadata["guessed_defect_displacement"] = guessed_displacement
        else:  # vacancy
            calculation_metadata["guessed_initial_defect_site"] = bulk_supercell[bulk_site_index]
            calculation_metadata["guessed_defect_displacement"] = None  # type: ignore

        calculation_metadata["unrelaxed_defect_structure"] = unrelaxed_defect_structure
        if bulk_site_index is None:  # interstitial
            calculation_metadata["bulk_site"] = defect_site_in_bulk
        else:
            calculation_metadata["bulk_site"] = bulk_supercell[bulk_site_index]

        defect_entry = DefectEntry(
            # pmg attributes:
            defect=defect,  # this corresponds to _unrelaxed_ defect
            charge_state=parsed_charge_state,
            sc_entry=defect_vr.get_computed_entry(),
            sc_defect_frac_coords=defect_site.frac_coords,  # _relaxed_ defect site
            bulk_entry=bulk_vr.get_computed_entry(),
            # doped attributes:
            defect_supercell_site=defect_site,  # _relaxed_ defect site
            defect_supercell=defect_vr.final_structure,
            bulk_supercell=bulk_vr.final_structure,
            calculation_metadata=calculation_metadata,
            degeneracy_factors=degeneracy_factors,
        )

        bulk_supercell_symm_ops = _get_sga(
            defect_entry.defect.structure, symprec=0.01
        ).get_symmetry_operations()
        if defect.defect_type == core.DefectType.Interstitial:
            # site multiplicity is automatically computed for vacancies and substitutions (much easier),
            # but not interstitials
            defect_entry.defect.multiplicity = len(
                _get_all_equiv_sites(
                    _get_defect_supercell_bulk_site_coords(defect_entry),
                    defect_entry.defect.structure,
                    symm_ops=bulk_supercell_symm_ops,
                    symprec=0.01,
                    dist_tol=0.01,
                )
            )

        # get orientational degeneracy
        relaxed_point_group, periodicity_breaking = point_symmetry_from_defect_entry(
            defect_entry,
            relaxed=True,
            verbose=False,
            return_periodicity_breaking=True,
            symprec=kwargs.get("symprec"),
        )  # relaxed so defect symm_ops
        bulk_site_point_group = point_symmetry_from_defect_entry(
            defect_entry,
            symm_ops=bulk_supercell_symm_ops,  # unrelaxed so bulk symm_ops
            relaxed=False,
            symprec=0.01,  # same symprec used w/interstitial multiplicity for consistency
        )
        with contextlib.suppress(ValueError):
            defect_entry.degeneracy_factors["orientational degeneracy"] = get_orientational_degeneracy(
                relaxed_point_group=relaxed_point_group,
                bulk_site_point_group=bulk_site_point_group,
            )
        defect_entry.calculation_metadata["relaxed point symmetry"] = relaxed_point_group
        defect_entry.calculation_metadata["bulk site symmetry"] = bulk_site_point_group
        defect_entry.calculation_metadata["periodicity_breaking_supercell"] = periodicity_breaking

        if bulk_voronoi_node_dict and bulk_path:  # save to bulk folder for future expedited parsing:
            if os.path.exists("voronoi_nodes.json.lock"):
                with FileLock("voronoi_nodes.json.lock"):
                    dumpfn(bulk_voronoi_node_dict, os.path.join(bulk_path, "voronoi_nodes.json"))
            else:
                dumpfn(bulk_voronoi_node_dict, os.path.join(bulk_path, "voronoi_nodes.json"))

        check_and_set_defect_entry_name(
            defect_entry, possible_defect_name, bulk_symm_ops=bulk_supercell_symm_ops
        )

        dp = cls(
            defect_entry,
            defect_vr=defect_vr,
            bulk_vr=bulk_vr,
            skip_corrections=skip_corrections,
            error_tolerance=error_tolerance,
            **kwargs,
        )

        if load_phs_data:
            try:
                bulk_outcar_phs = dp.kwargs.get("bulk_outcar", None)

                if bulk_outcar_phs is None and dp.kwargs.get("phs_warning", None) is None:
                    try:
                        bulk_outcar_path, multiple = _get_output_files_and_check_if_multiple(
                            "OUTCAR", dp.defect_entry.calculation_metadata["bulk_path"]
                        )
                        bulk_outcar_phs = get_outcar(bulk_outcar_path)
                        dp.kwargs["bulk_outcar"] = bulk_outcar_phs
                        dp.kwargs["phs_warning"] = None

                    except IsADirectoryError:
                        # Save warning, so can be used for future defects to skip the loading of PHS file
                        path_bulk = dp.defect_entry.calculation_metadata["bulk_path"]
                        dp.kwargs["phs_warning"] = (
                            f"No `OUTCAR` file found in bulk path {path_bulk}. Skipping automated PHS "
                            f"data loading for all defects."
                        )
                        warnings.warn(dp.kwargs["phs_warning"])

                if bulk_outcar_phs is None:
                    defect_entry.calculation_metadata["phs_data"] = None

                else:
                    if defect_procar and bulk_procar:
                        band_orb, vbm_info, cbm_info = get_band_edge_info(
                            bulk_vr,
                            bulk_outcar_phs,
                            defect_vr,
                            bulk_procar,
                            defect_procar,
                        )
                    else:
                        band_orb, vbm_info, cbm_info = get_band_edge_info(
                            bulk_vr, bulk_outcar_phs, defect_vr
                        )

                    defect_entry.calculation_metadata["phs_data"] = {
                        "band_orb": band_orb,
                        "vbm_info": vbm_info,
                        "cbm_info": cbm_info,
                    }

            except Exception as exc:
                warnings.warn(f"PHS data parsing failed with error: {exc!r}")
                defect_entry.calculation_metadata["phs_data"] = None
                print(exc)

        else:
            defect_entry.calculation_metadata["phs_data"] = None

        # delete projected_eigenvalues attribute from defect_vr, no longer needed
        defect_vr.projected_eigenvalues = None  # but keep for bulk_vr as this is likely being re-used

        dp.load_and_check_calculation_metadata()  # Load standard defect metadata
        dp.load_bulk_gap_data(bulk_band_gap_path=bulk_band_gap_path)  # Load band gap data

        if not skip_corrections and defect_entry.charge_state != 0:
            # no finite-size charge corrections by default for neutral defects
            skip_corrections = dp._check_and_load_appropriate_charge_correction()

        if not skip_corrections and defect_entry.charge_state != 0:
            dp.apply_corrections()

            # check that charge corrections are not negative
            summed_corrections = sum(
                val
                for key, val in dp.defect_entry.corrections.items()
                if any(i in key.lower() for i in ["freysoldt", "kumagai", "fnv", "charge"])
            )
            if summed_corrections < -0.08:
                # usually unphysical for _isotropic_ dielectrics (suggests over-delocalised charge,
                # affecting the potential alignment)
                # how anisotropic is the dielectric?
                how_aniso = np.diag(
                    (dielectric - np.mean(np.diag(dielectric))) / np.mean(np.diag(dielectric))
                )
                if np.allclose(how_aniso, 0, atol=0.05):
                    warnings.warn(
                        f"The calculated finite-size charge corrections for defect at {defect_path} and "
                        f"bulk at {bulk_path} sum to a _negative_ value of {summed_corrections:.3f}. For "
                        f"relatively isotropic dielectrics (as is the case here) this is usually "
                        f"unphyical, and can indicate 'false charge state' behaviour (with the supercell "
                        f"charge occupying the band edge states and not localised at the defect), "
                        f"affecting the potential alignment, or some error/mismatch in the defect and "
                        f"bulk calculations. If this defect species is not stable in the formation "
                        f"energy diagram then this warning can usually be ignored, but if it is, "
                        f"you should double-check your calculations and parsed results!"
                    )

        return dp

    def _check_and_load_appropriate_charge_correction(self):
        skip_corrections = False
        dielectric = self.defect_entry.calculation_metadata["dielectric"]
        bulk_path = self.defect_entry.calculation_metadata["bulk_path"]
        defect_path = self.defect_entry.calculation_metadata["defect_path"]

        # determine charge correction to use, based on what output files are available (`LOCPOT`s or
        # `OUTCAR`s), and whether the supplied dielectric is isotropic or not
        def _check_folder_for_file_match(folder, filename):
            return any(
                filename.lower() in folder_filename.lower() for folder_filename in os.listdir(folder)
            )

        def _convert_anisotropic_dielectric_to_isotropic_harmonic_mean(
            aniso_dielectric,
        ):
            return 3 / sum(1 / diagonal_elt for diagonal_elt in np.diag(aniso_dielectric))

        # check if dielectric (3x3 matrix) has diagonal elements that differ by more than 20%
        isotropic_dielectric = all(np.isclose(i, dielectric[0, 0], rtol=0.2) for i in np.diag(dielectric))

        # regardless, try parsing OUTCAR files first (quickest, more robust for cases where defect
        # charge is localised somewhat off the (auto-determined) defect site (e.g. split-interstitials
        # etc) and also works regardless of isotropic/anisotropic)
        if _check_folder_for_file_match(defect_path, "OUTCAR") and _check_folder_for_file_match(
            bulk_path, "OUTCAR"
        ):
            try:
                self.load_eFNV_data()
            except Exception as kumagai_exc:
                if _check_folder_for_file_match(defect_path, "LOCPOT") and _check_folder_for_file_match(
                    bulk_path, "LOCPOT"
                ):
                    try:
                        if not isotropic_dielectric:
                            # convert anisotropic dielectric to harmonic mean of the diagonal:
                            # (this is a better approximation than the pymatgen default of the
                            # standard arithmetic mean of the diagonal)
                            self.defect_entry.calculation_metadata["dielectric"] = (
                                _convert_anisotropic_dielectric_to_isotropic_harmonic_mean(dielectric)
                            )
                        self.load_FNV_data()
                        if not isotropic_dielectric:
                            warnings.warn(
                                _aniso_dielectric_but_outcar_problem_warning
                                + "in the defect or bulk folder were unable to be parsed, giving the "
                                "following error message:"
                                + f"\n{kumagai_exc}\n"
                                + _aniso_dielectric_but_using_locpot_warning
                            )
                    except Exception as freysoldt_exc:
                        warnings.warn(
                            f"Got this error message when attempting to parse defect & bulk `OUTCAR` "
                            f"files to compute the Kumagai (eFNV) charge correction:"
                            f"\n{kumagai_exc}\n"
                            f"Then got this error message when attempting to parse defect & bulk "
                            f"`LOCPOT` files to compute the Freysoldt (FNV) charge correction:"
                            f"\n{freysoldt_exc}\n"
                            f"-> Charge corrections will not be applied for this defect."
                        )
                        if not isotropic_dielectric:
                            # reset dielectric to original anisotropic value if FNV failed as well:
                            self.defect_entry.calculation_metadata["dielectric"] = dielectric
                        skip_corrections = True

                else:
                    warnings.warn(
                        f"`OUTCAR` files (needed to compute the Kumagai eFNV charge correction for "
                        f"_anisotropic_ and isotropic systems) in the defect or bulk folder were unable "
                        f"to be parsed, giving the following error message:"
                        f"\n{kumagai_exc}\n"
                        f"-> Charge corrections will not be applied for this defect."
                    )
                    skip_corrections = True

        elif _check_folder_for_file_match(defect_path, "LOCPOT") and _check_folder_for_file_match(
            bulk_path, "LOCPOT"
        ):
            try:
                if not isotropic_dielectric:
                    # convert anisotropic dielectric to harmonic mean of the diagonal:
                    # (this is a better approximation than the pymatgen default of the
                    # standard arithmetic mean of the diagonal)
                    self.defect_entry.calculation_metadata["dielectric"] = (
                        _convert_anisotropic_dielectric_to_isotropic_harmonic_mean(dielectric)
                    )
                self.load_FNV_data()
                if not isotropic_dielectric:
                    warnings.warn(
                        _aniso_dielectric_but_outcar_problem_warning
                        + "are missing from the defect or bulk folder.\n"
                        + _aniso_dielectric_but_using_locpot_warning
                    )
            except Exception as freysoldt_exc:
                warnings.warn(
                    f"Got this error message when attempting to parse defect & bulk `LOCPOT` files to "
                    f"compute the Freysoldt (FNV) charge correction:"
                    f"\n{freysoldt_exc}\n"
                    f"-> Charge corrections will not be applied for this defect."
                )
                if not isotropic_dielectric:
                    # reset dielectric to original anisotropic value if FNV failed as well:
                    self.defect_entry.calculation_metadata["dielectric"] = dielectric
                skip_corrections = True

        else:
            if int(self.defect_entry.charge_state) != 0:
                warnings.warn(
                    "`LOCPOT` or `OUTCAR` files are missing from the defect or bulk folder. "
                    "These are needed to perform the finite-size charge corrections. "
                    "Charge corrections will not be applied for this defect."
                )
                skip_corrections = True

        return skip_corrections

    def load_FNV_data(self, bulk_locpot_dict=None):
        """
        Load metadata required for performing Freysoldt correction (i.e. LOCPOT
        planar-averaged potential dictionary).

        Requires "bulk_path" and "defect_path" to be present in
        DefectEntry.calculation_metadata, and VASP LOCPOT files to be
        present in these directories. Can read compressed "LOCPOT.gz"
        files. The bulk_locpot_dict can be supplied if already parsed,
        for expedited parsing of multiple defects.

        Saves the ``bulk_locpot_dict`` and ``defect_locpot_dict`` dictionaries
        (containing the planar-averaged electrostatic potentials along each
        axis direction) to the DefectEntry.calculation_metadata dict, for
        use with DefectEntry.get_freysoldt_correction().

        Args:
            bulk_locpot_dict (dict): Planar-averaged potential dictionary
                for bulk supercell, if already parsed. If None (default),
                will load from LOCPOT(.gz) file in
                defect_entry.calculation_metadata["bulk_path"]

        Returns:
            bulk_locpot_dict for reuse in parsing other defect entries
        """
        if not self.defect_entry.charge_state:
            # no charge correction if charge is zero
            return None

        bulk_locpot_dict = (
            bulk_locpot_dict
            or self.kwargs.get("bulk_locpot_dict", None)
            or _get_bulk_locpot_dict(self.defect_entry.calculation_metadata["bulk_path"])
        )

        defect_locpot_path, multiple = _get_output_files_and_check_if_multiple(
            "LOCPOT", self.defect_entry.calculation_metadata["defect_path"]
        )
        if multiple:
            _multiple_files_warning(
                "LOCPOT",
                self.defect_entry.calculation_metadata["defect_path"],
                defect_locpot_path,
                dir_type="defect",
            )
        defect_locpot = get_locpot(defect_locpot_path)
        defect_locpot_dict = {str(k): defect_locpot.get_average_along_axis(k) for k in [0, 1, 2]}

        self.defect_entry.calculation_metadata.update(
            {
                "bulk_locpot_dict": bulk_locpot_dict,
                "defect_locpot_dict": defect_locpot_dict,
            }
        )

        return bulk_locpot_dict

    def load_eFNV_data(self, bulk_site_potentials=None):
        """
        Load metadata required for performing Kumagai correction (i.e. atomic
        site potentials from the OUTCAR files).

        Requires "bulk_path" and "defect_path" to be present in
        DefectEntry.calculation_metadata, and VASP OUTCAR files to be
        present in these directories. Can read compressed "OUTCAR.gz"
        files. The bulk_site_potentials can be supplied if already
        parsed, for expedited parsing of multiple defects.

        Saves the ``bulk_site_potentials`` and ``defect_site_potentials``
        lists (containing the atomic site electrostatic potentials, from
        -1*np.array(Outcar.electrostatic_potential)) to
        DefectEntry.calculation_metadata, for use with
        DefectEntry.get_kumagai_correction().

        Args:
            bulk_site_potentials (dict): Atomic site potentials for the
                bulk supercell, if already parsed. If None (default), will
                load from OUTCAR(.gz) file in
                defect_entry.calculation_metadata["bulk_path"]

        Returns:
            bulk_site_potentials for reuse in parsing other defect entries
        """
        from doped.corrections import _raise_incomplete_outcar_error  # avoid circular import

        if not self.defect_entry.charge_state:
            # don't need to load outcars if charge is zero
            return None

        bulk_site_potentials = bulk_site_potentials or self.kwargs.get("bulk_site_potentials", None)
        if bulk_site_potentials is None:
            bulk_site_potentials = _get_bulk_site_potentials(
                self.defect_entry.calculation_metadata["bulk_path"]
            )

        defect_outcar_path, multiple = _get_output_files_and_check_if_multiple(
            "OUTCAR", self.defect_entry.calculation_metadata["defect_path"]
        )
        if multiple:
            _multiple_files_warning(
                "OUTCAR",
                self.defect_entry.calculation_metadata["defect_path"],
                defect_outcar_path,
                dir_type="defect",
            )
        defect_outcar = get_outcar(defect_outcar_path)

        if defect_outcar.electrostatic_potential is None:
            _raise_incomplete_outcar_error(defect_outcar_path, dir_type="defect")

        defect_site_potentials = -1 * np.array(defect_outcar.electrostatic_potential)

        self.defect_entry.calculation_metadata.update(
            {
                "bulk_site_potentials": bulk_site_potentials,
                "defect_site_potentials": defect_site_potentials,
            }
        )

        return bulk_site_potentials

    def load_and_check_calculation_metadata(self):
        """
        Pull metadata about the defect supercell calculations from the outputs,
        and check if the defect and bulk supercell calculations settings are
        compatible.
        """
        if not self.bulk_vr:
            bulk_vr_path, multiple = _get_output_files_and_check_if_multiple(
                "vasprun.xml", self.defect_entry.calculation_metadata["bulk_path"]
            )
            if multiple:
                _multiple_files_warning(
                    "vasprun.xml",
                    self.defect_entry.calculation_metadata["bulk_path"],
                    bulk_vr_path,
                    dir_type="bulk",
                )
            self.bulk_vr = get_vasprun(bulk_vr_path)

        if not self.defect_vr:
            defect_vr_path, multiple = _get_output_files_and_check_if_multiple(
                "vasprun.xml", self.defect_entry.calculation_metadata["defect_path"]
            )
            if multiple:
                _multiple_files_warning(
                    "vasprun.xml",
                    self.defect_entry.calculation_metadata["defect_path"],
                    defect_vr_path,
                    dir_type="defect",
                )
            self.defect_vr = get_vasprun(defect_vr_path)

        run_metadata = {
            # incars need to be as dict without module keys otherwise not JSONable:
            "defect_incar": {k: v for k, v in self.defect_vr.incar.as_dict().items() if "@" not in k},
            "bulk_incar": {k: v for k, v in self.bulk_vr.incar.as_dict().items() if "@" not in k},
            "defect_kpoints": self.defect_vr.kpoints,
            "bulk_kpoints": self.bulk_vr.kpoints,
            "defect_actual_kpoints": self.defect_vr.actual_kpoints,
            "bulk_actual_kpoints": self.bulk_vr.actual_kpoints,
            "defect_potcar_symbols": self.defect_vr.potcar_spec,
            "bulk_potcar_symbols": self.bulk_vr.potcar_spec,
            "defect_vasprun_dict": self.defect_vr.as_dict(),
            "bulk_vasprun_dict": self.bulk_vr.as_dict(),
        }

        self.defect_entry.calculation_metadata["mismatching_INCAR_tags"] = _compare_incar_tags(
            run_metadata["bulk_incar"], run_metadata["defect_incar"]
        )
        self.defect_entry.calculation_metadata["mismatching_POTCAR_symbols"] = _compare_potcar_symbols(
            run_metadata["bulk_potcar_symbols"], run_metadata["defect_potcar_symbols"]
        )
        self.defect_entry.calculation_metadata["mismatching_KPOINTS"] = _compare_kpoints(
            run_metadata["bulk_actual_kpoints"],
            run_metadata["defect_actual_kpoints"],
            run_metadata["bulk_kpoints"],
            run_metadata["defect_kpoints"],
        )

        self.defect_entry.calculation_metadata.update({"run_metadata": run_metadata.copy()})

        # standard defect run metadata
        self.defect_entry.calculation_metadata.update(
            {
                "final_defect_structure": self.defect_vr.final_structure,
            }
        )

        # grab defect energy and eigenvalue information for localization analysis
        eigenvalues = {
            spincls.value: eigdict.copy() for spincls, eigdict in self.defect_vr.eigenvalues.items()
        }
        kpoint_weights = self.defect_vr.actual_kpoints_weights[:]
        self.defect_entry.calculation_metadata.update(
            {"eigenvalues": eigenvalues, "kpoint_weights": kpoint_weights}
        )

    def load_bulk_gap_data(self, bulk_band_gap_path=None, use_MP=False, mpid=None, api_key=None):
        """
        Get bulk band gap data from bulk OUTCAR file, or OUTCAR located at
        ``actual_bulk_path``.

        Alternatively, one can specify query the Materials Project (MP) database
        for the bulk gap data, using ``use_MP = True``, in which case the MP entry
        with the lowest number ID and composition matching the bulk will be used,
        or the MP ID (mpid) of the bulk material to use can be specified. This is
        not recommended as it will correspond to a severely-underestimated GGA DFT
        bandgap!

        Args:
            bulk_band_gap_path (str):
                Path to bulk OUTCAR file for determining the band gap. If the VBM/CBM
                occur at reciprocal space points not included in the bulk supercell
                calculation, you should use this tag to point to a bulk bandstructure
                calculation instead. If None, will use
                self.defect_entry.calculation_metadata["bulk_path"].
            use_MP (bool):
                If True, will query the Materials Project database for the bulk gap data.
            mpid (str):
                If provided, will query the Materials Project database for the bulk gap
                data, using this Materials Project ID.
            api_key (str): Materials API key to access database.
        """
        if not self.bulk_vr:
            bulk_vr_path, multiple = _get_output_files_and_check_if_multiple(
                "vasprun.xml", self.defect_entry.calculation_metadata["bulk_path"]
            )
            if multiple:
                warnings.warn(
                    f"Multiple `vasprun.xml` files found in bulk directory: "
                    f"{self.defect_entry.calculation_metadata['bulk_path']}. Using "
                    f"{os.path.basename(bulk_vr_path)} to {_vasp_file_parsing_action_dict['vasprun.xml']}."
                )
            self.bulk_vr = get_vasprun(bulk_vr_path)

        bulk_sc_structure = self.bulk_vr.initial_structure

        band_gap, cbm, vbm, _ = self.bulk_vr.eigenvalue_band_properties
        gap_calculation_metadata = {}

        use_MP = use_MP or self.kwargs.get("use_MP", False)
        mpid = mpid or self.kwargs.get("mpid", None)
        api_key = api_key or self.kwargs.get("api_key", None)

        if use_MP and mpid is None:
            try:
                with MPRester(api_key=api_key) as mp:
                    tmp_mplist = mp.get_entries_in_chemsys(list(bulk_sc_structure.symbol_set))
                mplist = [
                    mp_ent.entry_id
                    for mp_ent in tmp_mplist
                    if mp_ent.composition.reduced_composition
                    == bulk_sc_structure.composition.reduced_composition
                ]
            except Exception as exc:
                raise ValueError(
                    f"Error with querying MPRester for"
                    f" {bulk_sc_structure.composition.reduced_formula}:"
                ) from exc

            mpid_fit_list = []
            for trial_mpid in mplist:
                with MPRester(api_key=api_key) as mp:
                    mpstruct = mp.get_structure_by_material_id(trial_mpid)
                if StructureMatcher(
                    primitive_cell=True,
                    scale=False,
                    attempt_supercell=True,
                    allow_subset=False,
                ).fit(bulk_sc_structure, mpstruct):
                    mpid_fit_list.append(trial_mpid)

            if len(mpid_fit_list) == 1:
                mpid = mpid_fit_list[0]
                print(f"Single mp-id found for bulk structure:{mpid}.")
            elif len(mpid_fit_list) > 1:
                num_mpid_list = [int(mp.split("-")[1]) for mp in mpid_fit_list]
                num_mpid_list.sort()
                mpid = f"mp-{num_mpid_list[0]!s}"
                print(
                    f"Multiple mp-ids found for bulk structure:{mpid_fit_list}. Will use lowest "
                    f"number mpid for bulk band structure = {mpid}."
                )
            else:
                print(
                    "Could not find bulk structure in MP database after tying the following "
                    f"list:\n{mplist}"
                )
                mpid = None

        if mpid is not None:
            print(f"Using user-provided mp-id for bulk structure: {mpid}.")
            with MPRester(api_key=api_key) as mp:
                bs = mp.get_bandstructure_by_material_id(mpid)
            if bs:
                cbm = bs.get_cbm()["energy"]
                vbm = bs.get_vbm()["energy"]
                band_gap = bs.get_band_gap()["energy"]
                gap_calculation_metadata["MP_gga_BScalc_data"] = bs.get_band_gap().copy()

        if (vbm is None or band_gap is None or cbm is None or not bulk_band_gap_path) and (
            mpid and band_gap is None
        ):
            warnings.warn(
                f"MPID {mpid} was provided, but no bandstructure entry currently exists for it. "
                f"Reverting to use of bulk supercell calculation for band edge extrema."
            )
            gap_calculation_metadata["MP_gga_BScalc_data"] = None  # to signal no MP BS is used

        if bulk_band_gap_path:
            print(f"Using actual bulk path: {bulk_band_gap_path}")
            actual_bulk_vr_path, multiple = _get_output_files_and_check_if_multiple(
                "vasprun.xml", bulk_band_gap_path
            )
            if multiple:
                warnings.warn(
                    f"Multiple `vasprun.xml` files found in specified directory: "
                    f"{bulk_band_gap_path}. Using {os.path.basename(actual_bulk_vr_path)} to "
                    f"{_vasp_file_parsing_action_dict['vasprun.xml']}."
                )
            actual_bulk_vr = get_vasprun(actual_bulk_vr_path)
            band_gap, cbm, vbm, _ = actual_bulk_vr.eigenvalue_band_properties

        gap_calculation_metadata = {
            "mpid": mpid,
            "cbm": cbm,
            "vbm": vbm,
            "gap": band_gap,
        }
        self.defect_entry.calculation_metadata.update(gap_calculation_metadata)

    def apply_corrections(self):
        """
        Get defect corrections and warn if likely to be inappropriate.
        """
        if not self.defect_entry.charge_state:  # no charge correction if charge is zero
            return

        # try run Kumagai (eFNV) correction if required info available:
        if (
            self.defect_entry.calculation_metadata.get("bulk_site_potentials", None) is not None
            and self.defect_entry.calculation_metadata.get("defect_site_potentials", None) is not None
        ):
            self.defect_entry.get_kumagai_correction(verbose=False, error_tolerance=self.error_tolerance)

        elif self.defect_entry.calculation_metadata.get(
            "bulk_locpot_dict"
        ) and self.defect_entry.calculation_metadata.get("defect_locpot_dict"):
            self.defect_entry.get_freysoldt_correction(verbose=False, error_tolerance=self.error_tolerance)

        else:
            raise ValueError(
                "No charge correction performed! Missing required metadata in "
                "defect_entry.calculation_metadata ('bulk/defect_site_potentials' for Kumagai ("
                "eFNV) correction, or 'bulk/defect_locpot_dict' for Freysoldt (FNV) correction) - these "
                "are loaded with either the load_eFNV_data() or load_FNV_data() methods for "
                "DefectParser."
            )

        if (
            self.defect_entry.charge_state != 0
            and (not self.defect_entry.corrections or sum(self.defect_entry.corrections.values())) == 0
        ):
            warnings.warn(
                f"No charge correction computed for {self.defect_entry.name} with charge"
                f" {self.defect_entry.charge_state:+}, indicating problems with the required data for "
                f"the charge correction (i.e. dielectric constant, LOCPOT files for Freysoldt "
                f"correction, OUTCAR (with ICORELEVEL = 0) for Kumagai correction etc)."
            )

    def __repr__(self):
        """
        Returns a string representation of the ``DefectParser`` object.
        """
        formula = self.bulk_vr.final_structure.composition.get_reduced_formula_and_factor(
            iupac_ordering=True
        )[0]
        properties, methods = _doped_obj_properties_methods(self)
        return (
            f"doped DefectParser for bulk composition {formula}. "
            f"Available attributes:\n{properties}\n\nAvailable methods:\n{methods}"
        )<|MERGE_RESOLUTION|>--- conflicted
+++ resolved
@@ -446,11 +446,8 @@
         bulk_band_gap_path: Optional[str] = None,
         processes: Optional[int] = None,
         json_filename: Optional[Union[str, bool]] = None,
-<<<<<<< HEAD
         load_phs_data: Optional[bool] = True,
-=======
         **kwargs,
->>>>>>> 6b76fe37
     ):
         r"""
         A class for rapidly parsing multiple VASP defect supercell calculations
@@ -528,7 +525,6 @@
                 function from ``monty.serialization`` (and then input to ``DefectThermodynamics``
                 etc). If None (default), set as ``{Host Chemical Formula}_defect_dict.json``.
                 If False, no json file is saved.
-<<<<<<< HEAD
             load_phs_data (bool):
                 Load the projected eigenvalues and sets up a ``pydefect`` ``BandEdgeOrbitalInfos``
                 object with the required information for determining the band edge states
@@ -537,7 +533,6 @@
                 from ``vasprun.xml``.This can cause a significant increase in the parsing
                 time (30%-70% longer), so set to False if not needed.
                 Default = True.
-=======
             **kwargs:
                 Keyword arguments to pass to ``DefectParser()`` methods
                 (``load_FNV_data()``, ``load_eFNV_data()``, ``load_bulk_gap_data()``)
@@ -546,7 +541,6 @@
                 ``mpid``, ``api_key``, ``symprec`` or ``oxi_state``. Primarily used by
                 ``DefectsParser`` to expedite parsing by avoiding reloading bulk data
                 for each defect.
->>>>>>> 6b76fe37
 
         Attributes:
             defect_dict (dict):
@@ -1157,15 +1151,10 @@
                 skip_corrections=self.skip_corrections,
                 error_tolerance=self.error_tolerance,
                 bulk_band_gap_path=self.bulk_band_gap_path,
-<<<<<<< HEAD
+                oxi_state=self.kwargs.get("oxi_state") if self._bulk_oxi_states else "Undetermined",
                 load_phs_data=self.load_phs_data,
-                **self.bulk_corrections_data,
                 **self.phs_data,
-                oxi_state=None if self._bulk_oxi_states else "Undetermined",
-=======
-                oxi_state=self.kwargs.get("oxi_state") if self._bulk_oxi_states else "Undetermined",
                 **self.kwargs,
->>>>>>> 6b76fe37
             )
 
             if dp.skip_corrections and dp.defect_entry.charge_state != 0 and self.dielectric is None:
