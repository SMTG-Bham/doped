--- conflicted
+++ resolved
@@ -25,11 +25,7 @@
 author = 'Seán R. Kavanagh'
 
 # The full version, including alpha/beta/rc tags
-<<<<<<< HEAD
-release = '2.0.5'
-=======
 release = '2.1.0'
->>>>>>> 22cc9741
 
 
 # -- General configuration ---------------------------------------------------
